# xrpl4j: A 100% Java SDK for the XRP Ledger

[![codecov][codecov-image]][codecov-url]
[![issues][github-issues-image]][github-issues-url]
[![javadoc](https://javadoc.io/badge2/org.xrpl/xrpl4j-parent/javadoc.svg?color=blue)](https://javadoc.io/doc/org.xrpl/xrpl4j-parent)

This project is a pure Java implementation of an SDK that works with the XRP Ledger. This library supports XRPL key 
and address generation, transaction serialization and signing, provides useful Java bindings for XRP Ledger objects and 
`rippled` request/response objects, and also provides a JSON-RPC client for interacting with XRPL nodes.

## Documentation

- [Get Started Using Java](https://xrpl.org/get-started-using-java.html): a tutorial for building a very simple XRP
  Ledger-connected app.
- Example usage can be found in the `xrpl4j-integration-tests`
  module [here](https://github.com/XRPLF/xrpl4j/tree/main/xrpl4j-integration-tests/src/test/java/org/xrpl/xrpl4j/tests).

## Usage

### Requirements

- JDK 1.8 or higher
- A Java project manager such as Maven or Gradle

### Maven Installation

You can use one or more xrpl4j modules in your Maven project by using the
current [BOM](https://howtodoinjava.com/maven/maven-bom-bill-of-materials-dependency/) like this:

```
<dependencyManagement>
    <dependencies>
        <dependency>
            <groupId>org.xrpl</groupId>
            <artifactId>xrpl4j-bom</artifactId>
<<<<<<< HEAD
            <version>4.0.0</version>
=======
            <version>4.0.1</version>
>>>>>>> 666c9b65
            <type>pom</type>
            <scope>import</scope>
        </dependency>
    </dependencies>
</dependencyManagement>
```

Then you can add one or both of the `xrpl4j-core` and `xrpl4j-client` modules
found in the BOM to your `pom.xml`. For example:

```
<dependencies>  
  ...
  <dependency>
    <groupId>org.xrpl</groupId>
    <artifactId>xrpl4j-core</artifactId>
  </dependency>
  <dependency>
    <groupId>org.xrpl</groupId>
    <artifactId>xrpl4j-client</artifactId>
  </dependency>
  ...
</dependencies>
```

### Core Objects

This library provides Java objects modeling [XRP Ledger Objects](https://xrpl.org/ledger-data-formats.html),
[Transactions](https://xrpl.org/transaction-formats.html),
and [request parameters](https://xrpl.org/request-formatting.html)/[response results](https://xrpl.org/response-formatting.html)
for the [rippled API](https://xrpl.org/public-rippled-methods.html).

The objects in this module are annotated with `@Value.Immutable` from
the [immutables library](https://immutables.github.io/), which generates immutable implementations with builders, copy
constructors, and other useful boilerplate code.

For example, the following code constructs an `EscrowCreate` object, which represents
an [EscrowCreate](https://xrpl.org/escrowcreate.html) Transaction:

```java
EscrowCreate escrowCreate = EscrowCreate.builder()
  .account(Address.of("rf1BiGeXwwQoi8Z2ueFYTEXSwuJYfV2Jpn"))
  .fee(XrpCurrencyAmount.ofDrops(12))
  .sequence(UnsignedInteger.ONE)
  .amount(XrpCurrencyAmount.ofDrops(10000))
  .destination(Address.of("rsA2LpzuawewSBQXkiju3YQTMzW13pAAdW"))
  .destinationTag(UnsignedInteger.valueOf(23480))
  .cancelAfter(UnsignedLong.valueOf(533257958))
  .finishAfter(UnsignedLong.valueOf(533171558))
  .condition(CryptoConditionReader.readCondition(
  BaseEncoding.base16()
    .decode("A0258020E3B0C44298FC1C149AFBF4C8996FB92427AE41E4649B934CA495991B7852B855810100"))
  )
  .sourceTag(UnsignedInteger.valueOf(11747))
  .build();
```

These objects can be serialized to, and deserialized from, `rippled` JSON representations using the provided
Jackson `ObjectMapper`, which can be instantiated
using [`ObjectMapperFactory`](./xrpl4j-core/src/main/java/org/xrpl/xrpl4j/model/jackson/ObjectMapperFactory.java).

Using the `EscrowCreate` object created above, it is then possible to use the supplied `ObjectMapper` to serialize to
JSON like this:

```java
  ObjectMapper objectMapper = ObjectMapperFactory.create();
  String json = objectMapper.writerWithDefaultPrettyPrinter().writeValueAsString(escrowCreate);
  System.out.println(json);
```

Which produces the following output:

```
{
  "Account" : "rf1BiGeXwwQoi8Z2ueFYTEXSwuJYfV2Jpn",
  "Fee" : "12",
  "Sequence" : 1,
  "SourceTag" : 11747,
  "Flags" : 2147483648,
  "Amount" : "10000",
  "Destination" : "rsA2LpzuawewSBQXkiju3YQTMzW13pAAdW",
  "DestinationTag" : 23480,
  "CancelAfter" : 533257958,
  "FinishAfter" : 533171558,
  "Condition" : "A0258020E3B0C44298FC1C149AFBF4C8996FB92427AE41E4649B934CA495991B7852B855810100",
  "TransactionType" : "EscrowCreate"
}
```

### Public/Private Key Material

Most operations using this library require some sort of private key material. Broadly speaking, the library supports
two mechanisms: (1) in-memory private keys, and (2) in-memory _references_ to private keys where the actual private key 
material lives in an external system (e.g., keys in a Hardware Security Module, or HSM). In Java, this is modeled 
using the `PrivateKeyable` interface, which has two subclasses: `PrivateKey` and `PrivateKeyReference`.

#### In-Memory Private Keys (`PrivateKey`)

`PrivateKey` represents a private key held in memory, existing in the same JVM that is executing xrpl4j code. This key 
variant can be useful in the context of an android or native application, but is likely not suitable for server-side 
application because private key material is held in-memory (for these scenarios, consider using a remote service like 
an HSM).

For use-cases that require private keys to exist inside the running JVM, the following examples shows how to
generate a keypair, and also how to derive an XRPL address from there:

```java
import org.xrpl.xrpl4j.crypto.keys.KeyPair;
import org.xrpl.xrpl4j.crypto.keys.PrivateKey;
import org.xrpl.xrpl4j.crypto.keys.PublicKey;
import org.xrpl.xrpl4j.crypto.keys.Seed;
import org.xrpl.xrpl4j.model.transactions.Address;

Seed seed = Seed.ed25519Seed(); // <-- Generates a random seed.
KeyPair keyPair = seed.deriveKeyPair(); // <-- Derive a KeyPair from the seed.
PrivateKey privateKey = keyPair.privateKey(); // <-- Derive a privateKey from the KeyPair.
PublicKey publicKey = keyPair.publicKey(); // <-- Derive a publicKey from the KeyPair.
Address address = publicKey.deriveAddress(); // <-- Derive an address from the publicKey
```

#### Private Key References (`PrivateKeyReference`)

For applications with higher-security requirements, private-key material can be stored outside the JVM 
using an external system that can simultaneously manage the key material and also perform critical signing operations 
without exposing key material to the outside world (e.g., an HSM or cloud service provider). For these scenarios, 
`PrivateKeyReference` can be used.

This library does not provide an implementation that interacts with any particular external signing service or HSM.
However, developers wishing to support such interactions should extend `PrivateKeyReference` for the particular external service, and implement
[SignatureService](./xrpl4j-core/src/main/java/org/xrpl/xrpl4j/model/crypto/signing/SignatureService.java) for their `PrivateKeyReference` type.
interface. In
addition, [FauxGcpKmsSignatureServiceTest](./xrpl4j-core/src/test/java/org/xrpl/xrpl4j/crypto/signing/faux/FauxGcpKmsSignatureServiceTest.java)
and [FauxAwsKmsSignatureServiceTest](./xrpl4j-core/src/test/java/org/xrpl/xrpl4j/crypto/signing/faux/FauxAwsKmsSignatureServiceTest.java)
illustrate faux variants of a simulated external key provider that can also be used for further guidance.

### Signing and Verifying Transactions

The main interface used to sign and verify transactions
is [SignatureService](./xrpl4j-core/src/main/java/org/xrpl/xrpl4j/model/crypto/signing/SignatureService.java),
which has two concrete implementations: `BcSignatureService` and `BcDerivedKeySignatureService`. The first uses
in-memory private key material to perform signing and validation operations, while the latter can be used to derive
multiple private keys using a single entropy source combined with differing unique key identifiers (e.g., User Ids).

#### Construct and Sign an XRP Payment:

The following example illustrates how to construct a payment transaction, sign it using an in-memory private key, and
then submit that transaction to the XRP Ledger for processing and validation:

```java
import org.xrpl.xrpl4j.client.XrplClient;
import org.xrpl.xrpl4j.crypto.keys.PrivateKey;
import org.xrpl.xrpl4j.crypto.keys.Seed;
import org.xrpl.xrpl4j.crypto.signing.SignatureService;
import org.xrpl.xrpl4j.crypto.signing.SingleSignedTransaction;
import org.xrpl.xrpl4j.model.client.transactions.SubmitResult;
import org.xrpl.xrpl4j.model.transactions.Address;

import org.xrpl.xrpl4j.crypto.signing.bc.BcSignatureService;
import org.xrpl.xrpl4j.model.transactions.Payment;

// Construct a SignatureService that uses in-memory Keys (see SignatureService.java for alternatives).
SignatureService signatureService = new BcSignatureService();

// Sender (using ed25519 key)
Seed seed = Seed.ed25519Seed(); // <-- Generates a random seed.
PrivateKey senderPrivateKey = seed.deriveKeyPair().privateKey();
  
// Receiver (using secp256k1 key)
Address receiverAddress = Address.of("r9cZA1mLK5R5Am25ArfXFmqgNwjZgnfk59");

// Construct a Payment
Payment payment = ...; // See V3 ITs for examples.

SingleSignedTransaction<Payment> signedTransaction = signatureService.sign(sourcePrivateKey,payment);
SubmitResult<Payment> result = xrplClient.submit(signedTransaction);
assert result.engineResult().equals("tesSUCCESS");
```

### Codecs
This library relies upon two important sub-modules called Codecs (One for the XRPL binary encoding, and one for XRPL 
canonical JSON encoding). Read more about each here:

- [Binary Codec](https://github.com/XRPLF/xrpl4j/tree/main/xrpl4j-core/src/main/java/org/xrpl/xrpl4j/codec/binary/README.md)
- [Address Codec](https://github.com/XRPLF/xrpl4j/tree/main/xrpl4j-core/src/main/java/org/xrpl/xrpl4j/codec/addresses/README.md)

## Development

### Project Structure

Xrpl4j is structured as a Maven multi-module project, with the following modules:

- **xrpl4j-core**: [![javadoc](https://javadoc.io/badge2/org.xrpl/xrpl4j-binary-codec/javadoc.svg?color=blue)](https://javadoc.io/doc/org.xrpl/xrpl4j-binary-codec)
    - Provides core primitives like seeds, public/private keys definitions (supports secp256k1 and ed25519 key types 
      and signing algorithms), signature interfaces, address and binary codecs etc. Also provides Java objects which model XRP Ledger objects, 
      as well as request parameters and response results for the `rippled` websocket and JSON RPC APIs.
    - Provides a Jackson `ObjectMapper` with JSON bindings that serialize and deserialize to and from the JSON
      representation of XRPL Transactions; this is used to move to and from the canonical binary format of the XRP
      Ledger.
- **xrpl4j-client**: [![javadoc](https://javadoc.io/badge2/org.xrpl/xrpl4j-client/javadoc.svg?color=blue)](https://javadoc.io/doc/org.xrpl/xrpl4j-client)
    - Provides an example `rippled` JSON RPC client which can be used to communicate with a `rippled` node
- **xrpl4j-integration-tests**:
    - Contains the project's integration tests, which also serve as valuable xrpl4j usage examples for common XRPL
      flows.

You can build and test the entire project locally using maven from the command line:

```
mvn clean install
```

To build the project while skipping Integration tests, use the following command:

```
mvn clean install -DskipITs
```

To build the project while skipping Unit and Integration tests, use the following command:

```
mvn clean install -DskipITs -DskipTests
```

[codecov-image]: https://codecov.io/gh/XRPLF/xrpl4j/branch/main/graph/badge.svg

[codecov-url]: https://codecov.io/gh/XRPLF/xrpl4j

[github-issues-image]: https://img.shields.io/github/issues/XRPLF/xrpl4j.svg

[github-issues-url]: https://github.com/XRPLF/xrpl4j/issues<|MERGE_RESOLUTION|>--- conflicted
+++ resolved
@@ -33,11 +33,7 @@
         <dependency>
             <groupId>org.xrpl</groupId>
             <artifactId>xrpl4j-bom</artifactId>
-<<<<<<< HEAD
-            <version>4.0.0</version>
-=======
-            <version>4.0.1</version>
->>>>>>> 666c9b65
+            <version>4.0.2</version>
             <type>pom</type>
             <scope>import</scope>
         </dependency>
