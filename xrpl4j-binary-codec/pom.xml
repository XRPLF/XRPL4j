<?xml version="1.0" encoding="UTF-8"?>
<project xmlns="http://maven.apache.org/POM/4.0.0"
         xmlns:xsi="http://www.w3.org/2001/XMLSchema-instance"
         xsi:schemaLocation="http://maven.apache.org/POM/4.0.0 http://maven.apache.org/xsd/maven-4.0.0.xsd">
  <modelVersion>4.0.0</modelVersion>
  <parent>
    <groupId>com.ripple</groupId>
    <artifactId>xrpl4j-parent</artifactId>
    <version>HEAD-SNAPSHOT</version>
  </parent>

  <artifactId>xrpl4j-binary-codec</artifactId>
<<<<<<< HEAD

=======
>>>>>>> 053d85b4
  <name>xrpl4j :: binary codec</name>
  <description>
    Classes for converting to XRPL binary format
  </description>

  <!-- FIXME: Remove after travis starts working -->
  <dependencies>
    <dependency>
      <groupId>org.assertj</groupId>
      <artifactId>assertj-core</artifactId>
      <scope>test</scope>
    </dependency>
    <dependency>
      <groupId>org.immutables</groupId>
      <artifactId>value</artifactId>
      <scope>provided</scope>
    </dependency>
    <dependency>
      <groupId>org.junit.jupiter</groupId>
      <artifactId>junit-jupiter</artifactId>
      <scope>test</scope>
    </dependency>
    <dependency>
      <groupId>com.google.guava</groupId>
      <artifactId>guava</artifactId>
    </dependency>
    <dependency>
      <groupId>com.fasterxml.jackson.core</groupId>
      <artifactId>jackson-databind</artifactId>
    </dependency>
    <dependency>
      <groupId>com.fasterxml.jackson.datatype</groupId>
      <artifactId>jackson-datatype-guava</artifactId>
    </dependency>
    <dependency>
      <groupId>com.fasterxml.jackson.datatype</groupId>
      <artifactId>jackson-datatype-jdk8</artifactId>
    </dependency>
    <dependency>
      <groupId>com.ripple</groupId>
      <artifactId>xrpl4j-address-codec</artifactId>
    </dependency>
  </dependencies>

</project><|MERGE_RESOLUTION|>--- conflicted
+++ resolved
@@ -10,16 +10,11 @@
   </parent>
 
   <artifactId>xrpl4j-binary-codec</artifactId>
-<<<<<<< HEAD
-
-=======
->>>>>>> 053d85b4
   <name>xrpl4j :: binary codec</name>
   <description>
     Classes for converting to XRPL binary format
   </description>
 
-  <!-- FIXME: Remove after travis starts working -->
   <dependencies>
     <dependency>
       <groupId>org.assertj</groupId>
