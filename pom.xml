<?xml version="1.0" encoding="UTF-8"?>
<project xmlns="http://maven.apache.org/POM/4.0.0"
  xsi:schemaLocation="http://maven.apache.org/POM/4.0.0 http://maven.apache.org/xsd/maven-4.0.0.xsd"
  xmlns:xsi="http://www.w3.org/2001/XMLSchema-instance">
  <modelVersion>4.0.0</modelVersion>
  <groupId>com.ripple</groupId>
  <artifactId>xrpl4j-parent</artifactId>
  <packaging>pom</packaging>
  <version>HEAD-SNAPSHOT</version>

  <name>xrpl4j parent</name>
  <description>Parent project for xrpl4j modules.</description>
  <url>https://github.com/ripple/xrpl4j</url>
  <inceptionYear>2020</inceptionYear>

  <licenses>
    <license>
      <name>The Apache Software License, Version 2.0</name>
      <url>http://www.apache.org/licenses/LICENSE-2.0.txt</url>
      <distribution>repo</distribution>
    </license>
  </licenses>

  <organization>
    <name>Ripple and its contributors</name>
  </organization>

  <dependencyManagement>
    <dependencies>
      <dependency>
        <groupId>${project.groupId}</groupId>
        <artifactId>xrpl4j-address-codec</artifactId>
        <version>${project.version}</version>
      </dependency>
      <dependency>
        <groupId>${project.groupId}</groupId>
        <artifactId>xrpl4j-model</artifactId>
        <version>${project.version}</version>
      </dependency>
      <dependency>
        <groupId>${project.groupId}</groupId>
        <artifactId>xrpl4j-binary-codec</artifactId>
        <version>${project.version}</version>
      </dependency>
      <dependency>
        <groupId>${project.groupId}</groupId>
        <artifactId>xrpl4j-client</artifactId>
        <version>${project.version}</version>
      </dependency>
      <dependency>
        <groupId>junit</groupId>
        <artifactId>junit</artifactId>
        <version>4.12</version>
        <scope>test</scope>
      </dependency>
      <dependency>
        <groupId>org.junit.jupiter</groupId>
        <artifactId>junit-jupiter</artifactId>
        <version>5.6.2</version>
        <scope>test</scope>
      </dependency>
      <dependency>
        <groupId>org.assertj</groupId>
        <artifactId>assertj-core</artifactId>
        <version>3.14.0</version>
        <scope>test</scope>
      </dependency>
      <dependency>
        <groupId>org.immutables</groupId>
        <artifactId>value</artifactId>
        <version>2.8.3</version>
        <scope>provided</scope>
      </dependency>
      <dependency>
        <groupId>com.fasterxml.jackson.core</groupId>
        <artifactId>jackson-core</artifactId>
        <version>${jackson.version}</version>
      </dependency>
      <dependency>
        <groupId>com.fasterxml.jackson.core</groupId>
        <artifactId>jackson-databind</artifactId>
        <version>${jackson.version}</version>
      </dependency>
      <dependency>
        <groupId>com.fasterxml.jackson.datatype</groupId>
        <artifactId>jackson-datatype-guava</artifactId>
        <version>${jackson.version}</version>
      </dependency>
      <dependency>
        <groupId>com.google.guava</groupId>
        <artifactId>guava</artifactId>
        <version>29.0-jre</version>
      </dependency>
      <dependency>
        <groupId>com.fasterxml.jackson.datatype</groupId>
        <artifactId>jackson-datatype-jdk8</artifactId>
        <version>${jackson.version}</version>
      </dependency>
      <dependency>
        <groupId>org.skyscreamer</groupId>
        <artifactId>jsonassert</artifactId>
        <version>1.5.0</version>
        <scope>test</scope>
      </dependency>
<<<<<<< HEAD

      <dependency>
        <groupId>com.squareup.okhttp3</groupId>
        <artifactId>okhttp</artifactId>
        <version>4.8.1</version>
      </dependency>

      <dependency>
        <groupId>io.github.openfeign</groupId>
        <artifactId>feign-core</artifactId>
        <version>${feign.version}</version>
      </dependency>
      <dependency>
        <groupId>io.github.openfeign</groupId>
        <artifactId>feign-jackson</artifactId>
        <version>${feign.version}</version>
      </dependency>

=======
      <dependency>
        <groupId>org.bouncycastle</groupId>
        <artifactId>bcprov-jdk15to18</artifactId>
        <version>1.66</version>
      </dependency>
>>>>>>> b95f775c
    </dependencies>
  </dependencyManagement>

  <profiles>
    <!-- Specify android-compatible dependencies -->
    <profile>
      <id>android</id>
      <properties>
        <guava.version>28.1-android</guava.version>
      </properties>
    </profile>
    <!-- Signing profile for signed distributions -->
    <profile>
      <id>release</id>
      <build>
        <plugins>
          <plugin>
            <groupId>org.apache.maven.plugins</groupId>
            <artifactId>maven-gpg-plugin</artifactId>
            <version>1.6</version>
            <executions>
              <execution>
                <id>sign-artifacts</id>
                <phase>verify</phase>
                <goals>
                  <goal>sign</goal>
                </goals>
              </execution>
            </executions>
          </plugin>
        </plugins>
      </build>
    </profile>
  </profiles>

  <developers>
    <developer>
      <name>David Fuelling</name>
      <organizationUrl>https://github.com/sappenin</organizationUrl>
    </developer>
    <developer>
      <name>Neil Hartner</name>
      <organizationUrl>https://github.com/nhartner</organizationUrl>
    </developer>
    <developer>
      <name>Noah Kramer</name>
      <organizationUrl>https://github.com/nkramer44</organizationUrl>
    </developer>
    <developer>
      <name>Ian Simpson</name>
      <organizationUrl>https://github.com/theotherian</organizationUrl>
    </developer>
  </developers>

  <scm>
    <connection>scm:git:git://github.com/ripple/xrpl4j.git</connection>
    <url>scm:git:git@github.com:ripple/xrpl4j.git</url>
    <developerConnection>scm:git:git@github.com:ripple/xrpl4j.git</developerConnection>
  </scm>

  <properties>

    <!-- org.apache.maven.plugins:maven-compiler-plugin -->
    <maven.compiler.source>1.8</maven.compiler.source>
    <maven.compiler.target>1.8</maven.compiler.target>

    <project.build.sourceEncoding>UTF-8</project.build.sourceEncoding>
    <project.resources.sourceEncoding>UTF-8</project.resources.sourceEncoding>
    <project.reporting.outputEncoding>UTF-8</project.reporting.outputEncoding>

    <!-- org.jacoco:jacoco-maven-plugin -->
    <jacoco.propertyName>argLine</jacoco.propertyName>

    <!-- org.apache.maven.plugins:maven-checkstyle-plugin -->
    <checkstyle.config.location>checkstyle.xml</checkstyle.config.location>
    <checkstyle.violationSeverity>error</checkstyle.violationSeverity>

    <skipITs>false</skipITs>

    <jackson.version>2.11.2</jackson.version>
    <feign.version>11.0</feign.version>
  </properties>

  <modules>
    <module>xrpl4j-binary-codec</module>
    <module>xrpl4j-model</module>
    <module>xrpl4j-address-codec</module>
    <module>xrpl4j-keypairs</module>
    <module>xrpl4j-integration-tests</module>
    <module>xrpl4j-client</module>
  </modules>

  <build>

    <!-- All plugin versions and default config is defined in the pluginManagement section. -->

    <pluginManagement>
      <plugins>

        <!-- org.codehaus.mojo:maven-compiler-plugin -->
        <plugin>
          <groupId>org.codehaus.mojo</groupId>
          <artifactId>versions-maven-plugin</artifactId>
          <version>2.7</version>
        </plugin>

        <plugin>
          <artifactId>maven-dependency-plugin</artifactId>
          <version>3.1.1</version>
        </plugin>

        <!-- org.apache.maven.plugins:maven-compiler-plugin -->
        <plugin>
          <artifactId>maven-compiler-plugin</artifactId>
          <version>3.8.1</version>
          <configuration>
            <source>${maven.compiler.source}</source>
            <target>${maven.compiler.target}</target>
          </configuration>
        </plugin>

        <plugin>
          <groupId>org.apache.maven.plugins</groupId>
          <artifactId>maven-failsafe-plugin</artifactId>
          <version>2.22.2</version>
          <configuration>
            <skipITs>${skipITs}</skipITs>
            <argLine>${failsafe.argLine}</argLine>
          </configuration>
          <executions>
            <execution>
              <id>integration-tests</id>
              <goals>
                <goal>integration-test</goal>
                <goal>verify</goal>
              </goals>
            </execution>
          </executions>
        </plugin>

        <!-- org.apache.maven.plugins:maven-source-plugin -->
        <plugin>
          <artifactId>maven-source-plugin</artifactId>
          <version>3.1.0</version>
          <executions>
            <execution>
              <id>attach-sources</id>
              <goals>
                <goal>jar-no-fork</goal>
              </goals>
            </execution>
          </executions>
        </plugin>

        <!-- org.apache.maven.plugins:maven-javadoc-plugin -->
        <plugin>
          <artifactId>maven-javadoc-plugin</artifactId>
          <version>3.1.0</version>
          <configuration>
            <excludes>
              <exclude>**/generated-sources/**/*</exclude>
            </excludes>
            <source>8</source>
          </configuration>
          <executions>
            <execution>
              <id>attach-javadocs</id>
              <goals>
                <goal>jar</goal>
              </goals>
            </execution>
          </executions>
        </plugin>

        <!-- org.apache.maven.plugins:maven-checkstyle-plugin -->
        <plugin>
          <artifactId>maven-checkstyle-plugin</artifactId>
          <!-- Lock down plugin version for build reproducibility -->
          <version>3.1.1</version>
          <inherited>true</inherited>
          <configuration>
            <encoding>UTF-8</encoding>
            <consoleOutput>true</consoleOutput>
            <linkXRef>false</linkXRef>
            <failOnViolation>true</failOnViolation>
            <excludes>**/generated-sources/**/*,**/generated-test-sources/**/*</excludes>
            <sourceDirectories>
              <sourceDirectory>${project.build.sourceDirectory}</sourceDirectory>
            </sourceDirectories>
            <includeTestSourceDirectory>true</includeTestSourceDirectory>
          </configuration>
          <dependencies>
            <dependency>
              <groupId>com.puppycrawl.tools</groupId>
              <artifactId>checkstyle</artifactId>
              <version>8.36.1</version>
            </dependency>
          </dependencies>
          <executions>
            <execution>
              <goals>
                <goal>check</goal>
              </goals>
            </execution>
          </executions>
        </plugin>

        <!-- org.jacoco:jacoc-maven-plugin -->
        <plugin>
          <groupId>org.jacoco</groupId>
          <version>0.8.4</version>
          <artifactId>jacoco-maven-plugin</artifactId>
          <executions>
            <execution>
              <goals>
                <goal>prepare-agent</goal>
              </goals>
            </execution>
            <execution>
              <id>report</id>
              <phase>test</phase>
              <goals>
                <goal>report</goal>
              </goals>
            </execution>
            <execution>
              <id>pre-integration-test</id>
              <phase>pre-integration-test</phase>
              <goals>
                <goal>prepare-agent</goal>
              </goals>
              <configuration>
                <destFile>${project.build.directory}/jacoco-it.exec</destFile>
                <propertyName>failsafe.argLine</propertyName>
              </configuration>
            </execution>
            <execution>
              <id>integration test report</id>
              <phase>post-integration-test</phase>
              <goals>
                <goal>report</goal>
              </goals>
              <configuration>
                <dataFile>${project.build.directory}/jacoco-it.exec</dataFile>
                <outputDirectory>${project.reporting.outputDirectory}/jacoco-it</outputDirectory>
              </configuration>
            </execution>
          </executions>
        </plugin>

        <!-- org.apache.maven.plugins:maven-surefire-plugin -->
        <plugin>
          <artifactId>maven-surefire-plugin</artifactId>
          <version>2.22.2</version>
          <configuration>
            <!-- CircleCI build workaround -->
            <argLine>@{argLine} -Xms1024m -Xmx2048m</argLine>
            <reuseForks>true</reuseForks>
            <useSystemClassLoader>false</useSystemClassLoader>
          </configuration>
        </plugin>

        <!-- org.sonatype.plugins:nexus-staging-maven-plugin -->
        <plugin>
          <groupId>org.sonatype.plugins</groupId>
          <artifactId>nexus-staging-maven-plugin</artifactId>
          <version>1.6.8</version>
          <extensions>true</extensions>
          <configuration>
            <serverId>ossrh-snapshots-interledger</serverId>
            <nexusUrl>https://oss.sonatype.org/</nexusUrl>
            <autoReleaseAfterClose>true</autoReleaseAfterClose>
          </configuration>
        </plugin>

        <!-- org.codehaus.mojo:license-maven-plugin -->
        <plugin>
          <groupId>org.codehaus.mojo</groupId>
          <artifactId>license-maven-plugin</artifactId>
          <version>1.20</version>
          <configuration>
            <!--license to use for the project-->
            <licenseName>apache_v2</licenseName>
            <processStartTag>========================LICENSE_START=================================
            </processStartTag>
            <processEndTag>=========================LICENSE_END==================================
            </processEndTag>

            <!--generate license file even if it exists-->
            <force>true</force>

            <licenseMerges>
              <licenseMerge>Apache License, Version 2.0|The Apache Software License, Version 2.0|Apache
                2|Apache License 2.0|AL 2.0
              </licenseMerge>
            </licenseMerges>

            <!--exclude test-scoped dependencies from the 3rd party license-list-->
            <excludedScopes>test</excludedScopes>

            <excludes>
              <exclude>**/*.json</exclude>
            </excludes>

          </configuration>
          <executions>
            <execution>
              <id>license-management</id>
              <goals>
                <!--updates the source's headers according to the specified license-->
                <goal>update-file-header</goal>

                <!--Adds the full-blown license file to the final product-->
                <goal>update-project-license</goal>

                <!--generate and add a list of third-party licenses-->
                <goal>add-third-party</goal>
              </goals>
              <phase>process-sources</phase>
            </execution>
          </executions>
        </plugin>

      </plugins>
    </pluginManagement>


    <!-- All plugins in the plugins section will be run for all sub-modules
      unless <inherited>false</inherited> is specified. -->

    <plugins>

      <!-- org.apache.maven.plugins:maven-compiler-plugin -->
      <plugin>
        <artifactId>maven-compiler-plugin</artifactId>
      </plugin>

      <plugin>
        <groupId>org.apache.maven.plugins</groupId>
        <artifactId>maven-failsafe-plugin</artifactId>
      </plugin>

      <!-- org.apache.maven.plugins:maven-source-plugin -->
      <plugin>
        <artifactId>maven-source-plugin</artifactId>
      </plugin>

      <!-- org.apache.maven.plugins:maven-javadoc-plugin -->
      <!-- FIXME: Fix javadocs and enable -->
      <!--<plugin>
        <artifactId>maven-javadoc-plugin</artifactId>
      </plugin>-->

      <!-- org.apache.maven.plugins:maven-checkstyle-plugin -->
      <plugin>
        <artifactId>maven-checkstyle-plugin</artifactId>
      </plugin>

      <!-- org.jacoco:jacoco-maven-plugin -->
      <plugin>
        <groupId>org.jacoco</groupId>
        <artifactId>jacoco-maven-plugin</artifactId>
      </plugin>

      <!-- org.apache.maven.plugins:maven-surefire-plugin -->
      <plugin>
        <artifactId>maven-surefire-plugin</artifactId>
      </plugin>

      <!-- org.sonatype.plugins:nexus-staging-maven-plugin -->
      <plugin>
        <groupId>org.sonatype.plugins</groupId>
        <artifactId>nexus-staging-maven-plugin</artifactId>
      </plugin>

      <plugin>
        <groupId>org.apache.maven.plugins</groupId>
        <artifactId>maven-release-plugin</artifactId>
        <version>2.5.3</version>
        <configuration>
          <autoVersionSubmodules>true</autoVersionSubmodules>
          <useReleaseProfile>false</useReleaseProfile>
          <releaseProfiles>release</releaseProfiles>
          <goals>deploy</goals>
        </configuration>
      </plugin>

    </plugins>

  </build>

  <reporting>
    <plugins>

      <!-- org.jacoco:jacoc-maven-plugin -->
      <plugin>
        <groupId>org.jacoco</groupId>
        <artifactId>jacoco-maven-plugin</artifactId>
        <inherited>false</inherited>
        <reportSets>
          <reportSet>
            <reports>
              <report>report</report>
            </reports>
          </reportSet>
        </reportSets>
      </plugin>

      <!-- org.apache.maven.plugins:maven-checkstyle-plugin -->
      <plugin>
        <artifactId>maven-checkstyle-plugin</artifactId>
        <configuration>
          <encoding>UTF-8</encoding>
          <consoleOutput>true</consoleOutput>
          <linkXRef>false</linkXRef>
          <excludes>**/generated-sources/**/*,**/generated-test-sources/**/*</excludes>
        </configuration>
        <reportSets>
          <reportSet>
            <reports>
              <report>checkstyle</report>
            </reports>
          </reportSet>
        </reportSets>
      </plugin>

      <!-- org.apache.maven.plugins:maven-javadoc-plugin -->
      <plugin>
        <artifactId>maven-javadoc-plugin</artifactId>
        <configuration>
          <excludes>
            <exclude>**/generated-sources/**/*,**/generated-test-sources/**/*</exclude>
          </excludes>
        </configuration>
      </plugin>

    </plugins>
  </reporting>

  <distributionManagement>
    <snapshotRepository>
      <id>ossrh-snapshots-interledger</id>
      <url>https://oss.sonatype.org/content/repositories/snapshots</url>
    </snapshotRepository>
    <repository>
      <id>ossrh-snapshots-interledger</id>
      <url>https://oss.sonatype.org/service/local/staging/deploy/maven2</url>
    </repository>
  </distributionManagement>

</project><|MERGE_RESOLUTION|>--- conflicted
+++ resolved
@@ -44,7 +44,7 @@
       </dependency>
       <dependency>
         <groupId>${project.groupId}</groupId>
-        <artifactId>xrpl4j-client</artifactId>
+        <artifactId>xrpl4j-model</artifactId>
         <version>${project.version}</version>
       </dependency>
       <dependency>
@@ -102,7 +102,6 @@
         <version>1.5.0</version>
         <scope>test</scope>
       </dependency>
-<<<<<<< HEAD
 
       <dependency>
         <groupId>com.squareup.okhttp3</groupId>
@@ -121,13 +120,11 @@
         <version>${feign.version}</version>
       </dependency>
 
-=======
       <dependency>
         <groupId>org.bouncycastle</groupId>
         <artifactId>bcprov-jdk15to18</artifactId>
         <version>1.66</version>
       </dependency>
->>>>>>> b95f775c
     </dependencies>
   </dependencyManagement>
 
