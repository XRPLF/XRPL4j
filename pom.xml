--- conflicted
+++ resolved
@@ -26,7 +26,7 @@
   </organization>
 
   <dependencies>
-    <!-- Enable concrete logging in all tests-->
+    <!-- Enable concrete logging in all tests -->
     <dependency>
       <groupId>org.slf4j</groupId>
       <artifactId>slf4j-api</artifactId>
@@ -37,11 +37,6 @@
       <artifactId>logback-classic</artifactId>
       <scope>test</scope>
     </dependency>
-    <dependency>
-      <groupId>ch.qos.logback</groupId>
-      <artifactId>logback-classic</artifactId>
-      <scope>test</scope>
-    </dependency>
   </dependencies>
 
   <dependencyManagement>
@@ -78,19 +73,6 @@
       </dependency>
       <dependency>
         <groupId>${project.groupId}</groupId>
-<<<<<<< HEAD
-=======
-        <artifactId>xrpl4j-crypto-jks</artifactId>
-        <version>${project.version}</version>
-      </dependency>
-      <dependency>
-        <groupId>${project.groupId}</groupId>
-        <artifactId>xrpl4j-crypto-gcp</artifactId>
-        <version>${project.version}</version>
-      </dependency>
-      <dependency>
-        <groupId>${project.groupId}</groupId>
->>>>>>> 2be6ddf1
         <artifactId>xrpl4j-crypto-bouncycastle</artifactId>
         <version>${project.version}</version>
       </dependency>
@@ -133,15 +115,12 @@
         <scope>test</scope>
       </dependency>
       <dependency>
-<<<<<<< HEAD
         <groupId>org.junit.jupiter</groupId>
         <artifactId>junit-jupiter-params</artifactId>
         <version>${junit-jupiter.version}</version>
         <scope>test</scope>
       </dependency>
       <dependency>
-=======
->>>>>>> 2be6ddf1
         <groupId>org.mockito</groupId>
         <artifactId>mockito-core</artifactId>
         <version>3.7.7</version>
