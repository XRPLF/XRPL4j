<?xml version="1.0" encoding="UTF-8"?>
<project xmlns:xsi="http://www.w3.org/2001/XMLSchema-instance"
  xmlns="http://maven.apache.org/POM/4.0.0"
  xsi:schemaLocation="http://maven.apache.org/POM/4.0.0 http://maven.apache.org/xsd/maven-4.0.0.xsd">
  <modelVersion>4.0.0</modelVersion>
  <groupId>org.xrpl</groupId>
  <artifactId>xrpl4j-parent</artifactId>
  <packaging>pom</packaging>
  <version>v3-dev-preview-SNAPSHOT</version>

  <name>xrpl4j parent</name>
  <description>Parent project for xrpl4j modules.</description>
  <url>https://github.com/XRPLF/xrpl4j</url>
  <inceptionYear>2020</inceptionYear>

  <licenses>
    <license>
      <name>The Apache Software License, Version 2.0</name>
      <url>http://www.apache.org/licenses/LICENSE-2.0.txt</url>
      <distribution>repo</distribution>
    </license>
  </licenses>

  <organization>
    <name>XRPL Foundation and its contributors</name>
  </organization>

  <dependencies>
    <!-- Enable concrete logging in all tests -->
    <dependency>
      <groupId>org.slf4j</groupId>
      <artifactId>slf4j-api</artifactId>
      <scope>test</scope>
    </dependency>
    <dependency>
      <groupId>ch.qos.logback</groupId>
      <artifactId>logback-classic</artifactId>
      <scope>test</scope>
    </dependency>
  </dependencies>

  <dependencyManagement>
    <dependencies>
      <dependency>
        <groupId>${project.groupId}</groupId>
        <artifactId>xrpl4j-address-codec</artifactId>
        <version>${project.version}</version>
      </dependency>
      <dependency>
        <groupId>${project.groupId}</groupId>
        <artifactId>xrpl4j-core</artifactId>
        <version>${project.version}</version>
      </dependency>
      <dependency>
        <groupId>${project.groupId}</groupId>
        <artifactId>xrpl4j-model</artifactId>
        <version>${project.version}</version>
      </dependency>
      <dependency>
        <groupId>${project.groupId}</groupId>
        <artifactId>xrpl4j-binary-codec</artifactId>
        <version>${project.version}</version>
      </dependency>
      <dependency>
        <groupId>${project.groupId}</groupId>
        <artifactId>xrpl4j-client</artifactId>
        <version>${project.version}</version>
      </dependency>
      <dependency>
        <groupId>${project.groupId}</groupId>
        <artifactId>xrpl4j-keypairs</artifactId>
        <version>${project.version}</version>
      </dependency>
      <dependency>
        <groupId>${project.groupId}</groupId>
        <artifactId>xrpl4j-crypto-core</artifactId>
        <version>${project.version}</version>
      </dependency>
      <dependency>
        <groupId>${project.groupId}</groupId>
        <artifactId>xrpl4j-crypto-bouncycastle</artifactId>
        <version>${project.version}</version>
      </dependency>
      <dependency>
        <groupId>com.github.ben-manes.caffeine</groupId>
        <artifactId>caffeine</artifactId>
        <version>2.8.8</version>
      </dependency>
      <dependency>
        <groupId>com.ripple.cryptoconditions</groupId>
        <artifactId>crypto-conditions</artifactId>
        <version>${cryptoconditions.version}</version>
      </dependency>
      <dependency>
        <groupId>com.ripple.cryptoconditions</groupId>
        <artifactId>jackson-datatype-cryptoconditions</artifactId>
        <version>${cryptoconditions.version}</version>
      </dependency>
      <dependency>
        <groupId>ch.qos.logback</groupId>
        <artifactId>logback-classic</artifactId>
        <version>1.2.11</version>
      </dependency>
      <dependency>
        <groupId>org.assertj</groupId>
        <artifactId>assertj-core</artifactId>
        <version>3.23.1</version>
        <scope>test</scope>
      </dependency>
      <dependency>
        <groupId>org.skyscreamer</groupId>
        <artifactId>jsonassert</artifactId>
        <version>1.5.0</version>
        <scope>test</scope>
      </dependency>
      <dependency>
        <groupId>org.junit.jupiter</groupId>
        <artifactId>junit-jupiter</artifactId>
        <version>${junit-jupiter.version}</version>
        <scope>test</scope>
      </dependency>
      <dependency>
        <groupId>org.junit.jupiter</groupId>
        <artifactId>junit-jupiter-engine</artifactId>
        <version>${junit-jupiter.version}</version>
        <scope>test</scope>
      </dependency>
      <dependency>
        <groupId>org.junit.jupiter</groupId>
        <artifactId>junit-jupiter-api</artifactId>
        <version>${junit-jupiter.version}</version>
        <scope>test</scope>
      </dependency>
      <dependency>
        <groupId>org.junit.jupiter</groupId>
        <artifactId>junit-jupiter-params</artifactId>
        <version>${junit-jupiter.version}</version>
        <scope>test</scope>
      </dependency>
      <dependency>
        <groupId>org.mockito</groupId>
        <artifactId>mockito-core</artifactId>
        <version>3.7.7</version>
        <scope>test</scope>
      </dependency>
      <dependency>
        <groupId>org.immutables</groupId>
        <artifactId>value</artifactId>
        <version>2.9.2</version>
        <scope>provided</scope>
      </dependency>
      <dependency>
        <groupId>org.slf4j</groupId>
        <artifactId>slf4j-api</artifactId>
        <version>${slf4j.version}</version>
      </dependency>
      <dependency>
        <groupId>com.fasterxml.jackson.core</groupId>
        <artifactId>jackson-annotations</artifactId>
        <version>${jackson.version}</version>
      </dependency>
      <dependency>
        <groupId>com.fasterxml.jackson.core</groupId>
        <artifactId>jackson-core</artifactId>
        <version>${jackson.version}</version>
      </dependency>
      <dependency>
        <groupId>com.fasterxml.jackson.core</groupId>
        <artifactId>jackson-databind</artifactId>
        <version>${jackson.version}</version>
      </dependency>
      <dependency>
        <groupId>com.fasterxml.jackson.datatype</groupId>
        <artifactId>jackson-datatype-guava</artifactId>
        <version>${jackson.version}</version>
      </dependency>
      <dependency>
        <groupId>com.google.guava</groupId>
        <artifactId>guava</artifactId>
        <version>${guava.version}</version>
      </dependency>
      <dependency>
        <groupId>com.fasterxml.jackson.datatype</groupId>
        <artifactId>jackson-datatype-jdk8</artifactId>
        <version>${jackson.version}</version>
      </dependency>
      <dependency>
        <groupId>com.fasterxml.jackson.datatype</groupId>
        <artifactId>jackson-datatype-jsr310</artifactId>
        <version>${jackson.version}</version>
      </dependency>
      <dependency>
        <groupId>com.jayway.jsonpath</groupId>
        <artifactId>json-path-assert</artifactId>
        <version>2.6.0</version>
        <scope>test</scope>
      </dependency>
      <dependency>
        <groupId>com.squareup.okhttp3</groupId>
        <artifactId>okhttp</artifactId>
        <version>4.9.3</version>
      </dependency>
      <dependency>
        <groupId>io.github.openfeign</groupId>
        <artifactId>feign-bom</artifactId>
        <version>${feign.version}</version>
        <type>pom</type>
        <scope>import</scope>
      </dependency>
      <dependency>
        <groupId>org.bouncycastle</groupId>
<<<<<<< HEAD
        <artifactId>bcprov-jdk18on</artifactId>
=======
        <artifactId>bcprov-jdk15to18</artifactId>
>>>>>>> f806a765
        <version>1.72</version>
      </dependency>
      <dependency>
        <groupId>org.awaitility</groupId>
        <artifactId>awaitility</artifactId>
        <version>4.2.0</version>
        <scope>test</scope>
      </dependency>
      <dependency>
        <groupId>org.awaitility</groupId>
        <artifactId>awaitility-proxy</artifactId>
        <version>3.1.6</version>
        <scope>test</scope>
      </dependency>
      <dependency>
        <groupId>com.github.docker-java</groupId>
        <artifactId>docker-java-api</artifactId>
        <version>3.2.7</version>
      </dependency>
      <dependency>
        <groupId>org.hamcrest</groupId>
        <artifactId>hamcrest</artifactId>
        <version>2.2</version>
        <scope>test</scope>
      </dependency>
      <dependency>
        <groupId>org.testcontainers</groupId>
        <artifactId>testcontainers</artifactId>
        <version>1.15.1</version>
        <scope>test</scope>
      </dependency>
    </dependencies>
  </dependencyManagement>

  <profiles>
    <!-- Specify android-compatible dependencies -->
    <profile>
      <id>android</id>
      <properties>
        <guava.version>29.0-android</guava.version>
      </properties>
    </profile>
    <!-- Signing profile for signed distributions -->
    <profile>
      <id>release</id>
      <build>
        <plugins>
          <plugin>
            <groupId>org.apache.maven.plugins</groupId>
            <artifactId>maven-gpg-plugin</artifactId>
            <version>1.6</version>
            <executions>
              <execution>
                <id>sign-artifacts</id>
                <phase>verify</phase>
                <goals>
                  <goal>sign</goal>
                </goals>
              </execution>
            </executions>
          </plugin>
        </plugins>
      </build>
    </profile>
  </profiles>

  <developers>
    <developer>
      <name>David Fuelling</name>
      <organizationUrl>https://github.com/sappenin</organizationUrl>
    </developer>
    <developer>
      <name>Neil Hartner</name>
      <organizationUrl>https://github.com/nhartner</organizationUrl>
    </developer>
    <developer>
      <name>Noah Kramer</name>
      <organizationUrl>https://github.com/nkramer44</organizationUrl>
    </developer>
    <developer>
      <name>Ian Simpson</name>
      <organizationUrl>https://github.com/theotherian</organizationUrl>
    </developer>
  </developers>

  <scm>
    <connection>scm:git:git://github.com/XRPLF/xrpl4j.git</connection>
    <url>scm:git:git@github.com:XRPLF/xrpl4j.git</url>
    <developerConnection>scm:git:git@github.com:XRPLF/xrpl4j.git</developerConnection>
  </scm>

  <properties>

    <!-- org.apache.maven.plugins:maven-compiler-plugin -->
    <maven.compiler.source>1.8</maven.compiler.source>
    <maven.compiler.target>1.8</maven.compiler.target>

    <project.build.sourceEncoding>UTF-8</project.build.sourceEncoding>
    <project.resources.sourceEncoding>UTF-8</project.resources.sourceEncoding>
    <project.reporting.outputEncoding>UTF-8</project.reporting.outputEncoding>

    <!-- org.jacoco:jacoco-maven-plugin -->
    <jacoco.propertyName>argLine</jacoco.propertyName>

    <!-- org.apache.maven.plugins:maven-checkstyle-plugin -->
    <checkstyle.config.location>checkstyle.xml</checkstyle.config.location>
    <checkstyle.violationSeverity>warning</checkstyle.violationSeverity>

    <cryptoconditions.version>1.0.4</cryptoconditions.version>
    <jackson.version>2.14.1</jackson.version>
    <feign.version>11.10</feign.version>
    <slf4j.version>1.7.30</slf4j.version>
    <junit-jupiter.version>5.9.1</junit-jupiter.version>
    <guava.version>31.1-jre</guava.version>
  </properties>

  <modules>
    <module>xrpl4j-core</module>
    <module>xrpl4j-binary-codec</module>
    <module>xrpl4j-model</module>
    <module>xrpl4j-address-codec</module>
    <module>xrpl4j-keypairs</module>
    <module>xrpl4j-crypto-parent</module>
    <module>xrpl4j-integration-tests</module>
    <module>xrpl4j-client</module>
    <module>xrpl4j-bom</module>
  </modules>

  <build>

    <!-- All plugin versions and default config is defined in the pluginManagement section. -->

    <pluginManagement>
      <plugins>

        <!-- org.codehaus.mojo:maven-compiler-plugin -->
        <plugin>
          <groupId>org.codehaus.mojo</groupId>
          <artifactId>versions-maven-plugin</artifactId>
          <version>2.13.0</version>
        </plugin>

        <plugin>
          <artifactId>maven-dependency-plugin</artifactId>
          <version>3.3.0</version>
          <executions>
            <execution>
              <id>analyze</id>
              <goals>
                <goal>analyze-only</goal>
              </goals>
              <configuration>
                <failOnWarning>true</failOnWarning>
                <ignoredDependencies>
                  <ignoredDependency>org.slf4j:slf4j-api</ignoredDependency>
                  <ignoredDependency>com.google.code.findbugs:jsr305</ignoredDependency>
                  <ignoredDependency>com.google.code.findbugs:annotations</ignoredDependency>
                  <ignoredDependency>com.google.errorprone:error_prone_annotations</ignoredDependency>
                  <ignoredDependency>ch.qos.logback:logback-classic</ignoredDependency>
                  <!-- As part of SkyStreamer, but only for test scope-->
                  <ignoredDependency>com.vaadin.external.google:android-json</ignoredDependency>
                  <ignoredDependency>org.junit.jupiter:junit-jupiter-engine</ignoredDependency>
                </ignoredDependencies>
              </configuration>
            </execution>
          </executions>
        </plugin>

        <!-- org.apache.maven.plugins:maven-compiler-plugin -->
        <plugin>
          <artifactId>maven-compiler-plugin</artifactId>
          <version>3.10.1</version>
          <configuration>
            <source>${maven.compiler.source}</source>
            <target>${maven.compiler.target}</target>
          </configuration>
        </plugin>

        <plugin>
          <groupId>org.apache.maven.plugins</groupId>
          <artifactId>maven-failsafe-plugin</artifactId>
          <version>2.22.2</version>
          <executions>
            <execution>
              <id>integration-tests</id>
              <goals>
                <goal>integration-test</goal>
                <goal>verify</goal>
              </goals>
            </execution>
          </executions>
        </plugin>

        <!-- org.apache.maven.plugins:maven-source-plugin -->
        <plugin>
          <artifactId>maven-source-plugin</artifactId>
          <version>3.1.0</version>
          <executions>
            <execution>
              <id>attach-sources</id>
              <goals>
                <goal>jar-no-fork</goal>
              </goals>
            </execution>
          </executions>
        </plugin>

        <!-- org.apache.maven.plugins:maven-javadoc-plugin -->
        <plugin>
          <artifactId>maven-javadoc-plugin</artifactId>
          <version>3.3.1</version>
          <configuration>
            <excludes>
              <exclude>**/generated-sources/**/*.java,**/generated-test-sources/**/*.java</exclude>
            </excludes>
            <failOnWarnings>false</failOnWarnings>
            <failOnError>true</failOnError>
            <source>8</source>
          </configuration>
          <executions>
            <execution>
              <id>attach-javadocs</id>
              <goals>
                <goal>jar</goal>
              </goals>
            </execution>
          </executions>
        </plugin>

        <!-- org.apache.maven.plugins:maven-checkstyle-plugin -->
        <plugin>
          <artifactId>maven-checkstyle-plugin</artifactId>
          <!-- Lock down plugin version for build reproducibility -->
          <version>3.2.0</version>
          <inherited>true</inherited>
          <configuration>
            <encoding>UTF-8</encoding>
            <consoleOutput>true</consoleOutput>
            <linkXRef>false</linkXRef>
            <failOnViolation>true</failOnViolation>
            <excludes>
              **/generated-sources/**/*,**/generated-test-sources/**/*
            </excludes>
            <sourceDirectories>
              <sourceDirectory>${project.build.sourceDirectory}</sourceDirectory>
            </sourceDirectories>
            <testSourceDirectories>
              <testSourceDirectory>${project.build.testSourceDirectory}</testSourceDirectory>
            </testSourceDirectories>
            <includeTestSourceDirectory>true</includeTestSourceDirectory>
          </configuration>
          <dependencies>
            <dependency>
              <groupId>com.puppycrawl.tools</groupId>
              <artifactId>checkstyle</artifactId>
              <version>8.36.1</version>
            </dependency>
          </dependencies>
          <executions>
            <execution>
              <goals>
                <goal>check</goal>
              </goals>
            </execution>
          </executions>
        </plugin>

        <!-- org.jacoco:jacoc-maven-plugin -->
        <plugin>
          <groupId>org.jacoco</groupId>
          <version>0.8.8</version>
          <artifactId>jacoco-maven-plugin</artifactId>
          <executions>
            <execution>
              <goals>
                <goal>prepare-agent</goal>
              </goals>
            </execution>
            <execution>
              <id>report</id>
              <phase>test</phase>
              <goals>
                <goal>report</goal>
              </goals>
            </execution>
            <execution>
              <id>pre-integration-test</id>
              <phase>pre-integration-test</phase>
              <goals>
                <goal>prepare-agent</goal>
              </goals>
              <configuration>
                <destFile>${project.build.directory}/jacoco-it.exec</destFile>
                <propertyName>failsafe.argLine</propertyName>
              </configuration>
            </execution>
            <execution>
              <id>integration test report</id>
              <phase>post-integration-test</phase>
              <goals>
                <goal>report</goal>
              </goals>
              <configuration>
                <dataFile>${project.build.directory}/jacoco-it.exec</dataFile>
                <outputDirectory>${project.reporting.outputDirectory}/jacoco-it</outputDirectory>
              </configuration>
            </execution>
          </executions>
        </plugin>

        <!-- org.apache.maven.plugins:maven-surefire-plugin -->
        <plugin>
          <artifactId>maven-surefire-plugin</artifactId>
          <version>2.22.2</version>
          <configuration>
            <argLine>${argLine}</argLine>
            <reuseForks>true</reuseForks>
            <useSystemClassLoader>false</useSystemClassLoader>
          </configuration>
        </plugin>

        <!-- org.sonatype.plugins:nexus-staging-maven-plugin -->
        <plugin>
          <groupId>org.sonatype.plugins</groupId>
          <artifactId>nexus-staging-maven-plugin</artifactId>
          <version>1.6.12</version>
          <extensions>true</extensions>
          <configuration>
            <serverId>ossrh-snapshots</serverId>
            <nexusUrl>https://oss.sonatype.org/</nexusUrl>
            <autoReleaseAfterClose>true</autoReleaseAfterClose>
          </configuration>
        </plugin>

        <!-- org.codehaus.mojo:license-maven-plugin -->
        <plugin>
          <groupId>org.codehaus.mojo</groupId>
          <artifactId>license-maven-plugin</artifactId>
          <version>2.0.0</version>
          <configuration>
            <!--license to use for the project-->
            <licenseName>apache_v2</licenseName>
            <processStartTag>========================LICENSE_START=================================
            </processStartTag>
            <processEndTag>=========================LICENSE_END==================================
            </processEndTag>

            <!--generate license file even if it exists-->
            <force>true</force>

            <licenseMerges>
              <licenseMerge>Apache License, Version 2.0|The Apache Software License, Version 2.0|Apache
                2|Apache License 2.0|AL 2.0
              </licenseMerge>
            </licenseMerges>

            <!--exclude test-scoped dependencies from the 3rd party license-list-->
            <excludedScopes>test</excludedScopes>

            <excludes>
              <exclude>**/*.json</exclude>
            </excludes>

          </configuration>
          <executions>
            <execution>
              <id>license-management</id>
              <goals>
                <!--updates the source's headers according to the specified license-->
                <goal>update-file-header</goal>

                <!--Adds the full-blown license file to the final product-->
                <goal>update-project-license</goal>

                <!--generate and add a list of third-party licenses-->
                <goal>add-third-party</goal>
              </goals>
              <phase>process-sources</phase>
            </execution>
          </executions>
        </plugin>

      </plugins>
    </pluginManagement>


    <!-- All plugins in the plugins section will be run for all sub-modules
      unless <inherited>false</inherited> is specified. -->

    <plugins>

      <!-- org.apache.maven.plugins:maven-compiler-plugin -->
      <plugin>
        <artifactId>maven-compiler-plugin</artifactId>
      </plugin>

      <plugin>
        <groupId>org.apache.maven.plugins</groupId>
        <artifactId>maven-failsafe-plugin</artifactId>
      </plugin>

      <!-- org.apache.maven.plugins:maven-source-plugin -->
      <plugin>
        <artifactId>maven-source-plugin</artifactId>
      </plugin>

      <!-- org.apache.maven.plugins:maven-javadoc-plugin -->
      <plugin>
        <artifactId>maven-javadoc-plugin</artifactId>
      </plugin>

      <!-- org.apache.maven.plugins:maven-checkstyle-plugin -->
      <plugin>
        <artifactId>maven-checkstyle-plugin</artifactId>
      </plugin>

      <plugin>
        <artifactId>maven-dependency-plugin</artifactId>
      </plugin>

      <!-- org.jacoco:jacoco-maven-plugin -->
      <plugin>
        <groupId>org.jacoco</groupId>
        <artifactId>jacoco-maven-plugin</artifactId>
      </plugin>

      <!-- org.apache.maven.plugins:maven-surefire-plugin -->
      <plugin>
        <artifactId>maven-surefire-plugin</artifactId>
      </plugin>

      <!-- org.sonatype.plugins:nexus-staging-maven-plugin -->
      <plugin>
        <groupId>org.sonatype.plugins</groupId>
        <artifactId>nexus-staging-maven-plugin</artifactId>
      </plugin>

      <plugin>
        <groupId>org.apache.maven.plugins</groupId>
        <artifactId>maven-release-plugin</artifactId>
        <version>2.5.3</version>
        <configuration>
          <autoVersionSubmodules>true</autoVersionSubmodules>
          <useReleaseProfile>false</useReleaseProfile>
          <releaseProfiles>release</releaseProfiles>
          <goals>deploy</goals>
        </configuration>
      </plugin>

    </plugins>

  </build>

  <reporting>
    <plugins>

      <!-- org.jacoco:jacoc-maven-plugin -->
      <plugin>
        <groupId>org.jacoco</groupId>
        <artifactId>jacoco-maven-plugin</artifactId>
        <inherited>false</inherited>
        <reportSets>
          <reportSet>
            <reports>
              <report>report</report>
            </reports>
          </reportSet>
        </reportSets>
      </plugin>

      <!-- org.apache.maven.plugins:maven-checkstyle-plugin -->
      <plugin>
        <artifactId>maven-checkstyle-plugin</artifactId>
        <configuration>
          <encoding>UTF-8</encoding>
          <consoleOutput>true</consoleOutput>
          <linkXRef>false</linkXRef>
          <excludes>**/generated-sources/**/*,**/generated-test-sources/**/*</excludes>
        </configuration>
        <reportSets>
          <reportSet>
            <reports>
              <report>checkstyle</report>
            </reports>
          </reportSet>
        </reportSets>
      </plugin>

      <!-- org.apache.maven.plugins:maven-javadoc-plugin -->
      <plugin>
        <artifactId>maven-javadoc-plugin</artifactId>
        <configuration>
          <excludes>
            <exclude>**/generated-sources/**/*,**/generated-test-sources/**/*</exclude>
          </excludes>
        </configuration>
      </plugin>

    </plugins>
  </reporting>

  <distributionManagement>
    <snapshotRepository>
      <id>ossrh-snapshots</id>
      <url>https://oss.sonatype.org/content/repositories/snapshots</url>
    </snapshotRepository>
    <repository>
      <id>ossrh</id>
      <url>https://oss.sonatype.org/service/local/staging/deploy/maven2</url>
    </repository>
  </distributionManagement>

</project><|MERGE_RESOLUTION|>--- conflicted
+++ resolved
@@ -209,11 +209,7 @@
       </dependency>
       <dependency>
         <groupId>org.bouncycastle</groupId>
-<<<<<<< HEAD
         <artifactId>bcprov-jdk18on</artifactId>
-=======
-        <artifactId>bcprov-jdk15to18</artifactId>
->>>>>>> f806a765
         <version>1.72</version>
       </dependency>
       <dependency>
