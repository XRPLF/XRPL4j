package org.xrpl.xrpl4j.crypto.signing;

<<<<<<< HEAD
/**
 * Defines the type of signature to perform.
 *
 * @deprecated Prefer the variant found in {@link org.xrpl.xrpl4j.crypto.core} instead.
 */
@Deprecated
=======
/*-
 * ========================LICENSE_START=================================
 * xrpl4j :: crypto :: core
 * %%
 * Copyright (C) 2020 - 2022 XRPL Foundation and its contributors
 * %%
 * Licensed under the Apache License, Version 2.0 (the "License");
 * you may not use this file except in compliance with the License.
 * You may obtain a copy of the License at
 * 
 *      http://www.apache.org/licenses/LICENSE-2.0
 * 
 * Unless required by applicable law or agreed to in writing, software
 * distributed under the License is distributed on an "AS IS" BASIS,
 * WITHOUT WARRANTIES OR CONDITIONS OF ANY KIND, either express or implied.
 * See the License for the specific language governing permissions and
 * limitations under the License.
 * =========================LICENSE_END==================================
 */

>>>>>>> 1fce969d
public enum SigningBehavior {
  /**
   * Indicates the signature was generated for a multi-signed transaction.
   *
   * @see "https://xrpl.org/sign.html"
   */
  SINGLE,
  /**
   * Indicates the signature was generated for a multi-signed transaction.
   *
   * @see "https://xrpl.org/multi-signing.html"
   */
  MULTI
}<|MERGE_RESOLUTION|>--- conflicted
+++ resolved
@@ -1,13 +1,5 @@
 package org.xrpl.xrpl4j.crypto.signing;
 
-<<<<<<< HEAD
-/**
- * Defines the type of signature to perform.
- *
- * @deprecated Prefer the variant found in {@link org.xrpl.xrpl4j.crypto.core} instead.
- */
-@Deprecated
-=======
 /*-
  * ========================LICENSE_START=================================
  * xrpl4j :: crypto :: core
@@ -17,9 +9,9 @@
  * Licensed under the Apache License, Version 2.0 (the "License");
  * you may not use this file except in compliance with the License.
  * You may obtain a copy of the License at
- * 
+ *
  *      http://www.apache.org/licenses/LICENSE-2.0
- * 
+ *
  * Unless required by applicable law or agreed to in writing, software
  * distributed under the License is distributed on an "AS IS" BASIS,
  * WITHOUT WARRANTIES OR CONDITIONS OF ANY KIND, either express or implied.
@@ -28,7 +20,12 @@
  * =========================LICENSE_END==================================
  */
 
->>>>>>> 1fce969d
+/**
+ * Defines the type of signature to perform.
+ *
+ * @deprecated Prefer the variant found in {@link org.xrpl.xrpl4j.crypto.core} instead.
+ */
+@Deprecated
 public enum SigningBehavior {
   /**
    * Indicates the signature was generated for a multi-signed transaction.
