--- conflicted
+++ resolved
@@ -29,6 +29,7 @@
 
   /**
    * Required-args Constructor.
+   *
    * @param keyStoreType   The {@link KeyStoreType} for this service.
    * @param signatureUtils An {@link SignatureUtils} for help with signing.
    * @param keyPairService
@@ -48,17 +49,13 @@
   }
 
   @Override
-<<<<<<< HEAD
-  public SignedTransaction sign(final KeyMetadata keyMetadata, final Transaction transaction) {
+  public <T extends Transaction> SignedTransaction<T> sign(final KeyMetadata keyMetadata, final T transaction) {
     Signature signature = this.signWithBehavior(keyMetadata, transaction, SigningBehavior.SINGLE);
     return this.signatureUtils.addSignatureToTransaction(transaction, signature);
   }
 
   @Override
   public Signature signWithBehavior(final KeyMetadata keyMetadata, final Transaction transaction, final SigningBehavior behavior) {
-=======
-  public <T extends Transaction> SignedTransaction<T> sign(final KeyMetadata keyMetadata, final T transaction) {
->>>>>>> 90f29955
     Objects.requireNonNull(keyMetadata);
     Objects.requireNonNull(transaction);
 
