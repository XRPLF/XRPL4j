--- conflicted
+++ resolved
@@ -35,11 +35,7 @@
 public class AccountLinesRequestParamsJsonTests extends AbstractJsonTest {
 
   public static final Hash256 HASH_256 = Hash256.of("92FA6A9FC8EA6018D5D16532D7795C91BFB0831355BDFDA177E86C8BF997985F");
-<<<<<<< HEAD
 
-=======
-  
->>>>>>> 6cee244b
   @Test
   public void testWithLedgerIndex() throws JsonProcessingException, JSONException {
     AccountLinesRequestParams params = AccountLinesRequestParams.builder()
