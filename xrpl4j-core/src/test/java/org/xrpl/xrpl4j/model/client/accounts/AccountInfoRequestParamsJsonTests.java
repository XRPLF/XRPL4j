package org.xrpl.xrpl4j.model.client.accounts;

/*-
 * ========================LICENSE_START=================================
 * xrpl4j :: model
 * %%
 * Copyright (C) 2020 - 2022 XRPL Foundation and its contributors
 * %%
 * Licensed under the Apache License, Version 2.0 (the "License");
 * you may not use this file except in compliance with the License.
 * You may obtain a copy of the License at
 * 
 *      http://www.apache.org/licenses/LICENSE-2.0
 * 
 * Unless required by applicable law or agreed to in writing, software
 * distributed under the License is distributed on an "AS IS" BASIS,
 * WITHOUT WARRANTIES OR CONDITIONS OF ANY KIND, either express or implied.
 * See the License for the specific language governing permissions and
 * limitations under the License.
 * =========================LICENSE_END==================================
 */

import com.fasterxml.jackson.core.JsonProcessingException;
import com.google.common.primitives.UnsignedInteger;
import org.json.JSONException;
import org.junit.jupiter.api.Test;
import org.xrpl.xrpl4j.model.AbstractJsonTest;
import org.xrpl.xrpl4j.model.client.common.LedgerIndex;
import org.xrpl.xrpl4j.model.client.common.LedgerSpecifier;
import org.xrpl.xrpl4j.model.transactions.Address;
import org.xrpl.xrpl4j.model.transactions.Hash256;

public class AccountInfoRequestParamsJsonTests extends AbstractJsonTest {
<<<<<<< HEAD
  
=======

>>>>>>> 6cee244b
  @Test
  public void testWithLedgerHash() throws JsonProcessingException, JSONException {
    AccountInfoRequestParams params = AccountInfoRequestParams.builder()
      .account(Address.of("rG1QQv2nh2gr7RCZ1P8YYcBUKCCN633jCn"))
      .ledgerSpecifier(
        LedgerSpecifier.of(Hash256.of("5DB01B7FFED6B67E6B0414DED11E051D2EE2B7619CE0EAA6286D67A3A4D5BDB3"))
      )
      .queue(true)
      .build();

    String json = "{\n" +
      "            \"account\": \"rG1QQv2nh2gr7RCZ1P8YYcBUKCCN633jCn\",\n" +
      "            \"strict\": true,\n" +
      "            \"ledger_hash\": \"5DB01B7FFED6B67E6B0414DED11E051D2EE2B7619CE0EAA6286D67A3A4D5BDB3\",\n" +
      "            \"signer_lists\": true,\n" +
      "            \"queue\": true\n" +
      "        }";

    assertCanSerializeAndDeserialize(params, json);
  }

  @Test
  public void testWithLedgerIndex() throws JsonProcessingException, JSONException {
    AccountInfoRequestParams params = AccountInfoRequestParams.builder()
      .account(Address.of("rG1QQv2nh2gr7RCZ1P8YYcBUKCCN633jCn"))
      .ledgerSpecifier(
        LedgerSpecifier.of(LedgerIndex.of(UnsignedInteger.ONE))
      )
      .queue(true)
      .build();

    String json = "{\n" +
      "            \"account\": \"rG1QQv2nh2gr7RCZ1P8YYcBUKCCN633jCn\",\n" +
      "            \"strict\": true,\n" +
      "            \"ledger_index\": 1,\n" +
      "            \"signer_lists\": true,\n" +
      "            \"queue\": true\n" +
      "        }";

    assertCanSerializeAndDeserialize(params, json);
  }

  @Test
  public void testMinimalJson() throws JsonProcessingException, JSONException {

    AccountInfoRequestParams params = AccountInfoRequestParams.builder()
        .account(Address.of("rG1QQv2nh2gr7RCZ1P8YYcBUKCCN633jCn"))
        .queue(true)
        .ledgerSpecifier(LedgerSpecifier.CURRENT)
        .build();

    String json = "{\n" +
      "            \"account\": \"rG1QQv2nh2gr7RCZ1P8YYcBUKCCN633jCn\",\n" +
      "            \"strict\": true,\n" +
      "            \"ledger_index\": \"current\",\n" +
      "            \"signer_lists\": true,\n" +
      "            \"queue\": true\n" +
      "        }";

    assertCanSerializeAndDeserialize(params, json);
  }

  @Test
  public void testFullJson() throws JsonProcessingException, JSONException {

    AccountInfoRequestParams params = AccountInfoRequestParams.builder()
        .account(Address.of("rG1QQv2nh2gr7RCZ1P8YYcBUKCCN633jCn"))
        .queue(true)
        .signerLists(true)
        .ledgerSpecifier(LedgerSpecifier.CURRENT)
        .build();

    String json = "{\n" +
        "            \"account\": \"rG1QQv2nh2gr7RCZ1P8YYcBUKCCN633jCn\",\n" +
        "            \"strict\": true,\n" +
        "            \"ledger_index\": \"current\",\n" +
        "            \"signer_lists\": true,\n" +
        "            \"queue\": true\n" +
        "        }";

    assertCanSerializeAndDeserialize(params, json);
  }
}<|MERGE_RESOLUTION|>--- conflicted
+++ resolved
@@ -31,11 +31,7 @@
 import org.xrpl.xrpl4j.model.transactions.Hash256;
 
 public class AccountInfoRequestParamsJsonTests extends AbstractJsonTest {
-<<<<<<< HEAD
-  
-=======
 
->>>>>>> 6cee244b
   @Test
   public void testWithLedgerHash() throws JsonProcessingException, JSONException {
     AccountInfoRequestParams params = AccountInfoRequestParams.builder()
