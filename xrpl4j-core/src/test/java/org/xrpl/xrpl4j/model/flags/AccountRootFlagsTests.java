package org.xrpl.xrpl4j.model.flags;

/*-
 * ========================LICENSE_START=================================
 * xrpl4j :: model
 * %%
 * Copyright (C) 2020 - 2022 XRPL Foundation and its contributors
 * %%
 * Licensed under the Apache License, Version 2.0 (the "License");
 * you may not use this file except in compliance with the License.
 * You may obtain a copy of the License at
 *
 *      http://www.apache.org/licenses/LICENSE-2.0
 *
 * Unless required by applicable law or agreed to in writing, software
 * distributed under the License is distributed on an "AS IS" BASIS,
 * WITHOUT WARRANTIES OR CONDITIONS OF ANY KIND, either express or implied.
 * See the License for the specific language governing permissions and
 * limitations under the License.
 * =========================LICENSE_END==================================
 */

import static org.assertj.core.api.Assertions.assertThat;

import org.junit.jupiter.params.ParameterizedTest;
import org.junit.jupiter.params.provider.Arguments;
import org.junit.jupiter.params.provider.MethodSource;

import java.util.stream.Stream;

public class AccountRootFlagsTests extends AbstractFlagsTest {

  public static Stream<Arguments> data() {
<<<<<<< HEAD
    return getBooleanCombinations(10);
=======
    return getBooleanCombinations(13);
>>>>>>> 7fc9af0b
  }

  @ParameterizedTest
  @MethodSource("data")
  @SuppressWarnings("AbbreviationAsWordInName")
  public void testDeriveIndividualFlagsFromFlags(
    boolean lsfDefaultRipple,
    boolean lsfDepositAuth,
    boolean lsfDisableMaster,
    boolean lsfDisallowXrp,
    boolean lsfGlobalFreeze,
    boolean lsfNoFreeze,
    boolean lsfPasswordSpent,
    boolean lsfRequireAuth,
    boolean lsfRequireDestTag,
<<<<<<< HEAD
    boolean lsfAmm
=======
    boolean lsfDisallowIncomingNFTokenOffer,
    boolean lsfDisallowIncomingCheck,
    boolean lsfDisallowIncomingPayChan,
    boolean lsfDisallowIncomingTrustline
>>>>>>> 7fc9af0b
  ) {
    long expectedFlags = (lsfDefaultRipple ? AccountRootFlags.DEFAULT_RIPPLE.getValue() : 0L) |
      (lsfDepositAuth ? AccountRootFlags.DEPOSIT_AUTH.getValue() : 0L) |
      (lsfDisableMaster ? AccountRootFlags.DISABLE_MASTER.getValue() : 0L) |
      (lsfDisallowXrp ? AccountRootFlags.DISALLOW_XRP.getValue() : 0L) |
      (lsfGlobalFreeze ? AccountRootFlags.GLOBAL_FREEZE.getValue() : 0L) |
      (lsfNoFreeze ? AccountRootFlags.NO_FREEZE.getValue() : 0L) |
      (lsfPasswordSpent ? AccountRootFlags.PASSWORD_SPENT.getValue() : 0L) |
      (lsfRequireAuth ? AccountRootFlags.REQUIRE_AUTH.getValue() : 0L) |
      (lsfRequireDestTag ? AccountRootFlags.REQUIRE_DEST_TAG.getValue() : 0L) |
<<<<<<< HEAD
      (lsfAmm ? AccountRootFlags.AMM.getValue() : 0L);
    AccountRootFlags flags = AccountRootFlags.of(expectedFlags);
=======
      (lsfDisallowIncomingNFTokenOffer ? AccountRootFlags.DISALLOW_INCOMING_NFT_OFFER.getValue() : 0L) |
      (lsfDisallowIncomingCheck ? AccountRootFlags.DISALLOW_INCOMING_CHECK.getValue() : 0L) |
      (lsfDisallowIncomingPayChan ? AccountRootFlags.DISALLOW_INCOMING_PAY_CHAN.getValue() : 0L) |
      (lsfDisallowIncomingTrustline ? AccountRootFlags.DISALLOW_INCOMING_TRUSTLINE.getValue() : 0L);
    Flags flagsFromFlags = AccountRootFlags.of(
      (lsfDefaultRipple ? AccountRootFlags.DEFAULT_RIPPLE : AccountRootFlags.UNSET),
      (lsfDepositAuth ? AccountRootFlags.DEPOSIT_AUTH : AccountRootFlags.UNSET),
      (lsfDisableMaster ? AccountRootFlags.DISABLE_MASTER : AccountRootFlags.UNSET),
      (lsfDisallowXrp ? AccountRootFlags.DISALLOW_XRP : AccountRootFlags.UNSET),
      (lsfGlobalFreeze ? AccountRootFlags.GLOBAL_FREEZE : AccountRootFlags.UNSET),
      (lsfNoFreeze ? AccountRootFlags.NO_FREEZE : AccountRootFlags.UNSET),
      (lsfPasswordSpent ? AccountRootFlags.PASSWORD_SPENT : AccountRootFlags.UNSET),
      (lsfRequireAuth ? AccountRootFlags.REQUIRE_AUTH : AccountRootFlags.UNSET),
      (lsfRequireDestTag ? AccountRootFlags.REQUIRE_DEST_TAG : AccountRootFlags.UNSET),
      (lsfDisallowIncomingNFTokenOffer ? AccountRootFlags.DISALLOW_INCOMING_NFT_OFFER : AccountRootFlags.UNSET),
      (lsfDisallowIncomingCheck ? AccountRootFlags.DISALLOW_INCOMING_CHECK : AccountRootFlags.UNSET),
      (lsfDisallowIncomingPayChan ? AccountRootFlags.DISALLOW_INCOMING_PAY_CHAN : AccountRootFlags.UNSET),
      (lsfDisallowIncomingTrustline ? AccountRootFlags.DISALLOW_INCOMING_TRUSTLINE : AccountRootFlags.UNSET)
    );
    assertThat(flagsFromFlags.getValue()).isEqualTo(expectedFlags);
>>>>>>> 7fc9af0b

    AccountRootFlags flagsFromLong = AccountRootFlags.of(expectedFlags);

<<<<<<< HEAD
    assertThat(flags.lsfDefaultRipple()).isEqualTo(lsfDefaultRipple);
    assertThat(flags.lsfDepositAuth()).isEqualTo(lsfDepositAuth);
    assertThat(flags.lsfDisableMaster()).isEqualTo(lsfDisableMaster);
    assertThat(flags.lsfDisallowXrp()).isEqualTo(lsfDisallowXrp);
    assertThat(flags.lsfGlobalFreeze()).isEqualTo(lsfGlobalFreeze);
    assertThat(flags.lsfNoFreeze()).isEqualTo(lsfNoFreeze);
    assertThat(flags.lsfPasswordSpent()).isEqualTo(lsfPasswordSpent);
    assertThat(flags.lsfRequireAuth()).isEqualTo(lsfRequireAuth);
    assertThat(flags.lsfRequireDestTag()).isEqualTo(lsfRequireDestTag);
    assertThat(flags.lsfAmm()).isEqualTo(lsfAmm);
=======
    assertThat(flagsFromLong.getValue()).isEqualTo(expectedFlags);

    assertThat(flagsFromLong.lsfDefaultRipple()).isEqualTo(lsfDefaultRipple);
    assertThat(flagsFromLong.lsfDepositAuth()).isEqualTo(lsfDepositAuth);
    assertThat(flagsFromLong.lsfDisableMaster()).isEqualTo(lsfDisableMaster);
    assertThat(flagsFromLong.lsfDisallowXrp()).isEqualTo(lsfDisallowXrp);
    assertThat(flagsFromLong.lsfGlobalFreeze()).isEqualTo(lsfGlobalFreeze);
    assertThat(flagsFromLong.lsfNoFreeze()).isEqualTo(lsfNoFreeze);
    assertThat(flagsFromLong.lsfPasswordSpent()).isEqualTo(lsfPasswordSpent);
    assertThat(flagsFromLong.lsfRequireAuth()).isEqualTo(lsfRequireAuth);
    assertThat(flagsFromLong.lsfRequireDestTag()).isEqualTo(lsfRequireDestTag);
    assertThat(flagsFromLong.lsfDisallowIncomingNFTokenOffer()).isEqualTo(lsfDisallowIncomingNFTokenOffer);
    assertThat(flagsFromLong.lsfDisallowIncomingCheck()).isEqualTo(lsfDisallowIncomingCheck);
    assertThat(flagsFromLong.lsfDisallowIncomingPayChan()).isEqualTo(lsfDisallowIncomingPayChan);
    assertThat(flagsFromLong.lsfDisallowIncomingTrustline()).isEqualTo(lsfDisallowIncomingTrustline);
>>>>>>> 7fc9af0b
  }
}<|MERGE_RESOLUTION|>--- conflicted
+++ resolved
@@ -31,11 +31,7 @@
 public class AccountRootFlagsTests extends AbstractFlagsTest {
 
   public static Stream<Arguments> data() {
-<<<<<<< HEAD
-    return getBooleanCombinations(10);
-=======
-    return getBooleanCombinations(13);
->>>>>>> 7fc9af0b
+    return getBooleanCombinations(14);
   }
 
   @ParameterizedTest
@@ -51,14 +47,11 @@
     boolean lsfPasswordSpent,
     boolean lsfRequireAuth,
     boolean lsfRequireDestTag,
-<<<<<<< HEAD
-    boolean lsfAmm
-=======
     boolean lsfDisallowIncomingNFTokenOffer,
     boolean lsfDisallowIncomingCheck,
     boolean lsfDisallowIncomingPayChan,
-    boolean lsfDisallowIncomingTrustline
->>>>>>> 7fc9af0b
+    boolean lsfDisallowIncomingTrustline,
+    boolean lsfAmm
   ) {
     long expectedFlags = (lsfDefaultRipple ? AccountRootFlags.DEFAULT_RIPPLE.getValue() : 0L) |
       (lsfDepositAuth ? AccountRootFlags.DEPOSIT_AUTH.getValue() : 0L) |
@@ -69,14 +62,11 @@
       (lsfPasswordSpent ? AccountRootFlags.PASSWORD_SPENT.getValue() : 0L) |
       (lsfRequireAuth ? AccountRootFlags.REQUIRE_AUTH.getValue() : 0L) |
       (lsfRequireDestTag ? AccountRootFlags.REQUIRE_DEST_TAG.getValue() : 0L) |
-<<<<<<< HEAD
-      (lsfAmm ? AccountRootFlags.AMM.getValue() : 0L);
-    AccountRootFlags flags = AccountRootFlags.of(expectedFlags);
-=======
       (lsfDisallowIncomingNFTokenOffer ? AccountRootFlags.DISALLOW_INCOMING_NFT_OFFER.getValue() : 0L) |
       (lsfDisallowIncomingCheck ? AccountRootFlags.DISALLOW_INCOMING_CHECK.getValue() : 0L) |
       (lsfDisallowIncomingPayChan ? AccountRootFlags.DISALLOW_INCOMING_PAY_CHAN.getValue() : 0L) |
-      (lsfDisallowIncomingTrustline ? AccountRootFlags.DISALLOW_INCOMING_TRUSTLINE.getValue() : 0L);
+      (lsfDisallowIncomingTrustline ? AccountRootFlags.DISALLOW_INCOMING_TRUSTLINE.getValue() : 0L) |
+      (lsfAmm ? AccountRootFlags.AMM.getValue() : 0L);
     Flags flagsFromFlags = AccountRootFlags.of(
       (lsfDefaultRipple ? AccountRootFlags.DEFAULT_RIPPLE : AccountRootFlags.UNSET),
       (lsfDepositAuth ? AccountRootFlags.DEPOSIT_AUTH : AccountRootFlags.UNSET),
@@ -90,25 +80,13 @@
       (lsfDisallowIncomingNFTokenOffer ? AccountRootFlags.DISALLOW_INCOMING_NFT_OFFER : AccountRootFlags.UNSET),
       (lsfDisallowIncomingCheck ? AccountRootFlags.DISALLOW_INCOMING_CHECK : AccountRootFlags.UNSET),
       (lsfDisallowIncomingPayChan ? AccountRootFlags.DISALLOW_INCOMING_PAY_CHAN : AccountRootFlags.UNSET),
-      (lsfDisallowIncomingTrustline ? AccountRootFlags.DISALLOW_INCOMING_TRUSTLINE : AccountRootFlags.UNSET)
+      (lsfDisallowIncomingTrustline ? AccountRootFlags.DISALLOW_INCOMING_TRUSTLINE : AccountRootFlags.UNSET),
+      (lsfAmm ? AccountRootFlags.AMM : AccountRootFlags.UNSET)
     );
     assertThat(flagsFromFlags.getValue()).isEqualTo(expectedFlags);
->>>>>>> 7fc9af0b
 
     AccountRootFlags flagsFromLong = AccountRootFlags.of(expectedFlags);
 
-<<<<<<< HEAD
-    assertThat(flags.lsfDefaultRipple()).isEqualTo(lsfDefaultRipple);
-    assertThat(flags.lsfDepositAuth()).isEqualTo(lsfDepositAuth);
-    assertThat(flags.lsfDisableMaster()).isEqualTo(lsfDisableMaster);
-    assertThat(flags.lsfDisallowXrp()).isEqualTo(lsfDisallowXrp);
-    assertThat(flags.lsfGlobalFreeze()).isEqualTo(lsfGlobalFreeze);
-    assertThat(flags.lsfNoFreeze()).isEqualTo(lsfNoFreeze);
-    assertThat(flags.lsfPasswordSpent()).isEqualTo(lsfPasswordSpent);
-    assertThat(flags.lsfRequireAuth()).isEqualTo(lsfRequireAuth);
-    assertThat(flags.lsfRequireDestTag()).isEqualTo(lsfRequireDestTag);
-    assertThat(flags.lsfAmm()).isEqualTo(lsfAmm);
-=======
     assertThat(flagsFromLong.getValue()).isEqualTo(expectedFlags);
 
     assertThat(flagsFromLong.lsfDefaultRipple()).isEqualTo(lsfDefaultRipple);
@@ -124,6 +102,6 @@
     assertThat(flagsFromLong.lsfDisallowIncomingCheck()).isEqualTo(lsfDisallowIncomingCheck);
     assertThat(flagsFromLong.lsfDisallowIncomingPayChan()).isEqualTo(lsfDisallowIncomingPayChan);
     assertThat(flagsFromLong.lsfDisallowIncomingTrustline()).isEqualTo(lsfDisallowIncomingTrustline);
->>>>>>> 7fc9af0b
+    assertThat(flagsFromLong.lsfAmm()).isEqualTo(lsfAmm);
   }
 }