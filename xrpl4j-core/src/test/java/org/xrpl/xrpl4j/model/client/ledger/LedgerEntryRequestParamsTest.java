--- conflicted
+++ resolved
@@ -51,12 +51,9 @@
     assertThat(params.depositPreAuth()).isEmpty();
     assertThat(params.ticket()).isEmpty();
     assertThat(params.nftPage()).isEmpty();
-<<<<<<< HEAD
-    assertThat(params.did()).isEmpty();
-=======
-    assertThat(params.bridgeAccount()).isEmpty();
-    assertThat(params.bridge()).isEmpty();
->>>>>>> c0ef45ec
+    assertThat(params.bridgeAccount()).isEmpty();
+    assertThat(params.bridge()).isEmpty();
+    assertThat(params.did()).isEmpty();
 
     String json = String.format("{\n" +
       "            \"index\": \"%s\",\n" +
@@ -90,12 +87,9 @@
     assertThat(params.depositPreAuth()).isEmpty();
     assertThat(params.ticket()).isEmpty();
     assertThat(params.nftPage()).isEmpty();
-<<<<<<< HEAD
-    assertThat(params.did()).isEmpty();
-=======
-    assertThat(params.bridgeAccount()).isEmpty();
-    assertThat(params.bridge()).isEmpty();
->>>>>>> c0ef45ec
+    assertThat(params.did()).isEmpty();
+    assertThat(params.bridgeAccount()).isEmpty();
+    assertThat(params.bridge()).isEmpty();
 
     String json = String.format("{\n" +
       "            \"index\": \"%s\",\n" +
@@ -124,12 +118,9 @@
     assertThat(params.depositPreAuth()).isEmpty();
     assertThat(params.ticket()).isEmpty();
     assertThat(params.nftPage()).isEmpty();
-<<<<<<< HEAD
-    assertThat(params.did()).isEmpty();
-=======
-    assertThat(params.bridgeAccount()).isEmpty();
-    assertThat(params.bridge()).isEmpty();
->>>>>>> c0ef45ec
+    assertThat(params.did()).isEmpty();
+    assertThat(params.bridgeAccount()).isEmpty();
+    assertThat(params.bridge()).isEmpty();
 
     String json = String.format("{\n" +
       "            \"account_root\": \"%s\",\n" +
@@ -166,12 +157,9 @@
     assertThat(params.depositPreAuth()).isEmpty();
     assertThat(params.ticket()).isEmpty();
     assertThat(params.nftPage()).isEmpty();
-<<<<<<< HEAD
-    assertThat(params.did()).isEmpty();
-=======
-    assertThat(params.bridgeAccount()).isEmpty();
-    assertThat(params.bridge()).isEmpty();
->>>>>>> c0ef45ec
+    assertThat(params.did()).isEmpty();
+    assertThat(params.bridgeAccount()).isEmpty();
+    assertThat(params.bridge()).isEmpty();
 
     String json = "{\n" +
       "          \"amm\": {\n" +
@@ -213,12 +201,9 @@
     assertThat(params.depositPreAuth()).isEmpty();
     assertThat(params.ticket()).isEmpty();
     assertThat(params.nftPage()).isEmpty();
-<<<<<<< HEAD
-    assertThat(params.did()).isEmpty();
-=======
-    assertThat(params.bridgeAccount()).isEmpty();
-    assertThat(params.bridge()).isEmpty();
->>>>>>> c0ef45ec
+    assertThat(params.did()).isEmpty();
+    assertThat(params.bridgeAccount()).isEmpty();
+    assertThat(params.bridge()).isEmpty();
 
     String json = "{\n" +
       "      \"offer\": {\n" +
@@ -258,12 +243,9 @@
     assertThat(params.depositPreAuth()).isEmpty();
     assertThat(params.ticket()).isEmpty();
     assertThat(params.nftPage()).isEmpty();
-<<<<<<< HEAD
-    assertThat(params.did()).isEmpty();
-=======
-    assertThat(params.bridgeAccount()).isEmpty();
-    assertThat(params.bridge()).isEmpty();
->>>>>>> c0ef45ec
+    assertThat(params.did()).isEmpty();
+    assertThat(params.bridgeAccount()).isEmpty();
+    assertThat(params.bridge()).isEmpty();
 
     String json = "{\n" +
       "    \"ripple_state\": {\n" +
@@ -296,12 +278,9 @@
     assertThat(params.depositPreAuth()).isEmpty();
     assertThat(params.ticket()).isEmpty();
     assertThat(params.nftPage()).isEmpty();
-<<<<<<< HEAD
-    assertThat(params.did()).isEmpty();
-=======
-    assertThat(params.bridgeAccount()).isEmpty();
-    assertThat(params.bridge()).isEmpty();
->>>>>>> c0ef45ec
+    assertThat(params.did()).isEmpty();
+    assertThat(params.bridgeAccount()).isEmpty();
+    assertThat(params.bridge()).isEmpty();
 
     String json = String.format("{\n" +
       "    \"check\": \"%s\",\n" +
@@ -334,12 +313,9 @@
     assertThat(params.depositPreAuth()).isEmpty();
     assertThat(params.ticket()).isEmpty();
     assertThat(params.nftPage()).isEmpty();
-<<<<<<< HEAD
-    assertThat(params.did()).isEmpty();
-=======
-    assertThat(params.bridgeAccount()).isEmpty();
-    assertThat(params.bridge()).isEmpty();
->>>>>>> c0ef45ec
+    assertThat(params.did()).isEmpty();
+    assertThat(params.bridgeAccount()).isEmpty();
+    assertThat(params.bridge()).isEmpty();
 
     String json = "{\n" +
       "    \"escrow\": {\n" +
@@ -371,12 +347,9 @@
     assertThat(params.depositPreAuth()).isEmpty();
     assertThat(params.ticket()).isEmpty();
     assertThat(params.nftPage()).isEmpty();
-<<<<<<< HEAD
-    assertThat(params.did()).isEmpty();
-=======
-    assertThat(params.bridgeAccount()).isEmpty();
-    assertThat(params.bridge()).isEmpty();
->>>>>>> c0ef45ec
+    assertThat(params.did()).isEmpty();
+    assertThat(params.bridgeAccount()).isEmpty();
+    assertThat(params.bridge()).isEmpty();
 
     String json = String.format("{\n" +
       "    \"payment_channel\": \"%s\",\n" +
@@ -410,12 +383,9 @@
     assertThat(params.paymentChannel()).isEmpty();
     assertThat(params.ticket()).isEmpty();
     assertThat(params.nftPage()).isEmpty();
-<<<<<<< HEAD
-    assertThat(params.did()).isEmpty();
-=======
-    assertThat(params.bridgeAccount()).isEmpty();
-    assertThat(params.bridge()).isEmpty();
->>>>>>> c0ef45ec
+    assertThat(params.did()).isEmpty();
+    assertThat(params.bridgeAccount()).isEmpty();
+    assertThat(params.bridge()).isEmpty();
 
     String json = "{\n" +
       "    \"deposit_preauth\": {\n" +
@@ -452,12 +422,9 @@
     assertThat(params.paymentChannel()).isEmpty();
     assertThat(params.depositPreAuth()).isEmpty();
     assertThat(params.nftPage()).isEmpty();
-<<<<<<< HEAD
-    assertThat(params.did()).isEmpty();
-=======
-    assertThat(params.bridgeAccount()).isEmpty();
-    assertThat(params.bridge()).isEmpty();
->>>>>>> c0ef45ec
+    assertThat(params.did()).isEmpty();
+    assertThat(params.bridgeAccount()).isEmpty();
+    assertThat(params.bridge()).isEmpty();
 
     String json = "{\n" +
       "    \"ticket\": {\n" +
@@ -490,12 +457,9 @@
     assertThat(params.paymentChannel()).isEmpty();
     assertThat(params.depositPreAuth()).isEmpty();
     assertThat(params.ticket()).isEmpty();
-<<<<<<< HEAD
-    assertThat(params.did()).isEmpty();
-=======
-    assertThat(params.bridgeAccount()).isEmpty();
-    assertThat(params.bridge()).isEmpty();
->>>>>>> c0ef45ec
+    assertThat(params.did()).isEmpty();
+    assertThat(params.bridgeAccount()).isEmpty();
+    assertThat(params.bridge()).isEmpty();
 
     String json = String.format("{\n" +
       "    \"nft_page\": \"%s\",\n" +
@@ -507,7 +471,6 @@
   }
 
   @Test
-<<<<<<< HEAD
   void testDidParams() throws JSONException, JsonProcessingException {
     LedgerEntryRequestParams<DidObject> params = LedgerEntryRequestParams.did(
       ED_ADDRESS,
@@ -515,7 +478,31 @@
     );
     assertThat(params.did()).isNotEmpty().get().isEqualTo(ED_ADDRESS);
     assertThat(params.ledgerObjectClass()).isEqualTo(DidObject.class);
-=======
+
+    assertThat(params.index()).isEmpty();
+    assertThat(params.accountRoot()).isEmpty();
+    assertThat(params.amm()).isEmpty();
+    assertThat(params.offer()).isEmpty();
+    assertThat(params.rippleState()).isEmpty();
+    assertThat(params.check()).isEmpty();
+    assertThat(params.escrow()).isEmpty();
+    assertThat(params.paymentChannel()).isEmpty();
+    assertThat(params.depositPreAuth()).isEmpty();
+    assertThat(params.ticket()).isEmpty();
+    assertThat(params.nftPage()).isEmpty();
+    assertThat(params.bridgeAccount()).isEmpty();
+    assertThat(params.bridge()).isEmpty();
+
+    String json = String.format("{\n" +
+      "    \"did\": \"%s\",\n" +
+      "    \"binary\": false,\n" +
+      "    \"ledger_index\": \"validated\"\n" +
+      "  }", ED_ADDRESS);
+
+    assertCanSerializeAndDeserialize(params, json);
+  }
+
+  @Test
   void testBridgeParams() throws JSONException, JsonProcessingException {
     XChainBridge bridge = XChainBridge.builder()
       .lockingChainDoor(ED_ADDRESS)
@@ -531,33 +518,26 @@
     assertThat(params.bridgeAccount()).isNotEmpty().get().isEqualTo(ED_ADDRESS);
     assertThat(params.bridge()).isNotEmpty().get().isEqualTo(bridge);
     assertThat(params.ledgerObjectClass()).isEqualTo(BridgeObject.class);
->>>>>>> c0ef45ec
-
-    assertThat(params.index()).isEmpty();
-    assertThat(params.accountRoot()).isEmpty();
-    assertThat(params.amm()).isEmpty();
-    assertThat(params.offer()).isEmpty();
-    assertThat(params.rippleState()).isEmpty();
-    assertThat(params.check()).isEmpty();
-    assertThat(params.escrow()).isEmpty();
-    assertThat(params.paymentChannel()).isEmpty();
-    assertThat(params.depositPreAuth()).isEmpty();
-    assertThat(params.ticket()).isEmpty();
-    assertThat(params.nftPage()).isEmpty();
-
-    String json = String.format("{\n" +
-<<<<<<< HEAD
-      "    \"did\": \"%s\",\n" +
-      "    \"binary\": false,\n" +
-      "    \"ledger_index\": \"validated\"\n" +
-      "  }", ED_ADDRESS);
-=======
+
+    assertThat(params.index()).isEmpty();
+    assertThat(params.accountRoot()).isEmpty();
+    assertThat(params.amm()).isEmpty();
+    assertThat(params.offer()).isEmpty();
+    assertThat(params.rippleState()).isEmpty();
+    assertThat(params.check()).isEmpty();
+    assertThat(params.escrow()).isEmpty();
+    assertThat(params.paymentChannel()).isEmpty();
+    assertThat(params.depositPreAuth()).isEmpty();
+    assertThat(params.ticket()).isEmpty();
+    assertThat(params.nftPage()).isEmpty();
+    assertThat(params.did()).isEmpty();
+
+    String json = String.format("{\n" +
       "    \"bridge_account\": \"%s\",\n" +
       "    \"bridge\": %s,\n" +
       "    \"binary\": false,\n" +
       "    \"ledger_index\": \"validated\"\n" +
       "  }", ED_ADDRESS, objectMapper.writeValueAsString(bridge));
->>>>>>> c0ef45ec
 
     assertCanSerializeAndDeserialize(params, json);
   }
