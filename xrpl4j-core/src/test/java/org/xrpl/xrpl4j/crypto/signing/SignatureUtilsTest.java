--- conflicted
+++ resolved
@@ -588,7 +588,6 @@
   }
 
   @Test
-<<<<<<< HEAD
   void addSignatureToAmmBid() {
     AmmBid bid = AmmBid.builder()
       .account(sourcePublicKey.deriveAddress())
@@ -715,7 +714,9 @@
       .build();
 
     addSignatureToTransactionHelper(ammDelete);
-=======
+  }
+
+  @Test
   void addSignatureToClawback() {
     Clawback clawback = Clawback.builder()
       .account(sourcePublicKey.deriveAddress())
@@ -732,7 +733,6 @@
       .build();
 
     addSignatureToTransactionHelper(clawback);
->>>>>>> dae2fd62
   }
 
   @Test
@@ -1055,7 +1055,24 @@
   }
 
   @Test
-<<<<<<< HEAD
+  void addMultiSignaturesToClawback() {
+    Clawback clawback = Clawback.builder()
+      .account(sourcePublicKey.deriveAddress())
+      .fee(XrpCurrencyAmount.ofDrops(10))
+      .sequence(UnsignedInteger.ONE)
+      .amount(
+        IssuedCurrencyAmount.builder()
+          .currency("FOO")
+          .issuer(Address.of("rsA2LpzuawewSBQXkiju3YQTMzW13pAAdW"))
+          .value("314.159")
+          .build()
+      )
+      .build();
+
+    addMultiSignatureToTransactionHelper(clawback);
+  }
+
+  @Test
   void addMultiSignatureToAmmBid() {
     AmmBid bid = AmmBid.builder()
       .account(sourcePublicKey.deriveAddress())
@@ -1176,23 +1193,6 @@
       .build();
 
     addMultiSignatureToTransactionHelper(ammDelete);
-=======
-  void addMultiSignaturesToClawback() {
-    Clawback clawback = Clawback.builder()
-      .account(sourcePublicKey.deriveAddress())
-      .fee(XrpCurrencyAmount.ofDrops(10))
-      .sequence(UnsignedInteger.ONE)
-      .amount(
-        IssuedCurrencyAmount.builder()
-          .currency("FOO")
-          .issuer(Address.of("rsA2LpzuawewSBQXkiju3YQTMzW13pAAdW"))
-          .value("314.159")
-          .build()
-      )
-      .build();
-
-    addMultiSignatureToTransactionHelper(clawback);
->>>>>>> dae2fd62
   }
 
   @Test
