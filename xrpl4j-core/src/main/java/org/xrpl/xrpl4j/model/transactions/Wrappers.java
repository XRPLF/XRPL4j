package org.xrpl.xrpl4j.model.transactions;

/*-
 * ========================LICENSE_START=================================
 * xrpl4j :: model
 * %%
 * Copyright (C) 2020 - 2022 XRPL Foundation and its contributors
 * %%
 * Licensed under the Apache License, Version 2.0 (the "License");
 * you may not use this file except in compliance with the License.
 * You may obtain a copy of the License at
 *
 *      http://www.apache.org/licenses/LICENSE-2.0
 *
 * Unless required by applicable law or agreed to in writing, software
 * distributed under the License is distributed on an "AS IS" BASIS,
 * WITHOUT WARRANTIES OR CONDITIONS OF ANY KIND, either express or implied.
 * See the License for the specific language governing permissions and
 * limitations under the License.
 * =========================LICENSE_END==================================
 */

import com.fasterxml.jackson.annotation.JsonRawValue;
import com.fasterxml.jackson.databind.annotation.JsonDeserialize;
import com.fasterxml.jackson.databind.annotation.JsonSerialize;
import com.google.common.base.Preconditions;
import com.google.common.io.BaseEncoding;
import com.google.common.primitives.UnsignedInteger;
import com.google.common.primitives.UnsignedLong;
import org.immutables.value.Value;
import org.xrpl.xrpl4j.model.immutables.FluentCompareTo;
import org.xrpl.xrpl4j.model.immutables.Wrapped;
import org.xrpl.xrpl4j.model.immutables.Wrapper;
import org.xrpl.xrpl4j.model.jackson.modules.AddressDeserializer;
import org.xrpl.xrpl4j.model.jackson.modules.AddressSerializer;
import org.xrpl.xrpl4j.model.jackson.modules.Hash256Deserializer;
import org.xrpl.xrpl4j.model.jackson.modules.Hash256Serializer;
import org.xrpl.xrpl4j.model.jackson.modules.MarkerDeserializer;
import org.xrpl.xrpl4j.model.jackson.modules.MarkerSerializer;
import org.xrpl.xrpl4j.model.jackson.modules.NetworkIdDeserializer;
import org.xrpl.xrpl4j.model.jackson.modules.NetworkIdSerializer;
import org.xrpl.xrpl4j.model.jackson.modules.NfTokenIdDeserializer;
import org.xrpl.xrpl4j.model.jackson.modules.NfTokenIdSerializer;
import org.xrpl.xrpl4j.model.jackson.modules.NfTokenUriSerializer;
import org.xrpl.xrpl4j.model.jackson.modules.TradingFeeDeserializer;
import org.xrpl.xrpl4j.model.jackson.modules.TradingFeeSerializer;
import org.xrpl.xrpl4j.model.jackson.modules.TransferFeeDeserializer;
import org.xrpl.xrpl4j.model.jackson.modules.TransferFeeSerializer;
import org.xrpl.xrpl4j.model.jackson.modules.VoteWeightDeserializer;
import org.xrpl.xrpl4j.model.jackson.modules.VoteWeightSerializer;
import org.xrpl.xrpl4j.model.jackson.modules.XrpCurrencyAmountDeserializer;
import org.xrpl.xrpl4j.model.jackson.modules.XrpCurrencyAmountSerializer;

import java.io.Serializable;
import java.math.BigDecimal;
import java.math.MathContext;
import java.nio.charset.StandardCharsets;
import java.text.DecimalFormat;
import java.util.Locale;
import java.util.Objects;

/**
 * Wrapped immutable classes for providing type-safe objects.
 */
@SuppressWarnings("TypeName")
public class Wrappers {

  /**
   * A wrapped {@link String} representing an address on the XRPL.
   */
  @Value.Immutable(builder = true) // This is the default, but it's omitted without this.
  @Wrapped
  @JsonSerialize(as = Address.class, using = AddressSerializer.class)
  @JsonDeserialize(as = Address.class, using = AddressDeserializer.class)
  abstract static class _Address extends Wrapper<String> implements Serializable {

    @Override
    public String toString() {
      return this.value();
    }

    /**
     * Validates that a {@link Address}'s value's length is equal to 34 characters and starts with `r`.
     */
    @Value.Check
    public void validateAddress() {
      Preconditions.checkArgument(this.value().startsWith("r"), "Invalid Address: Bad Prefix");
      Preconditions.checkArgument(this.value().length() >= 25 && this.value().length() <= 35,
        "Classic Addresses must be (25,35) characters long inclusive.");
    }

  }

  /**
   * A wrapped {@link String} representing an X-Address on the XRPL.
   */
  @Value.Immutable(builder = true) // This is the default, but it's omitted without this.
  @Wrapped
  @JsonSerialize(as = XAddress.class)
  @JsonDeserialize(as = XAddress.class)
  abstract static class _XAddress extends Wrapper<String> implements Serializable {

    @Override
    public String toString() {
      return this.value();
    }

  }

  /**
   * A wrapped {@link String} containing the Hex representation of a 256-bit Hash.
   */
  @Value.Immutable
  @Wrapped
  @JsonSerialize(as = Hash256.class, using = Hash256Serializer.class)
  @JsonDeserialize(as = Hash256.class, using = Hash256Deserializer.class)
  abstract static class _Hash256 extends Wrapper<String> implements Serializable {

    @Override
    public String toString() {
      return this.value();
    }

    /**
     * Validates that a {@link Hash256}'s value's length is equal to 64 characters.
     */
    @Value.Check
    public void validateLength() {
      Preconditions.checkArgument(this.value().length() == 64, "Hash256 Strings must be 64 characters long.");
    }

    @Override
    public boolean equals(Object obj) {
      if (obj != null && obj instanceof Hash256) {
        String otherValue = ((Hash256) obj).value();
        if (otherValue != null) {
          return otherValue.toUpperCase(Locale.ENGLISH).equals(value().toUpperCase(Locale.ENGLISH));
        }
      }
      return false;
    }

    @Override
    public int hashCode() {
      return value().toUpperCase(Locale.ENGLISH).hashCode();
    }
  }

  /**
   * A {@link CurrencyAmount} for the XRP currency (non-issued). {@link XrpCurrencyAmount}s are a {@link String}
   * representation of an unsigned integer representing the amount in XRP drops.
   */
  @Value.Immutable(builder = true) // This is the default, but it's omitted without this.
  @Wrapped
  @JsonSerialize(as = XrpCurrencyAmount.class, using = XrpCurrencyAmountSerializer.class)
  @JsonDeserialize(as = XrpCurrencyAmount.class, using = XrpCurrencyAmountDeserializer.class)
  abstract static class _XrpCurrencyAmount extends Wrapper<UnsignedLong> implements Serializable, CurrencyAmount {

    static final BigDecimal SMALLEST_XRP = new BigDecimal("0.000001");
    static final DecimalFormat FORMATTER = new DecimalFormat("###,###");

    /**
     * Constructs an {@link XrpCurrencyAmount} using a number of drops.
     *
     * @param drops A long representing the number of drops of XRP of this amount.
     *
     * @return An {@link XrpCurrencyAmount} of {@code drops}.
     */
    public static XrpCurrencyAmount ofDrops(long drops) {
      return ofDrops(UnsignedLong.valueOf(drops));
    }

    /**
     * Constructs an {@link XrpCurrencyAmount} using a number of drops.
     *
     * @param drops An {@link UnsignedLong} representing the number of drops of XRP of this amount.
     *
     * @return An {@link XrpCurrencyAmount} of {@code drops}.
     */
    public static XrpCurrencyAmount ofDrops(UnsignedLong drops) {
      return XrpCurrencyAmount.of(drops);
    }

    /**
     * Constructs an {@link XrpCurrencyAmount} using decimal amount of XRP.
     *
     * @param amount A {@link BigDecimal} amount of XRP.
     *
     * @return An {@link XrpCurrencyAmount} of the amount of drops in {@code amount}.
     */
    public static XrpCurrencyAmount ofXrp(BigDecimal amount) {
      if (FluentCompareTo.is(amount).notEqualTo(BigDecimal.ZERO)) {
        Preconditions.checkArgument(FluentCompareTo.is(amount).greaterThanEqualTo(SMALLEST_XRP));
      }
      return ofDrops(UnsignedLong.valueOf(amount.scaleByPowerOfTen(6).toBigIntegerExact()));
    }

    /**
     * Convert this XRP amount into a decimal representing a value denominated in whole XRP units. For example, a value
     * of `1.0` represents 1 unit of XRP; a value of `0.5` represents a half of an XRP unit.
     *
     * @return A {@link BigDecimal} representing this value denominated in whole XRP units.
     */
    public BigDecimal toXrp() {
      return new BigDecimal(this.value().bigIntegerValue())
        .divide(BigDecimal.valueOf(ONE_XRP_IN_DROPS), MathContext.DECIMAL128);
    }

    /**
     * Adds another {@link XrpCurrencyAmount} to this amount.
     *
     * @param other An {@link XrpCurrencyAmount} to add to this.
     *
     * @return The sum of this amount and the {@code other} amount, as an {@link XrpCurrencyAmount}.
     */
    public XrpCurrencyAmount plus(XrpCurrencyAmount other) {
      return XrpCurrencyAmount.of(this.value().plus(other.value()));
    }

    /**
     * Subtract another {@link XrpCurrencyAmount} from this amount.
     *
     * @param other An {@link XrpCurrencyAmount} to subtract from this.
     *
     * @return The difference of this amount and the {@code other} amount, as an {@link XrpCurrencyAmount}.
     */
    public XrpCurrencyAmount minus(XrpCurrencyAmount other) {
      return XrpCurrencyAmount.of(this.value().minus(other.value()));
    }

    /**
     * Multiplies this amount by another {@link XrpCurrencyAmount}.
     *
     * @param other An {@link XrpCurrencyAmount} to multiply to this by.
     *
     * @return The product of this amount and the {@code other} amount, as an {@link XrpCurrencyAmount}.
     */
    public XrpCurrencyAmount times(XrpCurrencyAmount other) {
      return XrpCurrencyAmount.of(this.value().times(other.value()));
    }

    @Override
    public String toString() {
      return this.value().toString();
    }

    /**
     * Validates that this {@link XrpCurrencyAmount} does not exceed the maximum number of drops.
     */
    @Value.Check
    protected void check() {
      Preconditions.checkState(
        FluentCompareTo.is(value()).lessThanOrEqualTo(UnsignedLong.valueOf(MAX_XRP_IN_DROPS)),
        String.format(
          "XRP Amounts may not exceed %s drops (100B XRP, denominated in Drops)", FORMATTER.format(MAX_XRP_IN_DROPS)
        )
      );
    }

  }

  @Value.Immutable
  @Wrapped
  @JsonSerialize(as = Marker.class, using = MarkerSerializer.class)
  @JsonDeserialize(as = Marker.class, using = MarkerDeserializer.class)
  abstract static class _Marker extends Wrapper<String> implements Serializable {

    @Override
    @JsonRawValue
    public String toString() {
      return this.value();
    }

  }

  /**
   * A wrapped {@link String} containing the NFT Id.
   */
  @Value.Immutable
  @Wrapped
  @JsonSerialize(as = NfTokenId.class, using = NfTokenIdSerializer.class)
  @JsonDeserialize(as = NfTokenId.class, using = NfTokenIdDeserializer.class)
  abstract static class _NfTokenId extends Wrapper<String> implements Serializable {

    @Override
    public String toString() {
      return this.value();
    }

    /**
     * Validates that a NfTokenId value's length is equal to 64 characters.
     */
    @Value.Check
    public void validateLength() {
      Preconditions.checkArgument(this.value().length() == 64, "TokenId must be 64 characters long.");
    }

    @Override
    public boolean equals(Object obj) {
      if (obj != null && obj instanceof NfTokenId) {
        String otherValue = ((NfTokenId) obj).value();
        if (otherValue != null) {
          return otherValue.toUpperCase(Locale.ENGLISH).equals(value().toUpperCase(Locale.ENGLISH));
        }
      }
      return false;
    }
  }

  /**
   * A wrapped {@link String} containing the Uri.
   */
  @Value.Immutable
  @Wrapped
  @JsonSerialize(as = NfTokenUri.class, using = NfTokenUriSerializer.class)
  @JsonDeserialize(as = NfTokenUri.class)
  abstract static class _NfTokenUri extends Wrapper<String> implements Serializable {

    /**
     * Constructs an {@link NfTokenUri} using a String value.
     *
     * @param plaintext A string value representing the Uri in plaintext.
     *
     * @return An {@link NfTokenUri} of plaintext.
     */
    public static NfTokenUri ofPlainText(String plaintext) {
      return NfTokenUri.of(BaseEncoding.base16().encode(plaintext.getBytes(StandardCharsets.UTF_8)));
    }

    @Override
    public boolean equals(Object obj) {
      if (obj != null && obj instanceof NfTokenUri) {
        String otherValue = ((NfTokenUri) obj).value();
        if (otherValue != null) {
          return otherValue.toUpperCase(Locale.ENGLISH).equals(value().toUpperCase(Locale.ENGLISH));
        }
      }
      return false;
    }
  }

  /**
   * A wrapped {@link com.google.common.primitives.UnsignedInteger} containing the TransferFee.
   *
   * <p>Valid values for this field are between 0 and 50000 inclusive, allowing transfer rates of between 0.00% and
   * 50.00% in increments of 0.001. If this field is provided in a {@link NfTokenMint} transaction, the transaction
   * MUST have the {@code tfTransferable} flag enabled.
   */
  @Value.Immutable
  @Wrapped
  @JsonSerialize(as = TransferFee.class, using = TransferFeeSerializer.class)
  @JsonDeserialize(as = TransferFee.class, using = TransferFeeDeserializer.class)
  abstract static class _TransferFee extends Wrapper<UnsignedInteger> implements Serializable {

    @Override
    public String toString() {
      return this.value().toString();
    }

    /**
     * Construct {@link TransferFee} as a percentage value.
     *
     * <p>The given percentage value must have at most 3 decimal places of precision, and must be
     * between {@code 0} and {@code 50.000}.</p>
     *
     * @param percent of type {@link BigDecimal}
     *
     * @return {@link TransferFee}
     */
    public static TransferFee ofPercent(BigDecimal percent) {
<<<<<<< HEAD
=======
      Objects.requireNonNull(percent);
>>>>>>> 42047e1a
      Preconditions.checkArgument(
        Math.max(0, percent.stripTrailingZeros().scale()) <= 3,
        "Percent value should have a maximum of 3 decimal places."
      );
      return TransferFee.of(UnsignedInteger.valueOf(percent.scaleByPowerOfTen(3).toBigIntegerExact()));
    }


    /**
     * Validates that a NfTokenId value's length is equal to 64 characters.
     */
    @Value.Check
    public void validateBounds() {
      Preconditions.checkArgument(
        FluentCompareTo.is(value()).lessThanOrEqualTo(UnsignedInteger.valueOf(50000)) &&
          FluentCompareTo.is(value()).greaterThanEqualTo(UnsignedInteger.valueOf(0)),
        "TransferFee should be in the range 0 to 50000.");
    }

  }

  /**
<<<<<<< HEAD
   * A wrapped {@link com.google.common.primitives.UnsignedInteger} containing the TransferFee.
   */
  @Value.Immutable
  @Wrapped
  @JsonSerialize(as = TradingFee.class, using = TradingFeeSerializer.class)
  @JsonDeserialize(as = TradingFee.class, using = TradingFeeDeserializer.class)
  abstract static class _TradingFee extends Wrapper<UnsignedInteger> implements Serializable {
=======
   * A wrapped {@link com.google.common.primitives.UnsignedInteger} containing a Network ID.
   */
  @Value.Immutable
  @Wrapped
  @JsonSerialize(as = NetworkId.class, using = NetworkIdSerializer.class)
  @JsonDeserialize(as = NetworkId.class, using = NetworkIdDeserializer.class)
  abstract static class _NetworkId extends Wrapper<UnsignedInteger> implements Serializable {
>>>>>>> 42047e1a

    @Override
    public String toString() {
      return this.value().toString();
    }

    /**
<<<<<<< HEAD
     * Construct {@link TradingFee} as a percentage value.
     *
     * @param percent The trading fee, as a {@link BigDecimal}.
     *
     * @return A {@link TradingFee}.
     */
    public static TradingFee ofPercent(BigDecimal percent) {
      Preconditions.checkArgument(
        Math.max(0, percent.stripTrailingZeros().scale()) <= 3,
        "Percent value should have a maximum of 3 decimal places."
      );
      return TradingFee.of(UnsignedInteger.valueOf(percent.scaleByPowerOfTen(3).toBigIntegerExact()));
    }

    /**
     * Get the {@link TradingFee} as a {@link BigDecimal}.
     *
     * @return A {@link BigDecimal}.
     */
    public BigDecimal bigDecimalValue() {
      return BigDecimal.valueOf(value().longValue(), 3);
    }

  }

  /**
   * A wrapped {@link com.google.common.primitives.UnsignedInteger} containing the VoteWeight.
   */
  @Value.Immutable
  @Wrapped
  @JsonSerialize(as = VoteWeight.class, using = VoteWeightSerializer.class)
  @JsonDeserialize(as = VoteWeight.class, using = VoteWeightDeserializer.class)
  abstract static class _VoteWeight extends Wrapper<UnsignedInteger> implements Serializable {

    @Override
    public String toString() {
      return this.value().toString();
    }

    /**
     * Get the {@link VoteWeight} as a {@link BigDecimal}.
     *
     * @return A {@link BigDecimal}.
     */
    public BigDecimal bigDecimalValue() {
      return BigDecimal.valueOf(value().longValue(), 3);
    }

=======
     * Construct a {@link NetworkId} from a {@code long}. The supplied value must be less than or equal to
     * 4,294,967,295, the largest unsigned 32-bit integer.
     *
     * @param networkId A {@code long}.
     *
     * @return A {@link NetworkId}.
     */
    public static NetworkId of(long networkId) {
      return NetworkId.of(UnsignedInteger.valueOf(networkId));
    }
>>>>>>> 42047e1a
  }
}<|MERGE_RESOLUTION|>--- conflicted
+++ resolved
@@ -368,10 +368,7 @@
      * @return {@link TransferFee}
      */
     public static TransferFee ofPercent(BigDecimal percent) {
-<<<<<<< HEAD
-=======
       Objects.requireNonNull(percent);
->>>>>>> 42047e1a
       Preconditions.checkArgument(
         Math.max(0, percent.stripTrailingZeros().scale()) <= 3,
         "Percent value should have a maximum of 3 decimal places."
@@ -394,7 +391,32 @@
   }
 
   /**
-<<<<<<< HEAD
+   * A wrapped {@link com.google.common.primitives.UnsignedInteger} containing a Network ID.
+   */
+  @Value.Immutable
+  @Wrapped
+  @JsonSerialize(as = NetworkId.class, using = NetworkIdSerializer.class)
+  @JsonDeserialize(as = NetworkId.class, using = NetworkIdDeserializer.class)
+  abstract static class _NetworkId extends Wrapper<UnsignedInteger> implements Serializable {
+
+    @Override
+    public String toString() {
+      return this.value().toString();
+    }
+
+    /**
+     * Construct a {@link NetworkId} from a {@code long}. The supplied value must be less than or equal to
+     * 4,294,967,295, the largest unsigned 32-bit integer.
+     *
+     * @param networkId A {@code long}.
+     *
+     * @return A {@link NetworkId}.
+     */
+    public static NetworkId of(long networkId) {
+      return NetworkId.of(UnsignedInteger.valueOf(networkId));
+    }
+  }
+  /**
    * A wrapped {@link com.google.common.primitives.UnsignedInteger} containing the TransferFee.
    */
   @Value.Immutable
@@ -402,15 +424,6 @@
   @JsonSerialize(as = TradingFee.class, using = TradingFeeSerializer.class)
   @JsonDeserialize(as = TradingFee.class, using = TradingFeeDeserializer.class)
   abstract static class _TradingFee extends Wrapper<UnsignedInteger> implements Serializable {
-=======
-   * A wrapped {@link com.google.common.primitives.UnsignedInteger} containing a Network ID.
-   */
-  @Value.Immutable
-  @Wrapped
-  @JsonSerialize(as = NetworkId.class, using = NetworkIdSerializer.class)
-  @JsonDeserialize(as = NetworkId.class, using = NetworkIdDeserializer.class)
-  abstract static class _NetworkId extends Wrapper<UnsignedInteger> implements Serializable {
->>>>>>> 42047e1a
 
     @Override
     public String toString() {
@@ -418,7 +431,6 @@
     }
 
     /**
-<<<<<<< HEAD
      * Construct {@link TradingFee} as a percentage value.
      *
      * @param percent The trading fee, as a {@link BigDecimal}.
@@ -467,17 +479,5 @@
       return BigDecimal.valueOf(value().longValue(), 3);
     }
 
-=======
-     * Construct a {@link NetworkId} from a {@code long}. The supplied value must be less than or equal to
-     * 4,294,967,295, the largest unsigned 32-bit integer.
-     *
-     * @param networkId A {@code long}.
-     *
-     * @return A {@link NetworkId}.
-     */
-    public static NetworkId of(long networkId) {
-      return NetworkId.of(UnsignedInteger.valueOf(networkId));
-    }
->>>>>>> 42047e1a
   }
 }