--- conflicted
+++ resolved
@@ -164,68 +164,67 @@
   UNL_MODIFY("UNLModify"),
 
   /**
-<<<<<<< HEAD
-   * The {@link TransactionType} for the {@link AmmBid} transaction.
-   *
-   * <p>This constant will be marked {@link Beta} until the AMM amendment is enabled on mainnet. Its API is subject to
-   * change.</p>
-   */
-  @Beta
-  AMM_BID("AMMBid"),
-
-  /**
-   * The {@link TransactionType} for the {@link AmmCreate} transaction.
-   *
-   * <p>This constant will be marked {@link Beta} until the AMM amendment is enabled on mainnet. Its API is subject to
-   * change.</p>
-   */
-  @Beta
-  AMM_CREATE("AMMCreate"),
-
-  /**
-   * The {@link TransactionType} for the {@link AmmDeposit} transaction.
-   *
-   * <p>This constant will be marked {@link Beta} until the AMM amendment is enabled on mainnet. Its API is subject to
-   * change.</p>
-   */
-  @Beta
-  AMM_DEPOSIT("AMMDeposit"),
-
-  /**
-   * The {@link TransactionType} for the {@link AmmVote} transaction.
-   *
-   * <p>This constant will be marked {@link Beta} until the AMM amendment is enabled on mainnet. Its API is subject to
-   * change.</p>
-   */
-  @Beta
-  AMM_VOTE("AMMVote"),
-
-  /**
-   * The {@link TransactionType} for the {@link AmmWithdraw} transaction.
-   *
-   * <p>This constant will be marked {@link Beta} until the AMM amendment is enabled on mainnet. Its API is subject to
-   * change.</p>
-   */
-  @Beta
-  AMM_WITHDRAW("AMMWithdraw"),
-
-  /**
-   * The {@link TransactionType} for the {@link AmmDelete} transaction.
-   *
-   * <p>This constant will be marked {@link Beta} until the AMM amendment is enabled on mainnet. Its API is subject to
-   * change.</p>
-   */
-  @Beta
-  AMM_DELETE("AMMDelete");
-=======
    * The {@link TransactionType} for the {@link Clawback} transaction.
    *
    * <p>This constant will be marked {@link Beta} until the Clawback amendment is enabled on mainnet. Its API is subject
    * to change.</p>
    */
   @Beta
-  CLAWBACK("Clawback");
->>>>>>> dae2fd62
+  CLAWBACK("Clawback"),
+
+  /**
+   * The {@link TransactionType} for the {@link AmmBid} transaction.
+   *
+   * <p>This constant will be marked {@link Beta} until the AMM amendment is enabled on mainnet. Its API is subject to
+   * change.</p>
+   */
+  @Beta
+  AMM_BID("AMMBid"),
+
+  /**
+   * The {@link TransactionType} for the {@link AmmCreate} transaction.
+   *
+   * <p>This constant will be marked {@link Beta} until the AMM amendment is enabled on mainnet. Its API is subject to
+   * change.</p>
+   */
+  @Beta
+  AMM_CREATE("AMMCreate"),
+
+  /**
+   * The {@link TransactionType} for the {@link AmmDeposit} transaction.
+   *
+   * <p>This constant will be marked {@link Beta} until the AMM amendment is enabled on mainnet. Its API is subject to
+   * change.</p>
+   */
+  @Beta
+  AMM_DEPOSIT("AMMDeposit"),
+
+  /**
+   * The {@link TransactionType} for the {@link AmmVote} transaction.
+   *
+   * <p>This constant will be marked {@link Beta} until the AMM amendment is enabled on mainnet. Its API is subject to
+   * change.</p>
+   */
+  @Beta
+  AMM_VOTE("AMMVote"),
+
+  /**
+   * The {@link TransactionType} for the {@link AmmWithdraw} transaction.
+   *
+   * <p>This constant will be marked {@link Beta} until the AMM amendment is enabled on mainnet. Its API is subject to
+   * change.</p>
+   */
+  @Beta
+  AMM_WITHDRAW("AMMWithdraw"),
+
+  /**
+   * The {@link TransactionType} for the {@link AmmDelete} transaction.
+   *
+   * <p>This constant will be marked {@link Beta} until the AMM amendment is enabled on mainnet. Its API is subject to
+   * change.</p>
+   */
+  @Beta
+  AMM_DELETE("AMMDelete");
 
   private final String value;
 
