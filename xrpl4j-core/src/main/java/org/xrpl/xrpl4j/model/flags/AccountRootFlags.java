package org.xrpl.xrpl4j.model.flags;

/*-
 * ========================LICENSE_START=================================
 * xrpl4j :: core
 * %%
 * Copyright (C) 2020 - 2023 XRPL Foundation and its contributors
 * %%
 * Licensed under the Apache License, Version 2.0 (the "License");
 * you may not use this file except in compliance with the License.
 * You may obtain a copy of the License at
 *
 *      http://www.apache.org/licenses/LICENSE-2.0
 *
 * Unless required by applicable law or agreed to in writing, software
 * distributed under the License is distributed on an "AS IS" BASIS,
 * WITHOUT WARRANTIES OR CONDITIONS OF ANY KIND, either express or implied.
 * See the License for the specific language governing permissions and
 * limitations under the License.
 * =========================LICENSE_END==================================
 */

import com.google.common.annotations.Beta;
import org.xrpl.xrpl4j.model.transactions.AccountSet;

/**
 * A set of static {@link Flags} which can be set on {@link AccountSet} transactions.
 */
public class AccountRootFlags extends Flags {

  /**
   * Constant for an unset flag.
   */
  public static final AccountRootFlags UNSET = new AccountRootFlags(0);

  /**
   * Constant {@link AccountRootFlags} for the {@code lsfDefaultRipple} account flag.
   */
  public static final AccountRootFlags DEFAULT_RIPPLE = new AccountRootFlags(0x00800000L);

  /**
   * Constant {@link AccountRootFlags} for the {@code lsfDepositAuth} account flag.
   */
  public static final AccountRootFlags DEPOSIT_AUTH = new AccountRootFlags(0x01000000);

  /**
   * Constant {@link AccountRootFlags} for the {@code lsfDisableMaster} account flag.
   */
  public static final AccountRootFlags DISABLE_MASTER = new AccountRootFlags(0x00100000);

  /**
   * Constant {@link AccountRootFlags} for the {@code lsfDisallowXRP} account flag.
   */
  public static final AccountRootFlags DISALLOW_XRP = new AccountRootFlags(0x00080000L);

  /**
   * Constant {@link AccountRootFlags} for the {@code lsfGlobalFreeze} account flag.
   */
  public static final AccountRootFlags GLOBAL_FREEZE = new AccountRootFlags(0x00400000);

  /**
   * Constant {@link AccountRootFlags} for the {@code lsfNoFreeze} account flag.
   */
  public static final AccountRootFlags NO_FREEZE = new AccountRootFlags(0x00200000);

  /**
   * Constant {@link AccountRootFlags} for the {@code lsfPasswordSpent} account flag.
   */
  public static final AccountRootFlags PASSWORD_SPENT = new AccountRootFlags(0x00010000);

  /**
   * Constant {@link AccountRootFlags} for the {@code lsfRequireAuth} account flag.
   */
  public static final AccountRootFlags REQUIRE_AUTH = new AccountRootFlags(0x00040000);

  /**
   * Constant {@link AccountRootFlags} for the {@code lsfRequireDestTag} account flag.
   */
  public static final AccountRootFlags REQUIRE_DEST_TAG = new AccountRootFlags(0x00020000);

  /**
   * Constant {@link AccountRootFlags} for the {@code lsfDisallowIncomingNFTokenOffer} account flag.
   */
  public static final AccountRootFlags DISALLOW_INCOMING_NFT_OFFER = new AccountRootFlags(0x04000000);

  /**
   * Constant {@link AccountRootFlags} for the {@code lsfDisallowIncomingCheck} account flag.
   */
  public static final AccountRootFlags DISALLOW_INCOMING_CHECK = new AccountRootFlags(0x08000000);

  /**
   * Constant {@link AccountRootFlags} for the {@code lsfDisallowIncomingPayChan} account flag.
   */
  public static final AccountRootFlags DISALLOW_INCOMING_PAY_CHAN = new AccountRootFlags(0x10000000);

  /**
   * Constant {@link AccountRootFlags} for the {@code lsfDisallowIncomingTrustline} account flag.
   */
  public static final AccountRootFlags DISALLOW_INCOMING_TRUSTLINE = new AccountRootFlags(0x20000000);

  /**
   * Constant {@link AccountRootFlags} for the {@code lsfAllowTrustLineClawback} account flag.
   *
   * <p>This constant will be marked {@link Beta} until the Clawback amendment is enabled on mainnet. Its API is subject
   * to change.</p>
   */
  @Beta
  public static final AccountRootFlags ALLOW_TRUSTLINE_CLAWBACK = new AccountRootFlags(0x80000000L);

  /**
   * Required-args Constructor.
   *
   * @param value The long-number encoded flags value of this {@link AccountRootFlags}.
   */
  private AccountRootFlags(final long value) {
    super(value);
  }

  /**
   * Construct {@link AccountRootFlags} with a given value.
   *
   * @param value The long-number encoded flags value of this {@link AccountRootFlags}.
   *
   * @return New {@link AccountRootFlags}.
   */
  public static AccountRootFlags of(long value) {
    return new AccountRootFlags(value);
  }

  /**
   * Enable rippling on this addresses's trust lines by default. Required for issuing addresses; discouraged for
   * others.
   *
   * @return {@code true} if {@code lsfDefaultRipple} is set, otherwise {@code false}.
   */
  public boolean lsfDefaultRipple() {
    return this.isSet(AccountRootFlags.DEFAULT_RIPPLE);
  }

  /**
   * This account can only receive funds from transactions it sends, and from preauthorized accounts. (It has
   * DepositAuth enabled.)
   *
   * @return {@code true} if {@code lsfDepositAuth} is set, otherwise {@code false}.
   */
  public boolean lsfDepositAuth() {
    return this.isSet(AccountRootFlags.DEPOSIT_AUTH);
  }

  /**
   * Disallows use of the master key to sign transactions for this account.
   *
   * @return {@code true} if {@code lsfDisableMaster} is set, otherwise {@code false}.
   */
  public boolean lsfDisableMaster() {
    return this.isSet(AccountRootFlags.DISABLE_MASTER);
  }

  /**
   * Client applications should not send XRP to this account. Not enforced by rippled.
   *
   * @return {@code true} if {@code lsfDisallowXrp} is set, otherwise {@code false}.
   */
  public boolean lsfDisallowXrp() {
    return this.isSet(AccountRootFlags.DISALLOW_XRP);
  }

  /**
   * All assets issued by this address are frozen.
   *
   * @return {@code true} if {@code lsfGlobalFreeze} is set, otherwise {@code false}.
   */
  public boolean lsfGlobalFreeze() {
    return this.isSet(AccountRootFlags.GLOBAL_FREEZE);
  }

  /**
   * This address cannot freeze trust lines connected to it. Once enabled, cannot be disabled.
   *
   * @return {@code true} if {@code lsfNoFreeze} is set, otherwise {@code false}.
   */
  public boolean lsfNoFreeze() {
    return this.isSet(AccountRootFlags.NO_FREEZE);
  }

  /**
   * The account has used its free SetRegularKey transaction.
   *
   * @return {@code true} if {@code lsfPasswordSpent} is set, otherwise {@code false}.
   */
  public boolean lsfPasswordSpent() {
    return this.isSet(AccountRootFlags.PASSWORD_SPENT);
  }

  /**
   * This account must individually approve other users for those users to hold this account's issued currencies.
   *
   * @return {@code true} if {@code lsfRequireAuth} is set, otherwise {@code false}.
   */
  public boolean lsfRequireAuth() {
    return this.isSet(AccountRootFlags.REQUIRE_AUTH);
  }

  /**
   * Requires incoming payments to specify a Destination Tag.
   *
   * @return {@code true} if {@code lsfRequireDestTag} is set, otherwise {@code false}.
   */
  public boolean lsfRequireDestTag() {
    return this.isSet(AccountRootFlags.REQUIRE_DEST_TAG);
  }

  /**
   * Blocks incoming NFToken Offers.
   *
   * @return {@code true} if {@code lsfDisallowIncomingNFTokenOffer} is set, otherwise {@code false}.
   */
  @SuppressWarnings("AbbreviationAsWordInName")
  public boolean lsfDisallowIncomingNFTokenOffer() {
    return this.isSet(AccountRootFlags.DISALLOW_INCOMING_NFT_OFFER);
  }

  /**
   * Blocks incoming Checks.
   *
   * @return {@code true} if {@code lsfDisallowIncomingCheck} is set, otherwise {@code false}.
   */
  public boolean lsfDisallowIncomingCheck() {
    return this.isSet(AccountRootFlags.DISALLOW_INCOMING_CHECK);
  }

  /**
   * Blocks incoming Payment Channels.
   *
   * @return {@code true} if {@code lsfDisallowIncomingPayChan} is set, otherwise {@code false}.
   */
  public boolean lsfDisallowIncomingPayChan() {
    return this.isSet(AccountRootFlags.DISALLOW_INCOMING_PAY_CHAN);
  }

  /**
   * Blocks incoming Trustlines.
   *
   * @return {@code true} if {@code lsfDisallowIncomingTrustline} is set, otherwise {@code false}.
   */
  public boolean lsfDisallowIncomingTrustline() {
    return this.isSet(AccountRootFlags.DISALLOW_INCOMING_TRUSTLINE);
  }

<<<<<<< HEAD
=======
  /**
   * Allows trustline clawback on this account.
   *
   * <p>This constant will be marked {@link Beta} until the Clawback amendment is enabled on mainnet. Its API is subject
   * to change.</p>
   *
   * @return {@code true} if {@code lsfAllowTrustLineClawback} is set, otherwise {@code false}.
   */
  @Beta
  public boolean lsfAllowTrustLineClawback() {
    return this.isSet(AccountRootFlags.ALLOW_TRUSTLINE_CLAWBACK);
  }
>>>>>>> dae2fd62
}<|MERGE_RESOLUTION|>--- conflicted
+++ resolved
@@ -247,8 +247,6 @@
     return this.isSet(AccountRootFlags.DISALLOW_INCOMING_TRUSTLINE);
   }
 
-<<<<<<< HEAD
-=======
   /**
    * Allows trustline clawback on this account.
    *
@@ -261,5 +259,4 @@
   public boolean lsfAllowTrustLineClawback() {
     return this.isSet(AccountRootFlags.ALLOW_TRUSTLINE_CLAWBACK);
   }
->>>>>>> dae2fd62
 }