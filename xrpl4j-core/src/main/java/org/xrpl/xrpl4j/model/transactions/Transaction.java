--- conflicted
+++ resolved
@@ -71,16 +71,13 @@
       .put(ImmutableTrustSet.class, TransactionType.TRUST_SET)
       .put(ImmutableTicketCreate.class, TransactionType.TICKET_CREATE)
       .put(ImmutableUnlModify.class, TransactionType.UNL_MODIFY)
-<<<<<<< HEAD
       .put(ImmutableAmmBid.class, TransactionType.AMM_BID)
       .put(ImmutableAmmCreate.class, TransactionType.AMM_CREATE)
       .put(ImmutableAmmDeposit.class, TransactionType.AMM_DEPOSIT)
       .put(ImmutableAmmVote.class, TransactionType.AMM_VOTE)
       .put(ImmutableAmmWithdraw.class, TransactionType.AMM_WITHDRAW)
       .put(ImmutableAmmDelete.class, TransactionType.AMM_DELETE)
-=======
       .put(ImmutableClawback.class, TransactionType.CLAWBACK)
->>>>>>> dae2fd62
       .build();
 
   /**
