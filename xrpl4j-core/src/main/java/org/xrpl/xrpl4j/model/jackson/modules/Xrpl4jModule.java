package org.xrpl.xrpl4j.model.jackson.modules;

/*-
 * ========================LICENSE_START=================================
 * xrpl4j :: model
 * %%
 * Copyright (C) 2020 - 2022 XRPL Foundation and its contributors
 * %%
 * Licensed under the Apache License, Version 2.0 (the "License");
 * you may not use this file except in compliance with the License.
 * You may obtain a copy of the License at
 * 
 *      http://www.apache.org/licenses/LICENSE-2.0
 * 
 * Unless required by applicable law or agreed to in writing, software
 * distributed under the License is distributed on an "AS IS" BASIS,
 * WITHOUT WARRANTIES OR CONDITIONS OF ANY KIND, either express or implied.
 * See the License for the specific language governing permissions and
 * limitations under the License.
 * =========================LICENSE_END==================================
 */

import com.fasterxml.jackson.core.Version;
import com.fasterxml.jackson.databind.module.SimpleModule;
import org.xrpl.xrpl4j.codec.addresses.UnsignedByteArray;
import org.xrpl.xrpl4j.model.client.common.LedgerIndex;
import org.xrpl.xrpl4j.model.client.serverinfo.ServerInfo;
import org.xrpl.xrpl4j.model.flags.Flags;
import org.xrpl.xrpl4j.model.transactions.CurrencyAmount;
import org.xrpl.xrpl4j.model.transactions.Transaction;
import org.xrpl.xrpl4j.model.transactions.metadata.AffectedNode;
import org.xrpl.xrpl4j.model.transactions.metadata.MetaLedgerEntryType;

/**
 * Jackson module for the xrpl4j-model project.
 */
public class Xrpl4jModule extends SimpleModule {

  private static final String NAME = "Xrpl4jModule";

  /**
   * No-arg constructor.
   */
  public Xrpl4jModule() {
    super(
      NAME,
      new Version(
        1,
        0,
        0,
        null,
        "org.xrpl.xrpl4j",
        "xrpl4j"
      )
    );

    addDeserializer(CurrencyAmount.class, new CurrencyAmountDeserializer());

    addSerializer(LedgerIndex.class, new LedgerIndexSerializer());
    addDeserializer(LedgerIndex.class, new LedgerIndexDeserializer());

    addDeserializer(Transaction.class, new TransactionDeserializer());

    addDeserializer(ServerInfo.class, new ServerInfoDeserializer());
    
    addSerializer(UnsignedByteArray.class, new UnsignedByteArraySerializer());
    addDeserializer(UnsignedByteArray.class, new UnsignedByteArrayDeserializer());

<<<<<<< HEAD
    addSerializer(Flags.class, new FlagsSerializer());
=======
    addDeserializer(AffectedNode.class, new AffectedNodeDeserializer());

>>>>>>> 7fc9af0b
  }
}<|MERGE_RESOLUTION|>--- conflicted
+++ resolved
@@ -66,11 +66,9 @@
     addSerializer(UnsignedByteArray.class, new UnsignedByteArraySerializer());
     addDeserializer(UnsignedByteArray.class, new UnsignedByteArrayDeserializer());
 
-<<<<<<< HEAD
     addSerializer(Flags.class, new FlagsSerializer());
-=======
+
     addDeserializer(AffectedNode.class, new AffectedNodeDeserializer());
 
->>>>>>> 7fc9af0b
   }
 }