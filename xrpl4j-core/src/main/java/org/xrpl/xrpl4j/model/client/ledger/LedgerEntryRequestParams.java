--- conflicted
+++ resolved
@@ -304,21 +304,6 @@
   }
 
   /**
-<<<<<<< HEAD
-   * Construct a {@link LedgerEntryRequestParams} that requests a {@link DidObject} ledger entry.
-   *
-   * @param address              The address of the owner of the {@link DidObject}.
-   * @param ledgerSpecifier A {@link LedgerSpecifier} indicating the ledger to query data from.
-   *
-   * @return A {@link LedgerEntryRequestParams} for {@link DidObject}.
-   */
-  static LedgerEntryRequestParams<DidObject> did(
-    Address address,
-    LedgerSpecifier ledgerSpecifier
-  ) {
-    return ImmutableLedgerEntryRequestParams.<DidObject>builder()
-      .did(address)
-=======
    * Construct a {@link LedgerEntryRequestParams} that requests a {@link BridgeObject} ledger entry.
    *
    * @param bridgeAccount   The address of the account that owned the {@link BridgeObject}.
@@ -335,7 +320,24 @@
     return ImmutableLedgerEntryRequestParams.<BridgeObject>builder()
       .bridgeAccount(bridgeAccount)
       .bridge(bridge)
->>>>>>> c0ef45ec
+      .ledgerSpecifier(ledgerSpecifier)
+      .build();
+  }
+
+  /**
+   * Construct a {@link LedgerEntryRequestParams} that requests a {@link DidObject} ledger entry.
+   *
+   * @param address              The address of the owner of the {@link DidObject}.
+   * @param ledgerSpecifier A {@link LedgerSpecifier} indicating the ledger to query data from.
+   *
+   * @return A {@link LedgerEntryRequestParams} for {@link DidObject}.
+   */
+  static LedgerEntryRequestParams<DidObject> did(
+    Address address,
+    LedgerSpecifier ledgerSpecifier
+  ) {
+    return ImmutableLedgerEntryRequestParams.<DidObject>builder()
+      .did(address)
       .ledgerSpecifier(ledgerSpecifier)
       .build();
   }
@@ -443,13 +445,13 @@
   Optional<TicketLedgerEntryParams> ticket();
 
   /**
-<<<<<<< HEAD
    * Loop up a {@link org.xrpl.xrpl4j.model.ledger.DidObject} by {@link Address}.
    *
    * @return An optionally-present {@link Address}.
    */
   Optional<Address> did();
-=======
+
+  /**
    * Look up a {@link org.xrpl.xrpl4j.model.ledger.BridgeObject} by {@link Address}. The {@link #bridge()} field must
    * also be present.
    *
@@ -465,7 +467,6 @@
    * @return An optionally-present {@link XChainBridge}.
    */
   Optional<XChainBridge> bridge();
->>>>>>> c0ef45ec
 
   /**
    * The {@link Class} of {@link T}. This field is helpful when telling Jackson how to deserialize rippled's response to
@@ -516,13 +517,12 @@
       return (Class<T>) TicketObject.class;
     }
 
-<<<<<<< HEAD
+    if (bridgeAccount().isPresent() || bridge().isPresent()) {
+      return (Class<T>) BridgeObject.class;
+    }
+
     if (did().isPresent()) {
       return (Class<T>) DidObject.class;
-=======
-    if (bridgeAccount().isPresent() || bridge().isPresent()) {
-      return (Class<T>) BridgeObject.class;
->>>>>>> c0ef45ec
     }
 
     return (Class<T>) LedgerObject.class;
