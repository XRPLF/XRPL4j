package org.xrpl.xrpl4j.crypto.signing;

/*-
 * ========================LICENSE_START=================================
 * xrpl4j :: core
 * %%
 * Copyright (C) 2020 - 2023 XRPL Foundation and its contributors
 * %%
 * Licensed under the Apache License, Version 2.0 (the "License");
 * you may not use this file except in compliance with the License.
 * You may obtain a copy of the License at
 * 
 *      http://www.apache.org/licenses/LICENSE-2.0
 * 
 * Unless required by applicable law or agreed to in writing, software
 * distributed under the License is distributed on an "AS IS" BASIS,
 * WITHOUT WARRANTIES OR CONDITIONS OF ANY KIND, either express or implied.
 * See the License for the specific language governing permissions and
 * limitations under the License.
 * =========================LICENSE_END==================================
 */

import com.fasterxml.jackson.core.JsonProcessingException;
import com.fasterxml.jackson.databind.ObjectMapper;
import com.google.common.base.Preconditions;
import org.xrpl.xrpl4j.codec.addresses.UnsignedByteArray;
import org.xrpl.xrpl4j.codec.binary.XrplBinaryCodec;
import org.xrpl.xrpl4j.crypto.keys.PublicKey;
import org.xrpl.xrpl4j.model.client.channels.UnsignedClaim;
import org.xrpl.xrpl4j.model.jackson.ObjectMapperFactory;
import org.xrpl.xrpl4j.model.transactions.AccountDelete;
import org.xrpl.xrpl4j.model.transactions.AccountSet;
import org.xrpl.xrpl4j.model.transactions.Address;
import org.xrpl.xrpl4j.model.transactions.AmmBid;
import org.xrpl.xrpl4j.model.transactions.AmmCreate;
import org.xrpl.xrpl4j.model.transactions.AmmDelete;
import org.xrpl.xrpl4j.model.transactions.AmmDeposit;
import org.xrpl.xrpl4j.model.transactions.AmmVote;
import org.xrpl.xrpl4j.model.transactions.AmmWithdraw;
import org.xrpl.xrpl4j.model.transactions.CheckCancel;
import org.xrpl.xrpl4j.model.transactions.CheckCash;
import org.xrpl.xrpl4j.model.transactions.CheckCreate;
import org.xrpl.xrpl4j.model.transactions.Clawback;
import org.xrpl.xrpl4j.model.transactions.DepositPreAuth;
import org.xrpl.xrpl4j.model.transactions.EscrowCancel;
import org.xrpl.xrpl4j.model.transactions.EscrowCreate;
import org.xrpl.xrpl4j.model.transactions.EscrowFinish;
import org.xrpl.xrpl4j.model.transactions.NfTokenAcceptOffer;
import org.xrpl.xrpl4j.model.transactions.NfTokenBurn;
import org.xrpl.xrpl4j.model.transactions.NfTokenCancelOffer;
import org.xrpl.xrpl4j.model.transactions.NfTokenCreateOffer;
import org.xrpl.xrpl4j.model.transactions.NfTokenMint;
import org.xrpl.xrpl4j.model.transactions.OfferCancel;
import org.xrpl.xrpl4j.model.transactions.OfferCreate;
import org.xrpl.xrpl4j.model.transactions.Payment;
import org.xrpl.xrpl4j.model.transactions.PaymentChannelClaim;
import org.xrpl.xrpl4j.model.transactions.PaymentChannelCreate;
import org.xrpl.xrpl4j.model.transactions.PaymentChannelFund;
import org.xrpl.xrpl4j.model.transactions.SetRegularKey;
import org.xrpl.xrpl4j.model.transactions.SignerListSet;
import org.xrpl.xrpl4j.model.transactions.SignerWrapper;
import org.xrpl.xrpl4j.model.transactions.TicketCreate;
import org.xrpl.xrpl4j.model.transactions.Transaction;
import org.xrpl.xrpl4j.model.transactions.TrustSet;

import java.util.List;
import java.util.Objects;

/**
 * Utility methods to help with generating, validating, and manipulating digital signatures.
 */
public class SignatureUtils {

  private static final SignatureUtils INSTANCE = new SignatureUtils(
    ObjectMapperFactory.create(),
    XrplBinaryCodec.getInstance()
  );

  /**
   * Obtain the singleton instance of {@link SignatureUtils}.
   *
   * @return An {@link SignatureUtils}.
   */
  public static SignatureUtils getInstance() {
    return INSTANCE;
  }

  private final ObjectMapper objectMapper;
  private final XrplBinaryCodec binaryCodec;

  /**
   * Required-args constructor.
   *
   * @param objectMapper A {@link ObjectMapper}.
   * @param binaryCodec  A {@link XrplBinaryCodec}.
   */
  public SignatureUtils(final ObjectMapper objectMapper, final XrplBinaryCodec binaryCodec) {
    this.objectMapper = Objects.requireNonNull(objectMapper);
    this.binaryCodec = Objects.requireNonNull(binaryCodec);
  }

  /**
   * Helper method to convert a {@link Transaction} into bytes that can be used directly for signing.
   *
   * @param transaction A {@link Transaction} to be signed.
   *
   * @return An {@link UnsignedByteArray}.
   */
  public UnsignedByteArray toSignableBytes(final Transaction transaction) {
    Objects.requireNonNull(transaction);
    try {
      final String unsignedJson = objectMapper.writeValueAsString(transaction);
      final String unsignedBinaryHex = binaryCodec.encodeForSigning(unsignedJson);
      return UnsignedByteArray.fromHex(unsignedBinaryHex);
    } catch (JsonProcessingException e) {
      throw new RuntimeException(e.getMessage(), e);
    }
  }

  /**
   * Helper method to convert an {@link UnsignedClaim} into bytes that can be used directly for signing.
   *
   * @param unsignedClaim An {@link UnsignedClaim} to be signed.
   *
   * @return An {@link UnsignedByteArray}.
   */
  public UnsignedByteArray toSignableBytes(final UnsignedClaim unsignedClaim) {
    Objects.requireNonNull(unsignedClaim);
    try {
      final String unsignedJson = objectMapper.writeValueAsString(unsignedClaim);
      final String unsignedBinaryHex = binaryCodec.encodeForSigningClaim(unsignedJson);
      return UnsignedByteArray.fromHex(unsignedBinaryHex);
    } catch (JsonProcessingException e) {
      throw new RuntimeException(e.getMessage(), e);
    }
  }

  /**
   * Helper method to convert a {@link Transaction} into bytes that can be signed by multiple signers, as is the case
   * when the source account has set a SignerList.
   *
   * @param transaction   A {@link Transaction} to be signed.
   * @param signerAddress The {@link Address} of the signer of the transaction.
   *
   * @return An {@link UnsignedByteArray}.
   */
  public UnsignedByteArray toMultiSignableBytes(final Transaction transaction, final Address signerAddress) {
    Objects.requireNonNull(transaction);
    Objects.requireNonNull(signerAddress);

    try {
      final String unsignedJson = objectMapper.writeValueAsString(transaction);
      final String unsignedBinaryHex = binaryCodec.encodeForMultiSigning(unsignedJson, signerAddress.value());
      return UnsignedByteArray.fromHex(unsignedBinaryHex);
    } catch (JsonProcessingException e) {
      throw new RuntimeException(e.getMessage(), e);
    }
  }

  /**
   * Add {@link Transaction#transactionSignature()} to the given transaction. Because {@link Transaction} is not an
   * Immutable object, it does not have a generated builder like its subclasses do. Thus, this method needs to rebuild
   * transactions based on their runtime type.
   *
   * @param transaction An unsigned {@link Transaction} to add a signature to. Note that {@link
   *                    Transaction#transactionSignature()} must not be provided, and {@link
   *                    Transaction#signingPublicKey()} must be provided.
   * @param signature   A {@link Signature} containing the transaction signature.
   * @param <T>         extends {@link Transaction}.
   *
   * @return A copy of {@code transaction} with the {@link Transaction#transactionSignature()} field added.
   */
  public <T extends Transaction> SingleSignedTransaction<T> addSignatureToTransaction(
    final T transaction, final Signature signature
  ) {
    Objects.requireNonNull(transaction);
    Objects.requireNonNull(signature);

    Preconditions.checkArgument(
      !transaction.transactionSignature().isPresent(),
      "Transactions to be signed must not already include a signature."
    );

    final Transaction transactionWithSignature;
    if (Payment.class.isAssignableFrom(transaction.getClass())) {
      transactionWithSignature = Payment.builder().from((Payment) transaction)
        .transactionSignature(signature)
        .build();
    } else if (AccountSet.class.isAssignableFrom(transaction.getClass())) {
      transactionWithSignature = AccountSet.builder().from((AccountSet) transaction)
        .transactionSignature(signature)
        .build();
    } else if (AccountDelete.class.isAssignableFrom(transaction.getClass())) {
      transactionWithSignature = AccountDelete.builder().from((AccountDelete) transaction)
        .transactionSignature(signature)
        .build();
    } else if (CheckCancel.class.isAssignableFrom(transaction.getClass())) {
      transactionWithSignature = CheckCancel.builder().from((CheckCancel) transaction)
        .transactionSignature(signature)
        .build();
    } else if (CheckCash.class.isAssignableFrom(transaction.getClass())) {
      transactionWithSignature = CheckCash.builder().from((CheckCash) transaction)
        .transactionSignature(signature)
        .build();
    } else if (CheckCreate.class.isAssignableFrom(transaction.getClass())) {
      transactionWithSignature = CheckCreate.builder().from((CheckCreate) transaction)
        .transactionSignature(signature)
        .build();
    } else if (DepositPreAuth.class.isAssignableFrom(transaction.getClass())) {
      transactionWithSignature = DepositPreAuth.builder().from((DepositPreAuth) transaction)
        .transactionSignature(signature)
        .build();
    } else if (EscrowCreate.class.isAssignableFrom(transaction.getClass())) {
      transactionWithSignature = EscrowCreate.builder().from((EscrowCreate) transaction)
        .transactionSignature(signature)
        .build();
    } else if (EscrowCancel.class.isAssignableFrom(transaction.getClass())) {
      transactionWithSignature = EscrowCancel.builder().from((EscrowCancel) transaction)
        .transactionSignature(signature)
        .build();
    } else if (EscrowFinish.class.isAssignableFrom(transaction.getClass())) {
      transactionWithSignature = EscrowFinish.builder().from((EscrowFinish) transaction)
        .transactionSignature(signature)
        .build();
    } else if (TrustSet.class.isAssignableFrom(transaction.getClass())) {
      transactionWithSignature = TrustSet.builder().from((TrustSet) transaction)
        .transactionSignature(signature)
        .build();
    } else if (OfferCreate.class.isAssignableFrom(transaction.getClass())) {
      transactionWithSignature = OfferCreate.builder().from((OfferCreate) transaction)
        .transactionSignature(signature)
        .build();
    } else if (OfferCancel.class.isAssignableFrom(transaction.getClass())) {
      transactionWithSignature = OfferCancel.builder().from((OfferCancel) transaction)
        .transactionSignature(signature)
        .build();
    } else if (PaymentChannelCreate.class.isAssignableFrom(transaction.getClass())) {
      transactionWithSignature = PaymentChannelCreate.builder().from((PaymentChannelCreate) transaction)
        .transactionSignature(signature)
        .build();
    } else if (PaymentChannelClaim.class.isAssignableFrom(transaction.getClass())) {
      transactionWithSignature = PaymentChannelClaim.builder().from((PaymentChannelClaim) transaction)
        .transactionSignature(signature)
        .build();
    } else if (PaymentChannelFund.class.isAssignableFrom(transaction.getClass())) {
      transactionWithSignature = PaymentChannelFund.builder().from((PaymentChannelFund) transaction)
        .transactionSignature(signature)
        .build();
    } else if (SetRegularKey.class.isAssignableFrom(transaction.getClass())) {
      transactionWithSignature = SetRegularKey.builder().from((SetRegularKey) transaction)
        .transactionSignature(signature)
        .build();
    } else if (SignerListSet.class.isAssignableFrom(transaction.getClass())) {
      transactionWithSignature = SignerListSet.builder().from((SignerListSet) transaction)
        .transactionSignature(signature)
        .build();
    } else if (NfTokenAcceptOffer.class.isAssignableFrom(transaction.getClass())) {
      transactionWithSignature = NfTokenAcceptOffer.builder().from((NfTokenAcceptOffer) transaction)
        .transactionSignature(signature)
        .build();
    } else if (NfTokenBurn.class.isAssignableFrom(transaction.getClass())) {
      transactionWithSignature = NfTokenBurn.builder().from((NfTokenBurn) transaction)
        .transactionSignature(signature)
        .build();
    } else if (NfTokenCancelOffer.class.isAssignableFrom(transaction.getClass())) {
      transactionWithSignature = NfTokenCancelOffer.builder().from((NfTokenCancelOffer) transaction)
        .transactionSignature(signature)
        .build();
    } else if (NfTokenCreateOffer.class.isAssignableFrom(transaction.getClass())) {
      transactionWithSignature = NfTokenCreateOffer.builder().from((NfTokenCreateOffer) transaction)
        .transactionSignature(signature)
        .build();
    } else if (NfTokenMint.class.isAssignableFrom(transaction.getClass())) {
      transactionWithSignature = NfTokenMint.builder().from((NfTokenMint) transaction)
        .transactionSignature(signature)
        .build();
    } else if (TicketCreate.class.isAssignableFrom(transaction.getClass())) {
      transactionWithSignature = TicketCreate.builder().from((TicketCreate) transaction)
        .transactionSignature(signature)
        .build();
<<<<<<< HEAD
    } else if (AmmBid.class.isAssignableFrom(transaction.getClass())) {
      transactionWithSignature = AmmBid.builder().from((AmmBid) transaction)
        .transactionSignature(signature)
        .build();
    } else if (AmmCreate.class.isAssignableFrom(transaction.getClass())) {
      transactionWithSignature = AmmCreate.builder().from((AmmCreate) transaction)
        .transactionSignature(signature)
        .build();
    } else if (AmmDeposit.class.isAssignableFrom(transaction.getClass())) {
      transactionWithSignature = AmmDeposit.builder().from((AmmDeposit) transaction)
        .transactionSignature(signature)
        .build();
    } else if (AmmVote.class.isAssignableFrom(transaction.getClass())) {
      transactionWithSignature = AmmVote.builder().from((AmmVote) transaction)
        .transactionSignature(signature)
        .build();
    } else if (AmmWithdraw.class.isAssignableFrom(transaction.getClass())) {
      transactionWithSignature = AmmWithdraw.builder().from((AmmWithdraw) transaction)
        .transactionSignature(signature)
        .build();
    } else if (AmmDelete.class.isAssignableFrom(transaction.getClass())) {
      transactionWithSignature = AmmDelete.builder().from((AmmDelete) transaction)
=======
    } else if (Clawback.class.isAssignableFrom(transaction.getClass())) {
      transactionWithSignature = Clawback.builder().from((Clawback) transaction)
>>>>>>> dae2fd62
        .transactionSignature(signature)
        .build();
    } else {
      // Should never happen, but will in a unit test if we miss one.
      throw new IllegalArgumentException("Signing fields could not be added to the transaction.");
    }
    return SingleSignedTransaction.<T>builder()
      .unsignedTransaction(transaction)
      .signature(signature)
      .signedTransaction((T) transactionWithSignature)
      .build();
  }

  /**
   * Add {@link Transaction#signers()}} to the given transaction. Because {@link Transaction} is not an
   * Immutable object, it does not have a generated builder like its subclasses do. Thus, this method needs to rebuild
   * transactions based on their runtime type.
   *
   * @param transaction An unsigned {@link Transaction} to add a signature to. Note that {@link
   *                    Transaction#transactionSignature()} must not be provided, and {@link
   *                    Transaction#signingPublicKey()} must be an empty string.
   * @param signers     A {@link List} of {@link SignerWrapper}s containing the transaction signatures.
   * @param <T>         extends {@link Transaction}.
   *
   * @return A copy of {@code transaction} with the {@link Transaction#signers()}} field added.
   */
  public <T extends Transaction> T addMultiSignaturesToTransaction(T transaction, List<SignerWrapper> signers) {
    Objects.requireNonNull(transaction);
    Objects.requireNonNull(signers);

    Preconditions.checkArgument(
      !transaction.transactionSignature().isPresent(),
      "Transactions to be signed must not already include a signature."
    );
    Preconditions.checkArgument(
      transaction.signingPublicKey().equals(PublicKey.MULTI_SIGN_PUBLIC_KEY),
      "Transactions to be multisigned must set signingPublicKey to an empty String."
    );

    final Transaction transactionWithSignatures;
    if (Payment.class.isAssignableFrom(transaction.getClass())) {
      transactionWithSignatures = Payment.builder().from((Payment) transaction)
        .signers(signers)
        .build();
    } else if (AccountSet.class.isAssignableFrom(transaction.getClass())) {
      transactionWithSignatures = AccountSet.builder().from((AccountSet) transaction)
        .signers(signers)
        .build();
    } else if (AccountDelete.class.isAssignableFrom(transaction.getClass())) {
      transactionWithSignatures = AccountDelete.builder().from((AccountDelete) transaction)
        .signers(signers)
        .build();
    } else if (CheckCancel.class.isAssignableFrom(transaction.getClass())) {
      transactionWithSignatures = CheckCancel.builder().from((CheckCancel) transaction)
        .signers(signers)
        .build();
    } else if (CheckCash.class.isAssignableFrom(transaction.getClass())) {
      transactionWithSignatures = CheckCash.builder().from((CheckCash) transaction)
        .signers(signers)
        .build();
    } else if (CheckCreate.class.isAssignableFrom(transaction.getClass())) {
      transactionWithSignatures = CheckCreate.builder().from((CheckCreate) transaction)
        .signers(signers)
        .build();
    } else if (DepositPreAuth.class.isAssignableFrom(transaction.getClass())) {
      transactionWithSignatures = DepositPreAuth.builder().from((DepositPreAuth) transaction)
        .signers(signers)
        .build();
    } else if (EscrowCreate.class.isAssignableFrom(transaction.getClass())) {
      transactionWithSignatures = EscrowCreate.builder().from((EscrowCreate) transaction)
        .signers(signers)
        .build();
    } else if (EscrowCancel.class.isAssignableFrom(transaction.getClass())) {
      transactionWithSignatures = EscrowCancel.builder().from((EscrowCancel) transaction)
        .signers(signers)
        .build();
    } else if (EscrowFinish.class.isAssignableFrom(transaction.getClass())) {
      transactionWithSignatures = EscrowFinish.builder().from((EscrowFinish) transaction)
        .signers(signers)
        .build();
    } else if (TrustSet.class.isAssignableFrom(transaction.getClass())) {
      transactionWithSignatures = TrustSet.builder().from((TrustSet) transaction)
        .signers(signers)
        .build();
    } else if (OfferCreate.class.isAssignableFrom(transaction.getClass())) {
      transactionWithSignatures = OfferCreate.builder().from((OfferCreate) transaction)
        .signers(signers)
        .build();
    } else if (OfferCancel.class.isAssignableFrom(transaction.getClass())) {
      transactionWithSignatures = OfferCancel.builder().from((OfferCancel) transaction)
        .signers(signers)
        .build();
    } else if (PaymentChannelCreate.class.isAssignableFrom(transaction.getClass())) {
      transactionWithSignatures = PaymentChannelCreate.builder().from((PaymentChannelCreate) transaction)
        .signers(signers)
        .build();
    } else if (PaymentChannelClaim.class.isAssignableFrom(transaction.getClass())) {
      transactionWithSignatures = PaymentChannelClaim.builder().from((PaymentChannelClaim) transaction)
        .signers(signers)
        .build();
    } else if (PaymentChannelFund.class.isAssignableFrom(transaction.getClass())) {
      transactionWithSignatures = PaymentChannelFund.builder().from((PaymentChannelFund) transaction)
        .signers(signers)
        .build();
    } else if (SetRegularKey.class.isAssignableFrom(transaction.getClass())) {
      transactionWithSignatures = SetRegularKey.builder().from((SetRegularKey) transaction)
        .signers(signers)
        .build();
    } else if (SignerListSet.class.isAssignableFrom(transaction.getClass())) {
      transactionWithSignatures = SignerListSet.builder().from((SignerListSet) transaction)
        .signers(signers)
        .build();
    } else if (NfTokenAcceptOffer.class.isAssignableFrom(transaction.getClass())) {
      transactionWithSignatures = NfTokenAcceptOffer.builder().from((NfTokenAcceptOffer) transaction)
        .signers(signers)
        .build();
    } else if (NfTokenBurn.class.isAssignableFrom(transaction.getClass())) {
      transactionWithSignatures = NfTokenBurn.builder().from((NfTokenBurn) transaction)
        .signers(signers)
        .build();
    } else if (NfTokenCancelOffer.class.isAssignableFrom(transaction.getClass())) {
      transactionWithSignatures = NfTokenCancelOffer.builder().from((NfTokenCancelOffer) transaction)
        .signers(signers)
        .build();
    } else if (NfTokenCreateOffer.class.isAssignableFrom(transaction.getClass())) {
      transactionWithSignatures = NfTokenCreateOffer.builder().from((NfTokenCreateOffer) transaction)
        .signers(signers)
        .build();
    } else if (NfTokenMint.class.isAssignableFrom(transaction.getClass())) {
      transactionWithSignatures = NfTokenMint.builder().from((NfTokenMint) transaction)
        .signers(signers)
        .build();
    } else if (TicketCreate.class.isAssignableFrom(transaction.getClass())) {
      transactionWithSignatures = TicketCreate.builder().from((TicketCreate) transaction)
        .signers(signers)
        .build();
<<<<<<< HEAD
    } else if (AmmBid.class.isAssignableFrom(transaction.getClass())) {
      transactionWithSignatures = AmmBid.builder().from((AmmBid) transaction)
        .signers(signers)
        .build();
    } else if (AmmCreate.class.isAssignableFrom(transaction.getClass())) {
      transactionWithSignatures = AmmCreate.builder().from((AmmCreate) transaction)
        .signers(signers)
        .build();
    } else if (AmmDeposit.class.isAssignableFrom(transaction.getClass())) {
      transactionWithSignatures = AmmDeposit.builder().from((AmmDeposit) transaction)
        .signers(signers)
        .build();
    } else if (AmmVote.class.isAssignableFrom(transaction.getClass())) {
      transactionWithSignatures = AmmVote.builder().from((AmmVote) transaction)
        .signers(signers)
        .build();
    } else if (AmmWithdraw.class.isAssignableFrom(transaction.getClass())) {
      transactionWithSignatures = AmmWithdraw.builder().from((AmmWithdraw) transaction)
        .signers(signers)
        .build();
    } else if (AmmDelete.class.isAssignableFrom(transaction.getClass())) {
      transactionWithSignatures = AmmDelete.builder().from((AmmDelete) transaction)
=======
    } else if (Clawback.class.isAssignableFrom(transaction.getClass())) {
      transactionWithSignatures = Clawback.builder().from((Clawback) transaction)
>>>>>>> dae2fd62
        .signers(signers)
        .build();
    } else {
      // Should never happen, but will in a unit test if we miss one.
      throw new IllegalArgumentException("Signing fields could not be added to the transaction.");
    }

    return (T) transactionWithSignatures;
  }
}<|MERGE_RESOLUTION|>--- conflicted
+++ resolved
@@ -278,7 +278,10 @@
       transactionWithSignature = TicketCreate.builder().from((TicketCreate) transaction)
         .transactionSignature(signature)
         .build();
-<<<<<<< HEAD
+    } else if (Clawback.class.isAssignableFrom(transaction.getClass())) {
+      transactionWithSignature = Clawback.builder().from((Clawback) transaction)
+        .transactionSignature(signature)
+        .build();
     } else if (AmmBid.class.isAssignableFrom(transaction.getClass())) {
       transactionWithSignature = AmmBid.builder().from((AmmBid) transaction)
         .transactionSignature(signature)
@@ -301,10 +304,6 @@
         .build();
     } else if (AmmDelete.class.isAssignableFrom(transaction.getClass())) {
       transactionWithSignature = AmmDelete.builder().from((AmmDelete) transaction)
-=======
-    } else if (Clawback.class.isAssignableFrom(transaction.getClass())) {
-      transactionWithSignature = Clawback.builder().from((Clawback) transaction)
->>>>>>> dae2fd62
         .transactionSignature(signature)
         .build();
     } else {
@@ -441,7 +440,10 @@
       transactionWithSignatures = TicketCreate.builder().from((TicketCreate) transaction)
         .signers(signers)
         .build();
-<<<<<<< HEAD
+    } else if (Clawback.class.isAssignableFrom(transaction.getClass())) {
+      transactionWithSignatures = Clawback.builder().from((Clawback) transaction)
+        .signers(signers)
+        .build();
     } else if (AmmBid.class.isAssignableFrom(transaction.getClass())) {
       transactionWithSignatures = AmmBid.builder().from((AmmBid) transaction)
         .signers(signers)
@@ -464,10 +466,6 @@
         .build();
     } else if (AmmDelete.class.isAssignableFrom(transaction.getClass())) {
       transactionWithSignatures = AmmDelete.builder().from((AmmDelete) transaction)
-=======
-    } else if (Clawback.class.isAssignableFrom(transaction.getClass())) {
-      transactionWithSignatures = Clawback.builder().from((Clawback) transaction)
->>>>>>> dae2fd62
         .signers(signers)
         .build();
     } else {
