{
  "TYPES": {
    "Done": -1,
    "Unknown": -2,
    "NotPresent": 0,
    "UInt16": 1,
    "UInt32": 2,
    "UInt64": 3,
    "Hash128": 4,
    "Hash256": 5,
    "Amount": 6,
    "Blob": 7,
    "AccountID": 8,
    "STObject": 14,
    "STArray": 15,
    "UInt8": 16,
    "Hash160": 17,
    "PathSet": 18,
    "Vector256": 19,
    "UInt96": 20,
    "UInt192": 21,
    "UInt384": 22,
    "UInt512": 23,
    "Issue": 24,
    "Transaction": 10001,
    "LedgerEntry": 10002,
    "Validation": 10003,
    "Metadata": 10004
  },
  "LEDGER_ENTRY_TYPES": {
    "Invalid": -1,
    "AccountRoot": 97,
    "DirectoryNode": 100,
    "RippleState": 114,
    "Ticket": 84,
    "SignerList": 83,
    "Offer": 111,
    "LedgerHashes": 104,
    "Amendments": 102,
    "FeeSettings": 115,
    "Escrow": 117,
    "PayChannel": 120,
    "Check": 67,
    "DepositPreauth": 112,
    "NegativeUNL": 78,
    "NFTokenPage": 80,
    "NFTokenOffer": 55,
    "AMM": 121,
    "Any": -3,
    "Child": -2,
    "Nickname": 110,
    "Contract": 99,
    "GeneratorMap": 103
  },
  "FIELDS": [
    [
      "Generic",
      {
        "nth": 0,
        "isVLEncoded": false,
        "isSerialized": false,
        "isSigningField": false,
        "type": "Unknown"
      }
    ],
    [
      "Invalid",
      {
        "nth": -1,
        "isVLEncoded": false,
        "isSerialized": false,
        "isSigningField": false,
        "type": "Unknown"
      }
    ],
    [
      "ObjectEndMarker",
      {
        "nth": 1,
        "isVLEncoded": false,
        "isSerialized": true,
        "isSigningField": true,
        "type": "STObject"
      }
    ],
    [
      "ArrayEndMarker",
      {
        "nth": 1,
        "isVLEncoded": false,
        "isSerialized": true,
        "isSigningField": true,
        "type": "STArray"
      }
    ],
    [
      "hash",
      {
        "nth": 257,
        "isVLEncoded": false,
        "isSerialized": false,
        "isSigningField": false,
        "type": "Hash256"
      }
    ],
    [
      "index",
      {
        "nth": 258,
        "isVLEncoded": false,
        "isSerialized": false,
        "isSigningField": false,
        "type": "Hash256"
      }
    ],
    [
      "taker_gets_funded",
      {
        "nth": 258,
        "isVLEncoded": false,
        "isSerialized": false,
        "isSigningField": false,
        "type": "Amount"
      }
    ],
    [
      "taker_pays_funded",
      {
        "nth": 259,
        "isVLEncoded": false,
        "isSerialized": false,
        "isSigningField": false,
        "type": "Amount"
      }
    ],
    [
      "LedgerEntry",
      {
        "nth": 1,
        "isVLEncoded": false,
        "isSerialized": false,
        "isSigningField": true,
        "type": "LedgerEntry"
      }
    ],
    [
      "Transaction",
      {
        "nth": 1,
        "isVLEncoded": false,
        "isSerialized": false,
        "isSigningField": true,
        "type": "Transaction"
      }
    ],
    [
      "Validation",
      {
        "nth": 1,
        "isVLEncoded": false,
        "isSerialized": false,
        "isSigningField": true,
        "type": "Validation"
      }
    ],
    [
      "Metadata",
      {
        "nth": 1,
        "isVLEncoded": false,
        "isSerialized": true,
        "isSigningField": true,
        "type": "Metadata"
      }
    ],
    [
      "CloseResolution",
      {
        "nth": 1,
        "isVLEncoded": false,
        "isSerialized": true,
        "isSigningField": true,
        "type": "UInt8"
      }
    ],
    [
      "Method",
      {
        "nth": 2,
        "isVLEncoded": false,
        "isSerialized": true,
        "isSigningField": true,
        "type": "UInt8"
      }
    ],
    [
      "TransactionResult",
      {
        "nth": 3,
        "isVLEncoded": false,
        "isSerialized": true,
        "isSigningField": true,
        "type": "UInt8"
      }
    ],
    [
      "TickSize",
      {
        "nth": 16,
        "isVLEncoded": false,
        "isSerialized": true,
        "isSigningField": true,
        "type": "UInt8"
      }
    ],
    [
      "UNLModifyDisabling",
      {
        "nth": 17,
        "isVLEncoded": false,
        "isSerialized": true,
        "isSigningField": true,
        "type": "UInt8"
      }
    ],
    [
      "HookResult",
      {
        "nth": 18,
        "isVLEncoded": false,
        "isSerialized": true,
        "isSigningField": true,
        "type": "UInt8"
      }
    ],
    [
      "LedgerEntryType",
      {
        "nth": 1,
        "isVLEncoded": false,
        "isSerialized": true,
        "isSigningField": true,
        "type": "UInt16"
      }
    ],
    [
      "TransactionType",
      {
        "nth": 2,
        "isVLEncoded": false,
        "isSerialized": true,
        "isSigningField": true,
        "type": "UInt16"
      }
    ],
    [
      "SignerWeight",
      {
        "nth": 3,
        "isVLEncoded": false,
        "isSerialized": true,
        "isSigningField": true,
        "type": "UInt16"
      }
    ],
    [
      "TransferFee",
      {
        "nth": 4,
        "isVLEncoded": false,
        "isSerialized": true,
        "isSigningField": true,
        "type": "UInt16"
      }
    ],
    [
      "TradingFee",
      {
        "nth": 5,
        "isVLEncoded": false,
        "isSerialized": true,
        "isSigningField": true,
        "type": "UInt16"
      }
    ],
    [
      "DiscountedFee",
      {
        "nth": 6,
        "isVLEncoded": false,
        "isSerialized": true,
        "isSigningField": true,
        "type": "UInt16"
      }
    ],
    [
      "Version",
      {
        "nth": 16,
        "isVLEncoded": false,
        "isSerialized": true,
        "isSigningField": true,
        "type": "UInt16"
      }
    ],
    [
      "HookStateChangeCount",
      {
        "nth": 17,
        "isVLEncoded": false,
        "isSerialized": true,
        "isSigningField": true,
        "type": "UInt16"
      }
    ],
    [
      "HookEmitCount",
      {
        "nth": 18,
        "isVLEncoded": false,
        "isSerialized": true,
        "isSigningField": true,
        "type": "UInt16"
      }
    ],
    [
      "HookExecutionIndex",
      {
        "nth": 19,
        "isVLEncoded": false,
        "isSerialized": true,
        "isSigningField": true,
        "type": "UInt16"
      }
    ],
    [
      "HookApiVersion",
      {
        "nth": 20,
        "isVLEncoded": false,
        "isSerialized": true,
        "isSigningField": true,
        "type": "UInt16"
      }
    ],
    [
      "NetworkID",
      {
        "nth": 1,
        "isVLEncoded": false,
        "isSerialized": true,
        "isSigningField": true,
        "type": "UInt32"
      }
    ],
    [
      "Flags",
      {
        "nth": 2,
        "isVLEncoded": false,
        "isSerialized": true,
        "isSigningField": true,
        "type": "UInt32"
      }
    ],
    [
      "SourceTag",
      {
        "nth": 3,
        "isVLEncoded": false,
        "isSerialized": true,
        "isSigningField": true,
        "type": "UInt32"
      }
    ],
    [
      "Sequence",
      {
        "nth": 4,
        "isVLEncoded": false,
        "isSerialized": true,
        "isSigningField": true,
        "type": "UInt32"
      }
    ],
    [
      "PreviousTxnLgrSeq",
      {
        "nth": 5,
        "isVLEncoded": false,
        "isSerialized": true,
        "isSigningField": true,
        "type": "UInt32"
      }
    ],
    [
      "LedgerSequence",
      {
        "nth": 6,
        "isVLEncoded": false,
        "isSerialized": true,
        "isSigningField": true,
        "type": "UInt32"
      }
    ],
    [
      "CloseTime",
      {
        "nth": 7,
        "isVLEncoded": false,
        "isSerialized": true,
        "isSigningField": true,
        "type": "UInt32"
      }
    ],
    [
      "ParentCloseTime",
      {
        "nth": 8,
        "isVLEncoded": false,
        "isSerialized": true,
        "isSigningField": true,
        "type": "UInt32"
      }
    ],
    [
      "SigningTime",
      {
        "nth": 9,
        "isVLEncoded": false,
        "isSerialized": true,
        "isSigningField": true,
        "type": "UInt32"
      }
    ],
    [
      "Expiration",
      {
        "nth": 10,
        "isVLEncoded": false,
        "isSerialized": true,
        "isSigningField": true,
        "type": "UInt32"
      }
    ],
    [
      "TransferRate",
      {
        "nth": 11,
        "isVLEncoded": false,
        "isSerialized": true,
        "isSigningField": true,
        "type": "UInt32"
      }
    ],
    [
      "WalletSize",
      {
        "nth": 12,
        "isVLEncoded": false,
        "isSerialized": true,
        "isSigningField": true,
        "type": "UInt32"
      }
    ],
    [
      "OwnerCount",
      {
        "nth": 13,
        "isVLEncoded": false,
        "isSerialized": true,
        "isSigningField": true,
        "type": "UInt32"
      }
    ],
    [
      "DestinationTag",
      {
        "nth": 14,
        "isVLEncoded": false,
        "isSerialized": true,
        "isSigningField": true,
        "type": "UInt32"
      }
    ],
    [
      "HighQualityIn",
      {
        "nth": 16,
        "isVLEncoded": false,
        "isSerialized": true,
        "isSigningField": true,
        "type": "UInt32"
      }
    ],
    [
      "HighQualityOut",
      {
        "nth": 17,
        "isVLEncoded": false,
        "isSerialized": true,
        "isSigningField": true,
        "type": "UInt32"
      }
    ],
    [
      "LowQualityIn",
      {
        "nth": 18,
        "isVLEncoded": false,
        "isSerialized": true,
        "isSigningField": true,
        "type": "UInt32"
      }
    ],
    [
      "LowQualityOut",
      {
        "nth": 19,
        "isVLEncoded": false,
        "isSerialized": true,
        "isSigningField": true,
        "type": "UInt32"
      }
    ],
    [
      "QualityIn",
      {
        "nth": 20,
        "isVLEncoded": false,
        "isSerialized": true,
        "isSigningField": true,
        "type": "UInt32"
      }
    ],
    [
      "QualityOut",
      {
        "nth": 21,
        "isVLEncoded": false,
        "isSerialized": true,
        "isSigningField": true,
        "type": "UInt32"
      }
    ],
    [
      "StampEscrow",
      {
        "nth": 22,
        "isVLEncoded": false,
        "isSerialized": true,
        "isSigningField": true,
        "type": "UInt32"
      }
    ],
    [
      "BondAmount",
      {
        "nth": 23,
        "isVLEncoded": false,
        "isSerialized": true,
        "isSigningField": true,
        "type": "UInt32"
      }
    ],
    [
      "LoadFee",
      {
        "nth": 24,
        "isVLEncoded": false,
        "isSerialized": true,
        "isSigningField": true,
        "type": "UInt32"
      }
    ],
    [
      "OfferSequence",
      {
        "nth": 25,
        "isVLEncoded": false,
        "isSerialized": true,
        "isSigningField": true,
        "type": "UInt32"
      }
    ],
    [
      "FirstLedgerSequence",
      {
        "nth": 26,
        "isVLEncoded": false,
        "isSerialized": true,
        "isSigningField": true,
        "type": "UInt32"
      }
    ],
    [
      "LastLedgerSequence",
      {
        "nth": 27,
        "isVLEncoded": false,
        "isSerialized": true,
        "isSigningField": true,
        "type": "UInt32"
      }
    ],
    [
      "TransactionIndex",
      {
        "nth": 28,
        "isVLEncoded": false,
        "isSerialized": true,
        "isSigningField": true,
        "type": "UInt32"
      }
    ],
    [
      "OperationLimit",
      {
        "nth": 29,
        "isVLEncoded": false,
        "isSerialized": true,
        "isSigningField": true,
        "type": "UInt32"
      }
    ],
    [
      "ReferenceFeeUnits",
      {
        "nth": 30,
        "isVLEncoded": false,
        "isSerialized": true,
        "isSigningField": true,
        "type": "UInt32"
      }
    ],
    [
      "ReserveBase",
      {
        "nth": 31,
        "isVLEncoded": false,
        "isSerialized": true,
        "isSigningField": true,
        "type": "UInt32"
      }
    ],
    [
      "ReserveIncrement",
      {
        "nth": 32,
        "isVLEncoded": false,
        "isSerialized": true,
        "isSigningField": true,
        "type": "UInt32"
      }
    ],
    [
      "SetFlag",
      {
        "nth": 33,
        "isVLEncoded": false,
        "isSerialized": true,
        "isSigningField": true,
        "type": "UInt32"
      }
    ],
    [
      "ClearFlag",
      {
        "nth": 34,
        "isVLEncoded": false,
        "isSerialized": true,
        "isSigningField": true,
        "type": "UInt32"
      }
    ],
    [
      "SignerQuorum",
      {
        "nth": 35,
        "isVLEncoded": false,
        "isSerialized": true,
        "isSigningField": true,
        "type": "UInt32"
      }
    ],
    [
      "CancelAfter",
      {
        "nth": 36,
        "isVLEncoded": false,
        "isSerialized": true,
        "isSigningField": true,
        "type": "UInt32"
      }
    ],
    [
      "FinishAfter",
      {
        "nth": 37,
        "isVLEncoded": false,
        "isSerialized": true,
        "isSigningField": true,
        "type": "UInt32"
      }
    ],
    [
      "SignerListID",
      {
        "nth": 38,
        "isVLEncoded": false,
        "isSerialized": true,
        "isSigningField": true,
        "type": "UInt32"
      }
    ],
    [
      "SettleDelay",
      {
        "nth": 39,
        "isVLEncoded": false,
        "isSerialized": true,
        "isSigningField": true,
        "type": "UInt32"
      }
    ],
    [
      "TicketCount",
      {
        "nth": 40,
        "isVLEncoded": false,
        "isSerialized": true,
        "isSigningField": true,
        "type": "UInt32"
      }
    ],
    [
      "TicketSequence",
      {
        "nth": 41,
        "isVLEncoded": false,
        "isSerialized": true,
        "isSigningField": true,
        "type": "UInt32"
      }
    ],
    [
      "NFTokenTaxon",
      {
        "nth": 42,
        "isVLEncoded": false,
        "isSerialized": true,
        "isSigningField": true,
        "type": "UInt32"
      }
    ],
    [
      "MintedNFTokens",
      {
        "nth": 43,
        "isVLEncoded": false,
        "isSerialized": true,
        "isSigningField": true,
        "type": "UInt32"
      }
    ],
    [
      "BurnedNFTokens",
      {
        "nth": 44,
        "isVLEncoded": false,
        "isSerialized": true,
        "isSigningField": true,
        "type": "UInt32"
      }
    ],
    [
      "HookStateCount",
      {
        "nth": 45,
        "isVLEncoded": false,
        "isSerialized": true,
        "isSigningField": true,
        "type": "UInt32"
      }
    ],
    [
      "EmitGeneration",
      {
        "nth": 46,
        "isVLEncoded": false,
        "isSerialized": true,
        "isSigningField": true,
        "type": "UInt32"
      }
    ],
    [
      "VoteWeight",
      {
        "nth": 48,
        "isVLEncoded": false,
        "isSerialized": true,
        "isSigningField": true,
        "type": "UInt32"
      }
    ],
    [
      "FirstNFTokenSequence",
      {
        "nth": 50,
        "isVLEncoded": false,
        "isSerialized": true,
        "isSigningField": true,
        "type": "UInt32"
      }
    ],
    [
      "IndexNext",
      {
        "nth": 1,
        "isVLEncoded": false,
        "isSerialized": true,
        "isSigningField": true,
        "type": "UInt64"
      }
    ],
    [
      "IndexPrevious",
      {
        "nth": 2,
        "isVLEncoded": false,
        "isSerialized": true,
        "isSigningField": true,
        "type": "UInt64"
      }
    ],
    [
      "BookNode",
      {
        "nth": 3,
        "isVLEncoded": false,
        "isSerialized": true,
        "isSigningField": true,
        "type": "UInt64"
      }
    ],
    [
      "OwnerNode",
      {
        "nth": 4,
        "isVLEncoded": false,
        "isSerialized": true,
        "isSigningField": true,
        "type": "UInt64"
      }
    ],
    [
      "BaseFee",
      {
        "nth": 5,
        "isVLEncoded": false,
        "isSerialized": true,
        "isSigningField": true,
        "type": "UInt64"
      }
    ],
    [
      "ExchangeRate",
      {
        "nth": 6,
        "isVLEncoded": false,
        "isSerialized": true,
        "isSigningField": true,
        "type": "UInt64"
      }
    ],
    [
      "LowNode",
      {
        "nth": 7,
        "isVLEncoded": false,
        "isSerialized": true,
        "isSigningField": true,
        "type": "UInt64"
      }
    ],
    [
      "HighNode",
      {
        "nth": 8,
        "isVLEncoded": false,
        "isSerialized": true,
        "isSigningField": true,
        "type": "UInt64"
      }
    ],
    [
      "DestinationNode",
      {
        "nth": 9,
        "isVLEncoded": false,
        "isSerialized": true,
        "isSigningField": true,
        "type": "UInt64"
      }
    ],
    [
      "Cookie",
      {
        "nth": 10,
        "isVLEncoded": false,
        "isSerialized": true,
        "isSigningField": true,
        "type": "UInt64"
      }
    ],
    [
      "ServerVersion",
      {
        "nth": 11,
        "isVLEncoded": false,
        "isSerialized": true,
        "isSigningField": true,
        "type": "UInt64"
      }
    ],
    [
      "NFTokenOfferNode",
      {
        "nth": 12,
        "isVLEncoded": false,
        "isSerialized": true,
        "isSigningField": true,
        "type": "UInt64"
      }
    ],
    [
      "EmitBurden",
      {
        "nth": 13,
        "isVLEncoded": false,
        "isSerialized": true,
        "isSigningField": true,
        "type": "UInt64"
      }
    ],
    [
      "HookOn",
      {
        "nth": 16,
        "isVLEncoded": false,
        "isSerialized": true,
        "isSigningField": true,
        "type": "UInt64"
      }
    ],
    [
      "HookInstructionCount",
      {
        "nth": 17,
        "isVLEncoded": false,
        "isSerialized": true,
        "isSigningField": true,
        "type": "UInt64"
      }
    ],
    [
      "HookReturnCode",
      {
        "nth": 18,
        "isVLEncoded": false,
        "isSerialized": true,
        "isSigningField": true,
        "type": "UInt64"
      }
    ],
    [
      "ReferenceCount",
      {
        "nth": 19,
        "isVLEncoded": false,
        "isSerialized": true,
        "isSigningField": true,
        "type": "UInt64"
      }
    ],
    [
      "EmailHash",
      {
        "nth": 1,
        "isVLEncoded": false,
        "isSerialized": true,
        "isSigningField": true,
        "type": "Hash128"
      }
    ],
    [
      "TakerPaysCurrency",
      {
        "nth": 1,
        "isVLEncoded": false,
        "isSerialized": true,
        "isSigningField": true,
        "type": "Hash160"
      }
    ],
    [
      "TakerPaysIssuer",
      {
        "nth": 2,
        "isVLEncoded": false,
        "isSerialized": true,
        "isSigningField": true,
        "type": "Hash160"
      }
    ],
    [
      "TakerGetsCurrency",
      {
        "nth": 3,
        "isVLEncoded": false,
        "isSerialized": true,
        "isSigningField": true,
        "type": "Hash160"
      }
    ],
    [
      "TakerGetsIssuer",
      {
        "nth": 4,
        "isVLEncoded": false,
        "isSerialized": true,
        "isSigningField": true,
        "type": "Hash160"
      }
    ],
    [
      "LedgerHash",
      {
        "nth": 1,
        "isVLEncoded": false,
        "isSerialized": true,
        "isSigningField": true,
        "type": "Hash256"
      }
    ],
    [
      "ParentHash",
      {
        "nth": 2,
        "isVLEncoded": false,
        "isSerialized": true,
        "isSigningField": true,
        "type": "Hash256"
      }
    ],
    [
      "TransactionHash",
      {
        "nth": 3,
        "isVLEncoded": false,
        "isSerialized": true,
        "isSigningField": true,
        "type": "Hash256"
      }
    ],
    [
      "AccountHash",
      {
        "nth": 4,
        "isVLEncoded": false,
        "isSerialized": true,
        "isSigningField": true,
        "type": "Hash256"
      }
    ],
    [
      "PreviousTxnID",
      {
        "nth": 5,
        "isVLEncoded": false,
        "isSerialized": true,
        "isSigningField": true,
        "type": "Hash256"
      }
    ],
    [
      "LedgerIndex",
      {
        "nth": 6,
        "isVLEncoded": false,
        "isSerialized": true,
        "isSigningField": true,
        "type": "Hash256"
      }
    ],
    [
      "WalletLocator",
      {
        "nth": 7,
        "isVLEncoded": false,
        "isSerialized": true,
        "isSigningField": true,
        "type": "Hash256"
      }
    ],
    [
      "RootIndex",
      {
        "nth": 8,
        "isVLEncoded": false,
        "isSerialized": true,
        "isSigningField": true,
        "type": "Hash256"
      }
    ],
    [
      "AccountTxnID",
      {
        "nth": 9,
        "isVLEncoded": false,
        "isSerialized": true,
        "isSigningField": true,
        "type": "Hash256"
      }
    ],
    [
      "NFTokenID",
      {
        "nth": 10,
        "isVLEncoded": false,
        "isSerialized": true,
        "isSigningField": true,
        "type": "Hash256"
      }
    ],
    [
      "EmitParentTxnID",
      {
        "nth": 11,
        "isVLEncoded": false,
        "isSerialized": true,
        "isSigningField": true,
        "type": "Hash256"
      }
    ],
    [
      "EmitNonce",
      {
        "nth": 12,
        "isVLEncoded": false,
        "isSerialized": true,
        "isSigningField": true,
        "type": "Hash256"
      }
    ],
    [
      "EmitHookHash",
      {
        "nth": 13,
        "isVLEncoded": false,
        "isSerialized": true,
        "isSigningField": true,
        "type": "Hash256"
      }
    ],
    [
      "AMMID",
      {
        "nth": 14,
        "isVLEncoded": false,
        "isSerialized": true,
        "isSigningField": true,
        "type": "Hash256"
      }
    ],
    [
      "BookDirectory",
      {
        "nth": 16,
        "isVLEncoded": false,
        "isSerialized": true,
        "isSigningField": true,
        "type": "Hash256"
      }
    ],
    [
      "InvoiceID",
      {
        "nth": 17,
        "isVLEncoded": false,
        "isSerialized": true,
        "isSigningField": true,
        "type": "Hash256"
      }
    ],
    [
      "Nickname",
      {
        "nth": 18,
        "isVLEncoded": false,
        "isSerialized": true,
        "isSigningField": true,
        "type": "Hash256"
      }
    ],
    [
      "Amendment",
      {
        "nth": 19,
        "isVLEncoded": false,
        "isSerialized": true,
        "isSigningField": true,
        "type": "Hash256"
      }
    ],
    [
      "Digest",
      {
        "nth": 21,
        "isVLEncoded": false,
        "isSerialized": true,
        "isSigningField": true,
        "type": "Hash256"
      }
    ],
    [
      "Channel",
      {
        "nth": 22,
        "isVLEncoded": false,
        "isSerialized": true,
        "isSigningField": true,
        "type": "Hash256"
      }
    ],
    [
      "ConsensusHash",
      {
        "nth": 23,
        "isVLEncoded": false,
        "isSerialized": true,
        "isSigningField": true,
        "type": "Hash256"
      }
    ],
    [
      "CheckID",
      {
        "nth": 24,
        "isVLEncoded": false,
        "isSerialized": true,
        "isSigningField": true,
        "type": "Hash256"
      }
    ],
    [
      "ValidatedHash",
      {
        "nth": 25,
        "isVLEncoded": false,
        "isSerialized": true,
        "isSigningField": true,
        "type": "Hash256"
      }
    ],
    [
      "PreviousPageMin",
      {
        "nth": 26,
        "isVLEncoded": false,
        "isSerialized": true,
        "isSigningField": true,
        "type": "Hash256"
      }
    ],
    [
      "NextPageMin",
      {
        "nth": 27,
        "isVLEncoded": false,
        "isSerialized": true,
        "isSigningField": true,
        "type": "Hash256"
      }
    ],
    [
      "NFTokenBuyOffer",
      {
        "nth": 28,
        "isVLEncoded": false,
        "isSerialized": true,
        "isSigningField": true,
        "type": "Hash256"
      }
    ],
    [
      "NFTokenSellOffer",
      {
        "nth": 29,
        "isVLEncoded": false,
        "isSerialized": true,
        "isSigningField": true,
        "type": "Hash256"
      }
    ],
    [
      "HookStateKey",
      {
        "nth": 30,
        "isVLEncoded": false,
        "isSerialized": true,
        "isSigningField": true,
        "type": "Hash256"
      }
    ],
    [
      "HookHash",
      {
        "nth": 31,
        "isVLEncoded": false,
        "isSerialized": true,
        "isSigningField": true,
        "type": "Hash256"
      }
    ],
    [
      "HookNamespace",
      {
        "nth": 32,
        "isVLEncoded": false,
        "isSerialized": true,
        "isSigningField": true,
        "type": "Hash256"
      }
    ],
    [
      "HookSetTxnID",
      {
        "nth": 33,
        "isVLEncoded": false,
        "isSerialized": true,
        "isSigningField": true,
        "type": "Hash256"
      }
    ],
    [
      "Amount",
      {
        "nth": 1,
        "isVLEncoded": false,
        "isSerialized": true,
        "isSigningField": true,
        "type": "Amount"
      }
    ],
    [
      "Balance",
      {
        "nth": 2,
        "isVLEncoded": false,
        "isSerialized": true,
        "isSigningField": true,
        "type": "Amount"
      }
    ],
    [
      "LimitAmount",
      {
        "nth": 3,
        "isVLEncoded": false,
        "isSerialized": true,
        "isSigningField": true,
        "type": "Amount"
      }
    ],
    [
      "TakerPays",
      {
        "nth": 4,
        "isVLEncoded": false,
        "isSerialized": true,
        "isSigningField": true,
        "type": "Amount"
      }
    ],
    [
      "TakerGets",
      {
        "nth": 5,
        "isVLEncoded": false,
        "isSerialized": true,
        "isSigningField": true,
        "type": "Amount"
      }
    ],
    [
      "LowLimit",
      {
        "nth": 6,
        "isVLEncoded": false,
        "isSerialized": true,
        "isSigningField": true,
        "type": "Amount"
      }
    ],
    [
      "HighLimit",
      {
        "nth": 7,
        "isVLEncoded": false,
        "isSerialized": true,
        "isSigningField": true,
        "type": "Amount"
      }
    ],
    [
      "Fee",
      {
        "nth": 8,
        "isVLEncoded": false,
        "isSerialized": true,
        "isSigningField": true,
        "type": "Amount"
      }
    ],
    [
      "SendMax",
      {
        "nth": 9,
        "isVLEncoded": false,
        "isSerialized": true,
        "isSigningField": true,
        "type": "Amount"
      }
    ],
    [
      "DeliverMin",
      {
        "nth": 10,
        "isVLEncoded": false,
        "isSerialized": true,
        "isSigningField": true,
        "type": "Amount"
      }
    ],
    [
      "Amount2",
      {
        "nth": 11,
        "isVLEncoded": false,
        "isSerialized": true,
        "isSigningField": true,
        "type": "Amount"
      }
    ],
    [
      "BidMin",
      {
        "nth": 12,
        "isVLEncoded": false,
        "isSerialized": true,
        "isSigningField": true,
        "type": "Amount"
      }
    ],
    [
      "BidMax",
      {
        "nth": 13,
        "isVLEncoded": false,
        "isSerialized": true,
        "isSigningField": true,
        "type": "Amount"
      }
    ],
    [
      "MinimumOffer",
      {
        "nth": 16,
        "isVLEncoded": false,
        "isSerialized": true,
        "isSigningField": true,
        "type": "Amount"
      }
    ],
    [
      "RippleEscrow",
      {
        "nth": 17,
        "isVLEncoded": false,
        "isSerialized": true,
        "isSigningField": true,
        "type": "Amount"
      }
    ],
    [
      "DeliveredAmount",
      {
        "nth": 18,
        "isVLEncoded": false,
        "isSerialized": true,
        "isSigningField": true,
        "type": "Amount"
      }
    ],
    [
      "NFTokenBrokerFee",
      {
        "nth": 19,
        "isVLEncoded": false,
        "isSerialized": true,
        "isSigningField": true,
        "type": "Amount"
      }
    ],
    [
      "BaseFeeDrops",
      {
        "nth": 22,
        "isVLEncoded": false,
        "isSerialized": true,
        "isSigningField": true,
        "type": "Amount"
      }
    ],
    [
      "ReserveBaseDrops",
      {
        "nth": 23,
        "isVLEncoded": false,
        "isSerialized": true,
        "isSigningField": true,
        "type": "Amount"
      }
    ],
    [
      "ReserveIncrementDrops",
      {
        "nth": 24,
        "isVLEncoded": false,
        "isSerialized": true,
        "isSigningField": true,
        "type": "Amount"
      }
    ],
    [
      "LPTokenOut",
      {
        "nth": 25,
        "isVLEncoded": false,
        "isSerialized": true,
        "isSigningField": true,
        "type": "Amount"
      }
    ],
    [
      "LPTokenIn",
      {
        "nth": 26,
        "isVLEncoded": false,
        "isSerialized": true,
        "isSigningField": true,
        "type": "Amount"
      }
    ],
    [
      "EPrice",
      {
        "nth": 27,
        "isVLEncoded": false,
        "isSerialized": true,
        "isSigningField": true,
        "type": "Amount"
      }
    ],
    [
      "Price",
      {
        "nth": 28,
        "isVLEncoded": false,
        "isSerialized": true,
        "isSigningField": true,
        "type": "Amount"
      }
    ],
    [
      "LPTokenBalance",
      {
        "nth": 31,
        "isVLEncoded": false,
        "isSerialized": true,
        "isSigningField": true,
        "type": "Amount"
      }
    ],
    [
      "PublicKey",
      {
        "nth": 1,
        "isVLEncoded": true,
        "isSerialized": true,
        "isSigningField": true,
        "type": "Blob"
      }
    ],
    [
      "MessageKey",
      {
        "nth": 2,
        "isVLEncoded": true,
        "isSerialized": true,
        "isSigningField": true,
        "type": "Blob"
      }
    ],
    [
      "SigningPubKey",
      {
        "nth": 3,
        "isVLEncoded": true,
        "isSerialized": true,
        "isSigningField": true,
        "type": "Blob"
      }
    ],
    [
      "TxnSignature",
      {
        "nth": 4,
        "isVLEncoded": true,
        "isSerialized": true,
        "isSigningField": false,
        "type": "Blob"
      }
    ],
    [
      "URI",
      {
        "nth": 5,
        "isVLEncoded": true,
        "isSerialized": true,
        "isSigningField": true,
        "type": "Blob"
      }
    ],
    [
      "Signature",
      {
        "nth": 6,
        "isVLEncoded": true,
        "isSerialized": true,
        "isSigningField": false,
        "type": "Blob"
      }
    ],
    [
      "Domain",
      {
        "nth": 7,
        "isVLEncoded": true,
        "isSerialized": true,
        "isSigningField": true,
        "type": "Blob"
      }
    ],
    [
      "FundCode",
      {
        "nth": 8,
        "isVLEncoded": true,
        "isSerialized": true,
        "isSigningField": true,
        "type": "Blob"
      }
    ],
    [
      "RemoveCode",
      {
        "nth": 9,
        "isVLEncoded": true,
        "isSerialized": true,
        "isSigningField": true,
        "type": "Blob"
      }
    ],
    [
      "ExpireCode",
      {
        "nth": 10,
        "isVLEncoded": true,
        "isSerialized": true,
        "isSigningField": true,
        "type": "Blob"
      }
    ],
    [
      "CreateCode",
      {
        "nth": 11,
        "isVLEncoded": true,
        "isSerialized": true,
        "isSigningField": true,
        "type": "Blob"
      }
    ],
    [
      "MemoType",
      {
        "nth": 12,
        "isVLEncoded": true,
        "isSerialized": true,
        "isSigningField": true,
        "type": "Blob"
      }
    ],
    [
      "MemoData",
      {
        "nth": 13,
        "isVLEncoded": true,
        "isSerialized": true,
        "isSigningField": true,
        "type": "Blob"
      }
    ],
    [
      "MemoFormat",
      {
        "nth": 14,
        "isVLEncoded": true,
        "isSerialized": true,
        "isSigningField": true,
        "type": "Blob"
      }
    ],
    [
      "Fulfillment",
      {
        "nth": 16,
        "isVLEncoded": true,
        "isSerialized": true,
        "isSigningField": true,
        "type": "Blob"
      }
    ],
    [
      "Condition",
      {
        "nth": 17,
        "isVLEncoded": true,
        "isSerialized": true,
        "isSigningField": true,
        "type": "Blob"
      }
    ],
    [
      "MasterSignature",
      {
        "nth": 18,
        "isVLEncoded": true,
        "isSerialized": true,
        "isSigningField": false,
        "type": "Blob"
      }
    ],
    [
      "UNLModifyValidator",
      {
        "nth": 19,
        "isVLEncoded": true,
        "isSerialized": true,
        "isSigningField": true,
        "type": "Blob"
      }
    ],
    [
      "ValidatorToDisable",
      {
        "nth": 20,
        "isVLEncoded": true,
        "isSerialized": true,
        "isSigningField": true,
        "type": "Blob"
      }
    ],
    [
      "ValidatorToReEnable",
      {
        "nth": 21,
        "isVLEncoded": true,
        "isSerialized": true,
        "isSigningField": true,
        "type": "Blob"
      }
    ],
    [
      "HookStateData",
      {
        "nth": 22,
        "isVLEncoded": true,
        "isSerialized": true,
        "isSigningField": true,
        "type": "Blob"
      }
    ],
    [
      "HookReturnString",
      {
        "nth": 23,
        "isVLEncoded": true,
        "isSerialized": true,
        "isSigningField": true,
        "type": "Blob"
      }
    ],
    [
      "HookParameterName",
      {
        "nth": 24,
        "isVLEncoded": true,
        "isSerialized": true,
        "isSigningField": true,
        "type": "Blob"
      }
    ],
    [
      "HookParameterValue",
      {
        "nth": 25,
        "isVLEncoded": true,
        "isSerialized": true,
        "isSigningField": true,
        "type": "Blob"
      }
    ],
    [
      "Account",
      {
        "nth": 1,
        "isVLEncoded": true,
        "isSerialized": true,
        "isSigningField": true,
        "type": "AccountID"
      }
    ],
    [
      "Owner",
      {
        "nth": 2,
        "isVLEncoded": true,
        "isSerialized": true,
        "isSigningField": true,
        "type": "AccountID"
      }
    ],
    [
      "Destination",
      {
        "nth": 3,
        "isVLEncoded": true,
        "isSerialized": true,
        "isSigningField": true,
        "type": "AccountID"
      }
    ],
    [
      "Issuer",
      {
        "nth": 4,
        "isVLEncoded": true,
        "isSerialized": true,
        "isSigningField": true,
        "type": "AccountID"
      }
    ],
    [
      "Authorize",
      {
        "nth": 5,
        "isVLEncoded": true,
        "isSerialized": true,
        "isSigningField": true,
        "type": "AccountID"
      }
    ],
    [
      "Unauthorize",
      {
        "nth": 6,
        "isVLEncoded": true,
        "isSerialized": true,
        "isSigningField": true,
        "type": "AccountID"
      }
    ],
    [
      "RegularKey",
      {
        "nth": 8,
        "isVLEncoded": true,
        "isSerialized": true,
        "isSigningField": true,
        "type": "AccountID"
      }
    ],
    [
      "NFTokenMinter",
      {
        "nth": 9,
        "isVLEncoded": true,
        "isSerialized": true,
        "isSigningField": true,
        "type": "AccountID"
      }
    ],
    [
      "EmitCallback",
      {
        "nth": 10,
        "isVLEncoded": true,
        "isSerialized": true,
        "isSigningField": true,
        "type": "AccountID"
      }
    ],
    [
      "HookAccount",
      {
        "nth": 16,
        "isVLEncoded": true,
        "isSerialized": true,
        "isSigningField": true,
        "type": "AccountID"
      }
    ],
    [
      "Indexes",
      {
        "nth": 1,
        "isVLEncoded": true,
        "isSerialized": true,
        "isSigningField": true,
        "type": "Vector256"
      }
    ],
    [
      "Hashes",
      {
        "nth": 2,
        "isVLEncoded": true,
        "isSerialized": true,
        "isSigningField": true,
        "type": "Vector256"
      }
    ],
    [
      "Amendments",
      {
        "nth": 3,
        "isVLEncoded": true,
        "isSerialized": true,
        "isSigningField": true,
        "type": "Vector256"
      }
    ],
    [
      "NFTokenOffers",
      {
        "nth": 4,
        "isVLEncoded": true,
        "isSerialized": true,
        "isSigningField": true,
        "type": "Vector256"
      }
    ],
    [
      "Paths",
      {
        "nth": 1,
        "isVLEncoded": false,
        "isSerialized": true,
        "isSigningField": true,
        "type": "PathSet"
      }
    ],
    [
      "Asset",
      {
        "nth": 3,
        "isVLEncoded": false,
        "isSerialized": true,
        "isSigningField": true,
        "type": "Issue"
      }
    ],
    [
      "Asset2",
      {
        "nth": 4,
        "isVLEncoded": false,
        "isSerialized": true,
        "isSigningField": true,
        "type": "Issue"
      }
    ],
    [
      "TransactionMetaData",
      {
        "nth": 2,
        "isVLEncoded": false,
        "isSerialized": true,
        "isSigningField": true,
        "type": "STObject"
      }
    ],
    [
      "CreatedNode",
      {
        "nth": 3,
        "isVLEncoded": false,
        "isSerialized": true,
        "isSigningField": true,
        "type": "STObject"
      }
    ],
    [
      "DeletedNode",
      {
        "nth": 4,
        "isVLEncoded": false,
        "isSerialized": true,
        "isSigningField": true,
        "type": "STObject"
      }
    ],
    [
      "ModifiedNode",
      {
        "nth": 5,
        "isVLEncoded": false,
        "isSerialized": true,
        "isSigningField": true,
        "type": "STObject"
      }
    ],
    [
      "PreviousFields",
      {
        "nth": 6,
        "isVLEncoded": false,
        "isSerialized": true,
        "isSigningField": true,
        "type": "STObject"
      }
    ],
    [
      "FinalFields",
      {
        "nth": 7,
        "isVLEncoded": false,
        "isSerialized": true,
        "isSigningField": true,
        "type": "STObject"
      }
    ],
    [
      "NewFields",
      {
        "nth": 8,
        "isVLEncoded": false,
        "isSerialized": true,
        "isSigningField": true,
        "type": "STObject"
      }
    ],
    [
      "TemplateEntry",
      {
        "nth": 9,
        "isVLEncoded": false,
        "isSerialized": true,
        "isSigningField": true,
        "type": "STObject"
      }
    ],
    [
      "Memo",
      {
        "nth": 10,
        "isVLEncoded": false,
        "isSerialized": true,
        "isSigningField": true,
        "type": "STObject"
      }
    ],
    [
      "SignerEntry",
      {
        "nth": 11,
        "isVLEncoded": false,
        "isSerialized": true,
        "isSigningField": true,
        "type": "STObject"
      }
    ],
    [
      "NFToken",
      {
        "nth": 12,
        "isVLEncoded": false,
        "isSerialized": true,
        "isSigningField": true,
        "type": "STObject"
      }
    ],
    [
      "EmitDetails",
      {
        "nth": 13,
        "isVLEncoded": false,
        "isSerialized": true,
        "isSigningField": true,
        "type": "STObject"
      }
    ],
    [
      "Hook",
      {
        "nth": 14,
        "isVLEncoded": false,
        "isSerialized": true,
        "isSigningField": true,
        "type": "STObject"
      }
    ],
    [
      "Signer",
      {
        "nth": 16,
        "isVLEncoded": false,
        "isSerialized": true,
        "isSigningField": true,
        "type": "STObject"
      }
    ],
    [
      "Majority",
      {
        "nth": 18,
        "isVLEncoded": false,
        "isSerialized": true,
        "isSigningField": true,
        "type": "STObject"
      }
    ],
    [
      "DisabledValidator",
      {
        "nth": 19,
        "isVLEncoded": false,
        "isSerialized": true,
        "isSigningField": true,
        "type": "STObject"
      }
    ],
    [
      "EmittedTxn",
      {
        "nth": 20,
        "isVLEncoded": false,
        "isSerialized": true,
        "isSigningField": true,
        "type": "STObject"
      }
    ],
    [
      "HookExecution",
      {
        "nth": 21,
        "isVLEncoded": false,
        "isSerialized": true,
        "isSigningField": true,
        "type": "STObject"
      }
    ],
    [
      "HookDefinition",
      {
        "nth": 22,
        "isVLEncoded": false,
        "isSerialized": true,
        "isSigningField": true,
        "type": "STObject"
      }
    ],
    [
      "HookParameter",
      {
        "nth": 23,
        "isVLEncoded": false,
        "isSerialized": true,
        "isSigningField": true,
        "type": "STObject"
      }
    ],
    [
      "HookGrant",
      {
        "nth": 24,
        "isVLEncoded": false,
        "isSerialized": true,
        "isSigningField": true,
        "type": "STObject"
      }
    ],
    [
      "VoteEntry",
      {
        "nth": 25,
        "isVLEncoded": false,
        "isSerialized": true,
        "isSigningField": true,
        "type": "STObject"
      }
    ],
    [
      "AuctionSlot",
      {
        "nth": 26,
        "isVLEncoded": false,
        "isSerialized": true,
        "isSigningField": true,
        "type": "STObject"
      }
    ],
    [
      "AuthAccount",
      {
        "nth": 27,
        "isVLEncoded": false,
        "isSerialized": true,
        "isSigningField": true,
        "type": "STObject"
      }
    ],
    [
      "Signers",
      {
        "nth": 3,
        "isVLEncoded": false,
        "isSerialized": true,
        "isSigningField": false,
        "type": "STArray"
      }
    ],
    [
      "SignerEntries",
      {
        "nth": 4,
        "isVLEncoded": false,
        "isSerialized": true,
        "isSigningField": true,
        "type": "STArray"
      }
    ],
    [
      "Template",
      {
        "nth": 5,
        "isVLEncoded": false,
        "isSerialized": true,
        "isSigningField": true,
        "type": "STArray"
      }
    ],
    [
      "Necessary",
      {
        "nth": 6,
        "isVLEncoded": false,
        "isSerialized": true,
        "isSigningField": true,
        "type": "STArray"
      }
    ],
    [
      "Sufficient",
      {
        "nth": 7,
        "isVLEncoded": false,
        "isSerialized": true,
        "isSigningField": true,
        "type": "STArray"
      }
    ],
    [
      "AffectedNodes",
      {
        "nth": 8,
        "isVLEncoded": false,
        "isSerialized": true,
        "isSigningField": true,
        "type": "STArray"
      }
    ],
    [
      "Memos",
      {
        "nth": 9,
        "isVLEncoded": false,
        "isSerialized": true,
        "isSigningField": true,
        "type": "STArray"
      }
    ],
    [
      "NFTokens",
      {
        "nth": 10,
        "isVLEncoded": false,
        "isSerialized": true,
        "isSigningField": true,
        "type": "STArray"
      }
    ],
    [
      "Hooks",
      {
        "nth": 11,
        "isVLEncoded": false,
        "isSerialized": true,
        "isSigningField": true,
        "type": "STArray"
      }
    ],
    [
      "VoteSlots",
      {
        "nth": 12,
        "isVLEncoded": false,
        "isSerialized": true,
        "isSigningField": true,
        "type": "STArray"
      }
    ],
    [
      "Majorities",
      {
        "nth": 16,
        "isVLEncoded": false,
        "isSerialized": true,
        "isSigningField": true,
        "type": "STArray"
      }
    ],
    [
      "DisabledValidators",
      {
        "nth": 17,
        "isVLEncoded": false,
        "isSerialized": true,
        "isSigningField": true,
        "type": "STArray"
      }
    ],
    [
      "HookExecutions",
      {
        "nth": 18,
        "isVLEncoded": false,
        "isSerialized": true,
        "isSigningField": true,
        "type": "STArray"
      }
    ],
    [
      "HookParameters",
      {
        "nth": 19,
        "isVLEncoded": false,
        "isSerialized": true,
        "isSigningField": true,
        "type": "STArray"
      }
    ],
    [
      "HookGrants",
      {
        "nth": 20,
        "isVLEncoded": false,
        "isSerialized": true,
        "isSigningField": true,
        "type": "STArray"
      }
    ],
    [
      "AuthAccounts",
      {
        "nth": 25,
        "isVLEncoded": false,
        "isSerialized": true,
        "isSigningField": true,
        "type": "STArray"
      }
    ]
  ],
  "TRANSACTION_RESULTS": {
    "telLOCAL_ERROR": -399,
    "telBAD_DOMAIN": -398,
    "telBAD_PATH_COUNT": -397,
    "telBAD_PUBLIC_KEY": -396,
    "telFAILED_PROCESSING": -395,
    "telINSUF_FEE_P": -394,
    "telNO_DST_PARTIAL": -393,
    "telCAN_NOT_QUEUE": -392,
    "telCAN_NOT_QUEUE_BALANCE": -391,
    "telCAN_NOT_QUEUE_BLOCKS": -390,
    "telCAN_NOT_QUEUE_BLOCKED": -389,
    "telCAN_NOT_QUEUE_FEE": -388,
    "telCAN_NOT_QUEUE_FULL": -387,
    "telWRONG_NETWORK": -386,
    "telREQUIRES_NETWORK_ID": -385,
    "telNETWORK_ID_MAKES_TX_NON_CANONICAL": -384,

    "temMALFORMED": -299,
    "temBAD_AMOUNT": -298,
    "temBAD_CURRENCY": -297,
    "temBAD_EXPIRATION": -296,
    "temBAD_FEE": -295,
    "temBAD_ISSUER": -294,
    "temBAD_LIMIT": -293,
    "temBAD_OFFER": -292,
    "temBAD_PATH": -291,
    "temBAD_PATH_LOOP": -290,
    "temBAD_REGKEY": -289,
    "temBAD_SEND_XRP_LIMIT": -288,
    "temBAD_SEND_XRP_MAX": -287,
    "temBAD_SEND_XRP_NO_DIRECT": -286,
    "temBAD_SEND_XRP_PARTIAL": -285,
    "temBAD_SEND_XRP_PATHS": -284,
    "temBAD_SEQUENCE": -283,
    "temBAD_SIGNATURE": -282,
    "temBAD_SRC_ACCOUNT": -281,
    "temBAD_TRANSFER_RATE": -280,
    "temDST_IS_SRC": -279,
    "temDST_NEEDED": -278,
    "temINVALID": -277,
    "temINVALID_FLAG": -276,
    "temREDUNDANT": -275,
    "temRIPPLE_EMPTY": -274,
    "temDISABLED": -273,
    "temBAD_SIGNER": -272,
    "temBAD_QUORUM": -271,
    "temBAD_WEIGHT": -270,
    "temBAD_TICK_SIZE": -269,
    "temINVALID_ACCOUNT_ID": -268,
    "temCANNOT_PREAUTH_SELF": -267,
    "temINVALID_COUNT": -266,
    "temUNCERTAIN": -265,
    "temUNKNOWN": -264,
    "temSEQ_AND_TICKET": -263,
    "temBAD_NFTOKEN_TRANSFER_FEE": -262,
    "temBAD_AMM_TOKENS": -261,

    "tefFAILURE": -199,
    "tefALREADY": -198,
    "tefBAD_ADD_AUTH": -197,
    "tefBAD_AUTH": -196,
    "tefBAD_LEDGER": -195,
    "tefCREATED": -194,
    "tefEXCEPTION": -193,
    "tefINTERNAL": -192,
    "tefNO_AUTH_REQUIRED": -191,
    "tefPAST_SEQ": -190,
    "tefWRONG_PRIOR": -189,
    "tefMASTER_DISABLED": -188,
    "tefMAX_LEDGER": -187,
    "tefBAD_SIGNATURE": -186,
    "tefBAD_QUORUM": -185,
    "tefNOT_MULTI_SIGNING": -184,
    "tefBAD_AUTH_MASTER": -183,
    "tefINVARIANT_FAILED": -182,
    "tefTOO_BIG": -181,
    "tefNO_TICKET": -180,
    "tefNFTOKEN_IS_NOT_TRANSFERABLE": -179,

    "terRETRY": -99,
    "terFUNDS_SPENT": -98,
    "terINSUF_FEE_B": -97,
    "terNO_ACCOUNT": -96,
    "terNO_AUTH": -95,
    "terNO_LINE": -94,
    "terOWNERS": -93,
    "terPRE_SEQ": -92,
    "terLAST": -91,
    "terNO_RIPPLE": -90,
    "terQUEUED": -89,
    "terPRE_TICKET": -88,
    "terNO_AMM": -87,

    "tesSUCCESS": 0,

    "tecCLAIM": 100,
    "tecPATH_PARTIAL": 101,
    "tecUNFUNDED_ADD": 102,
    "tecUNFUNDED_OFFER": 103,
    "tecUNFUNDED_PAYMENT": 104,
    "tecFAILED_PROCESSING": 105,
    "tecDIR_FULL": 121,
    "tecINSUF_RESERVE_LINE": 122,
    "tecINSUF_RESERVE_OFFER": 123,
    "tecNO_DST": 124,
    "tecNO_DST_INSUF_XRP": 125,
    "tecNO_LINE_INSUF_RESERVE": 126,
    "tecNO_LINE_REDUNDANT": 127,
    "tecPATH_DRY": 128,
    "tecUNFUNDED": 129,
    "tecNO_ALTERNATIVE_KEY": 130,
    "tecNO_REGULAR_KEY": 131,
    "tecOWNERS": 132,
    "tecNO_ISSUER": 133,
    "tecNO_AUTH": 134,
    "tecNO_LINE": 135,
    "tecINSUFF_FEE": 136,
    "tecFROZEN": 137,
    "tecNO_TARGET": 138,
    "tecNO_PERMISSION": 139,
    "tecNO_ENTRY": 140,
    "tecINSUFFICIENT_RESERVE": 141,
    "tecNEED_MASTER_KEY": 142,
    "tecDST_TAG_NEEDED": 143,
    "tecINTERNAL": 144,
    "tecOVERSIZE": 145,
    "tecCRYPTOCONDITION_ERROR": 146,
    "tecINVARIANT_FAILED": 147,
    "tecEXPIRED": 148,
    "tecDUPLICATE": 149,
    "tecKILLED": 150,
    "tecHAS_OBLIGATIONS": 151,
    "tecTOO_SOON": 152,
    "tecMAX_SEQUENCE_REACHED": 154,
    "tecNO_SUITABLE_NFTOKEN_PAGE": 155,
    "tecNFTOKEN_BUY_SELL_MISMATCH": 156,
    "tecNFTOKEN_OFFER_TYPE_MISMATCH": 157,
    "tecCANT_ACCEPT_OWN_NFTOKEN_OFFER": 158,
    "tecINSUFFICIENT_FUNDS": 159,
    "tecOBJECT_NOT_FOUND": 160,
    "tecINSUFFICIENT_PAYMENT": 161,
    "tecUNFUNDED_AMM": 162,
    "tecAMM_BALANCE": 163,
    "tecAMM_FAILED": 164,
    "tecAMM_INVALID_TOKENS": 165
  },
  "TRANSACTION_TYPES": {
    "Invalid": -1,
    "Payment": 0,
    "EscrowCreate": 1,
    "EscrowFinish": 2,
    "AccountSet": 3,
    "EscrowCancel": 4,
    "SetRegularKey": 5,
    "NickNameSet": 6,
    "OfferCreate": 7,
    "OfferCancel": 8,
    "Contract": 9,
    "TicketCreate": 10,
    "TicketCancel": 11,
    "SignerListSet": 12,
    "PaymentChannelCreate": 13,
    "PaymentChannelFund": 14,
    "PaymentChannelClaim": 15,
    "CheckCreate": 16,
    "CheckCash": 17,
    "CheckCancel": 18,
    "DepositPreauth": 19,
    "TrustSet": 20,
    "AccountDelete": 21,
    "SetHook": 22,
    "NFTokenMint": 25,
    "NFTokenBurn": 26,
    "NFTokenCreateOffer": 27,
    "NFTokenCancelOffer": 28,
    "NFTokenAcceptOffer": 29,
<<<<<<< HEAD
=======
    "Clawback": 30,
>>>>>>> 42047e1a
    "AMMCreate": 35,
    "AMMDeposit": 36,
    "AMMWithdraw": 37,
    "AMMVote": 38,
    "AMMBid": 39,
    "EnableAmendment": 100,
    "SetFee": 101,
    "UNLModify": 102
  }
}<|MERGE_RESOLUTION|>--- conflicted
+++ resolved
@@ -2581,10 +2581,7 @@
     "NFTokenCreateOffer": 27,
     "NFTokenCancelOffer": 28,
     "NFTokenAcceptOffer": 29,
-<<<<<<< HEAD
-=======
     "Clawback": 30,
->>>>>>> 42047e1a
     "AMMCreate": 35,
     "AMMDeposit": 36,
     "AMMWithdraw": 37,
