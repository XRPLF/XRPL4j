package org.xrpl.xrpl4j.codec.addresses;

/*-
 * ========================LICENSE_START=================================
 * xrpl4j :: address-codec
 * %%
 * Copyright (C) 2020 - 2022 XRPL Foundation and its contributors
 * %%
 * Licensed under the Apache License, Version 2.0 (the "License");
 * you may not use this file except in compliance with the License.
 * You may obtain a copy of the License at
 * 
 *      http://www.apache.org/licenses/LICENSE-2.0
 * 
 * Unless required by applicable law or agreed to in writing, software
 * distributed under the License is distributed on an "AS IS" BASIS,
 * WITHOUT WARRANTIES OR CONDITIONS OF ANY KIND, either express or implied.
 * See the License for the specific language governing permissions and
 * limitations under the License.
 * =========================LICENSE_END==================================
 */

import static org.assertj.core.api.Assertions.assertThat;
import static org.xrpl.xrpl4j.codec.addresses.UnsignedByteArray.of;

import org.junit.jupiter.api.Assertions;
import org.junit.jupiter.api.Test;

import java.util.Arrays;


public class UnsignedByteArrayTest {

  static byte MAX_BYTE = (byte) 255;

  @Test
  public void ofByteArray() {

    assertThat(UnsignedByteArray.of(new byte[] {0}).hexValue()).isEqualTo("00");
    assertThat(UnsignedByteArray.of(new byte[] {MAX_BYTE}).hexValue()).isEqualTo("FF");
    assertThat(UnsignedByteArray.of(new byte[] {0, MAX_BYTE}).hexValue()).isEqualTo("00FF");
    assertThat(UnsignedByteArray.of(new byte[] {MAX_BYTE, 0}).hexValue()).isEqualTo("FF00");
    assertThat(UnsignedByteArray.of(new byte[] {MAX_BYTE, MAX_BYTE}).hexValue()).isEqualTo("FFFF");
  }

  @Test
  public void ofUnsignedByteArray() {
    assertThat(of(UnsignedByte.of(0)).hexValue()).isEqualTo("00");
    assertThat(of(UnsignedByte.of(MAX_BYTE)).hexValue()).isEqualTo("FF");
    assertThat(of(UnsignedByte.of(0), UnsignedByte.of((MAX_BYTE))).hexValue()).isEqualTo("00FF");
    assertThat(of(UnsignedByte.of(MAX_BYTE), UnsignedByte.of((0))).hexValue()).isEqualTo("FF00");
    assertThat(of(UnsignedByte.of(MAX_BYTE), UnsignedByte.of((MAX_BYTE))).hexValue()).isEqualTo("FFFF");
  }

  @Test
  public void lowerCaseOrUpperCase() {
    assertThat(UnsignedByteArray.fromHex("Ff").hexValue()).isEqualTo("FF");
    assertThat(UnsignedByteArray.fromHex("00fF").hexValue()).isEqualTo("00FF");
    assertThat(UnsignedByteArray.fromHex("00ff").hexValue()).isEqualTo("00FF");
    assertThat(UnsignedByteArray.fromHex("00FF").hexValue()).isEqualTo("00FF");
    assertThat(UnsignedByteArray.fromHex("fF00").hexValue()).isEqualTo("FF00");
    assertThat(UnsignedByteArray.fromHex("ff00").hexValue()).isEqualTo("FF00");
    assertThat(UnsignedByteArray.fromHex("FF00").hexValue()).isEqualTo("FF00");
    assertThat(UnsignedByteArray.fromHex("abcdef0123").hexValue()).isEqualTo("ABCDEF0123");
  }

  @Test
<<<<<<< HEAD
  public void simpleEmpty() {
    assertThat(UnsignedByteArray.of(new byte[] {0}).empty()).isEqualTo(UnsignedByteArray.of(new byte[] {}));
    assertThat(UnsignedByteArray.of(new byte[] {0, MAX_BYTE}).empty()).isEqualTo(UnsignedByteArray.of(new byte[] {}));
    assertThat(UnsignedByteArray.of(new byte[] {MAX_BYTE, MAX_BYTE}).empty().length()).isEqualTo(0);
    assertThat(
      UnsignedByteArray.of(new byte[] {0, MAX_BYTE}).empty().equals(UnsignedByteArray.of(new byte[] {}))
    ).isTrue();
  }

  @Test
  public void simpleLength() {
    final int size = 2;
    assertThat(UnsignedByteArray.of(new byte[] {0, MAX_BYTE}).length()).isEqualTo(size);
    assertThat(UnsignedByteArray.of(new byte[] {0, 1}).length()).isEqualTo(UnsignedByteArray.ofSize(size).length());
    assertThat(UnsignedByteArray.ofSize(size).length()).isEqualTo(size);
  }

  @Test
  public void simpleOfSize() {
    final int size = 2;
    assertThat(UnsignedByteArray.ofSize(size)).isEqualTo(UnsignedByteArray.of(new byte[] {0, 0}));
    assertThat(UnsignedByteArray.ofSize(size).length()).isEqualTo(size);
    assertThat(UnsignedByteArray.ofSize(size).length()).isEqualTo(UnsignedByteArray.of(new byte[] {0, 0}).length());
    assertThat(UnsignedByteArray.ofSize(size).equals(UnsignedByteArray.of(new byte[] {0, 0}))).isTrue();
  }

  @Test
  public void simpleGet() {
    byte[] byteArray = new byte[] {0, 1, 2};
    UnsignedByteArray array = UnsignedByteArray.of(byteArray);
    assertThat(array.get(0)).isEqualTo(array.getUnsignedBytes().get(0));
    assertThat(array.get(0).asInt()).isEqualTo(byteArray[0]);
    assertThat(array.get(1).asInt()).isEqualTo(byteArray[1]);
  }

  @Test
  public void simpleAppendByte() {
    UnsignedByteArray array1 = UnsignedByteArray.of(new byte[] {0, 1});
    UnsignedByteArray array2 = UnsignedByteArray.of(new byte[] {0, 1, 9});
    int initialLength = array1.length();
    assertThat(array1.append(UnsignedByte.of(9))).isEqualTo(array2);
    assertThat(array1.length() - 1).isEqualTo(initialLength);
    assertThat(array2.length()).isEqualTo(initialLength + 1);
  }

  @Test
  public void simpleAppendByteArray() {
    UnsignedByteArray array1 = UnsignedByteArray.of(new byte[] {0, 1});
    UnsignedByteArray array2 = UnsignedByteArray.of(new byte[] {0, 1, 8, 9});
    int initialLength = array1.length();
    assertThat(array1.append(UnsignedByteArray.of(new byte[]{8, 9}))).isEqualTo(array2);
    assertThat(array1.length()).isEqualTo(initialLength + 2);
    assertThat(array2.length()).isEqualTo(initialLength + 2);
  }

  @Test
  public void simpleSet() {
    UnsignedByteArray array1 = UnsignedByteArray.of(new byte[] {0, 1});
    UnsignedByteArray array2 = UnsignedByteArray.of(new byte[] {0, 9});
    assertThat(array1).isNotEqualTo(array2);
    array1.set(1, UnsignedByte.of(9));
    assertThat(array1).isEqualTo(array2);
  }

  @Test
  public void simpleSlice() {
    UnsignedByteArray array1 = UnsignedByteArray.of(new byte[] {0, 8, 9, 1});
    UnsignedByteArray array2 = UnsignedByteArray.of(new byte[] {8, 9});
    assertThat(array1).isNotEqualTo(array2);
    assertThat(array1.slice(1,3)).isEqualTo(array2);
    Assertions.assertThrows(IndexOutOfBoundsException.class, () -> array1.slice(1, 5));
  }

  @Test
  public void simpleHashcode() {
    UnsignedByteArray array1 = UnsignedByteArray.of(new byte[] {0, 1});
    assertThat(array1).isNotEqualTo(UnsignedByteArray.of(new byte[] {8, 9}));
    assertThat(array1.hashCode()).isNotEqualTo(UnsignedByteArray.of(new byte[] {8, 9}).hashCode());
    assertThat(array1.hashCode()).isEqualTo(array1.hashCode());
    assertThat(array1.hashCode()).isEqualTo(UnsignedByteArray.of(new byte[] {0, 1}).hashCode());
  }

  @Test
  public void simpleToString() {
    UnsignedByteArray array1 = UnsignedByteArray.of(new byte[] {0, 1});
    UnsignedByteArray array2 = UnsignedByteArray.of(new byte[] {8, 9});
    assertThat(array1.toString()).isEqualTo(array1.toString());
    assertThat(array1).isNotEqualTo(array2);
    assertThat(array1.toString()).isEqualTo(array2.toString());
=======
  public void unsignedByteArrayEqualsTest() {
    UnsignedByteArray array1 = UnsignedByteArray.of(new byte[] {0, MAX_BYTE});
    UnsignedByteArray array2 = UnsignedByteArray.of(new byte[] {MAX_BYTE, 0});
    UnsignedByteArray array3 = UnsignedByteArray.of(new byte[] {0, MAX_BYTE});
    UnsignedByteArray array4 = array1;

    assertThat(array1.equals(array1)).isTrue();
    assertThat(array1.equals(array2)).isFalse();
    assertThat(array1.equals(array3)).isTrue();
    assertThat(array1 == array3).isFalse();
    assertThat(array1.toByteArray() == array3.toByteArray()).isFalse();
    assertThat(array1.getUnsignedBytes() == array3.getUnsignedBytes()).isFalse();
    assertThat(array1.equals(array3)).isTrue();
    assertThat(array1.equals(array4)).isTrue();
    assertThat(array1.equals(array2)).isFalse();
    assertThat(array1.equals(array3)).isTrue();
    assertThat(Arrays.equals(array1.toByteArray(), array3.toByteArray())).isTrue();
>>>>>>> 1fce969d
  }

}<|MERGE_RESOLUTION|>--- conflicted
+++ resolved
@@ -9,9 +9,9 @@
  * Licensed under the Apache License, Version 2.0 (the "License");
  * you may not use this file except in compliance with the License.
  * You may obtain a copy of the License at
- * 
+ *
  *      http://www.apache.org/licenses/LICENSE-2.0
- * 
+ *
  * Unless required by applicable law or agreed to in writing, software
  * distributed under the License is distributed on an "AS IS" BASIS,
  * WITHOUT WARRANTIES OR CONDITIONS OF ANY KIND, either express or implied.
@@ -28,7 +28,9 @@
 
 import java.util.Arrays;
 
-
+/**
+ * Unit tests for {@link UnsignedByteArray}.
+ */
 public class UnsignedByteArrayTest {
 
   static byte MAX_BYTE = (byte) 255;
@@ -65,7 +67,6 @@
   }
 
   @Test
-<<<<<<< HEAD
   public void simpleEmpty() {
     assertThat(UnsignedByteArray.of(new byte[] {0}).empty()).isEqualTo(UnsignedByteArray.of(new byte[] {}));
     assertThat(UnsignedByteArray.of(new byte[] {0, MAX_BYTE}).empty()).isEqualTo(UnsignedByteArray.of(new byte[] {}));
@@ -116,7 +117,7 @@
     UnsignedByteArray array1 = UnsignedByteArray.of(new byte[] {0, 1});
     UnsignedByteArray array2 = UnsignedByteArray.of(new byte[] {0, 1, 8, 9});
     int initialLength = array1.length();
-    assertThat(array1.append(UnsignedByteArray.of(new byte[]{8, 9}))).isEqualTo(array2);
+    assertThat(array1.append(UnsignedByteArray.of(new byte[] {8, 9}))).isEqualTo(array2);
     assertThat(array1.length()).isEqualTo(initialLength + 2);
     assertThat(array2.length()).isEqualTo(initialLength + 2);
   }
@@ -135,7 +136,7 @@
     UnsignedByteArray array1 = UnsignedByteArray.of(new byte[] {0, 8, 9, 1});
     UnsignedByteArray array2 = UnsignedByteArray.of(new byte[] {8, 9});
     assertThat(array1).isNotEqualTo(array2);
-    assertThat(array1.slice(1,3)).isEqualTo(array2);
+    assertThat(array1.slice(1, 3)).isEqualTo(array2);
     Assertions.assertThrows(IndexOutOfBoundsException.class, () -> array1.slice(1, 5));
   }
 
@@ -155,7 +156,9 @@
     assertThat(array1.toString()).isEqualTo(array1.toString());
     assertThat(array1).isNotEqualTo(array2);
     assertThat(array1.toString()).isEqualTo(array2.toString());
-=======
+  }
+
+  @Test
   public void unsignedByteArrayEqualsTest() {
     UnsignedByteArray array1 = UnsignedByteArray.of(new byte[] {0, MAX_BYTE});
     UnsignedByteArray array2 = UnsignedByteArray.of(new byte[] {MAX_BYTE, 0});
@@ -173,7 +176,6 @@
     assertThat(array1.equals(array2)).isFalse();
     assertThat(array1.equals(array3)).isTrue();
     assertThat(Arrays.equals(array1.toByteArray(), array3.toByteArray())).isTrue();
->>>>>>> 1fce969d
   }
 
 }