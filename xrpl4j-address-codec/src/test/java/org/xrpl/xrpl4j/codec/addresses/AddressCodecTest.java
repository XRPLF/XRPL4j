package org.xrpl.xrpl4j.codec.addresses;


import static org.assertj.core.api.Assertions.assertThat;
import static org.junit.jupiter.api.Assertions.assertThrows;

import org.junit.jupiter.api.BeforeEach;
import org.junit.jupiter.api.Test;
import org.xrpl.xrpl4j.codec.addresses.exceptions.EncodeException;
import org.xrpl.xrpl4j.codec.addresses.exceptions.EncodingFormatException;
import org.xrpl.xrpl4j.model.transactions.Address;
import org.xrpl.xrpl4j.model.transactions.XAddress;

<<<<<<< HEAD
/**
 * Unit tests for {@link AddressCodec}.
 */
public class AddressCodecTest extends AbstractCodecTest {
=======
import java.util.function.Function;

@SuppressWarnings( {"ParameterName", "MethodName", "LocalVariableName"})
public class AddressCodecTest {
>>>>>>> 2352b7bb

  AddressCodec addressCodec;

  @BeforeEach
  public void setUp() {
    addressCodec = new AddressCodec();
  }

  @Test
  public void decodeEd25519Seed() {
    String seed = "sEdTM1uX8pu2do5XvTnutH6HsouMaM2";
    Decoded decoded = addressCodec.decodeSeed(seed);
    assertThat(decoded.bytes().hexValue()).isEqualTo("4C3A1D213FBDFB14C7C28D609469B341");
    assertThat(decoded.type()).isNotEmpty().get().isEqualTo(VersionType.ED25519);
    assertThat(decoded.version()).isEqualTo(Version.ED25519_SEED);
  }

  @Test
  public void decodeSecp256k1Seed() {
    String seed = "sn259rEFXrQrWyx3Q7XneWcwV6dfL";
    Decoded decoded = addressCodec.decodeSeed(seed);
    assertThat(decoded.bytes().hexValue()).isEqualTo("CF2DE378FBDD7E2EE87D486DFB5A7BFF");
    assertThat(decoded.type()).isNotEmpty().get().isEqualTo(VersionType.SECP256K1);
    assertThat(decoded.version()).isEqualTo(Version.FAMILY_SEED);
  }

  @Test
  public void encodeSecp256k1Seed() {
    String encoded = addressCodec.encodeSeed(
      unsignedByteArrayFromHex("CF2DE378FBDD7E2EE87D486DFB5A7BFF"),
      VersionType.SECP256K1
    );

    assertThat(encoded).isEqualTo("sn259rEFXrQrWyx3Q7XneWcwV6dfL");
  }

  @Test
  public void encodeLowSecp256k1Seed() {
    String encoded = addressCodec.encodeSeed(
      unsignedByteArrayFromHex("00000000000000000000000000000000"),
      VersionType.SECP256K1
    );

    assertThat(encoded).isEqualTo("sp6JS7f14BuwFY8Mw6bTtLKWauoUs");
  }

  @Test
  public void encodeHighSecp256k1Seed() {
    String encoded = addressCodec.encodeSeed(
      unsignedByteArrayFromHex("FFFFFFFFFFFFFFFFFFFFFFFFFFFFFFFF"),
      VersionType.SECP256K1
    );

    assertThat(encoded).isEqualTo("saGwBRReqUNKuWNLpUAq8i8NkXEPN");
  }

  @Test
  public void encodeEd25519Seed() {
    String encoded = addressCodec.encodeSeed(
      unsignedByteArrayFromHex("4C3A1D213FBDFB14C7C28D609469B341"),
      VersionType.ED25519
    );

    assertThat(encoded).isEqualTo("sEdTM1uX8pu2do5XvTnutH6HsouMaM2");
  }

  @Test
  public void encodeLowEd25519Seed() {
    String encoded = addressCodec.encodeSeed(
      unsignedByteArrayFromHex("00000000000000000000000000000000"),
      VersionType.ED25519
    );

    assertThat(encoded).isEqualTo("sEdSJHS4oiAdz7w2X2ni1gFiqtbJHqE");
  }

  @Test
  public void encodeHighEd25519Seed() {
    String encoded = addressCodec.encodeSeed(
      unsignedByteArrayFromHex("FFFFFFFFFFFFFFFFFFFFFFFFFFFFFFFF"),
      VersionType.ED25519
    );

    assertThat(encoded).isEqualTo("sEdV19BLfeQeKdEXyYA4NhjPJe6XBfG");
  }

  @Test
  public void encodeSeedWithFewerThanSixteenBytes() {
    assertThrows(
      EncodeException.class,
      () -> addressCodec.encodeSeed(unsignedByteArrayFromHex("CF2DE378FBDD7E2EE87D486DFB5A7B"), VersionType.SECP256K1),
      "entropy must have length 16."
    );
  }

  @Test
  public void encodeSeedWithGreaterThanSixteenBytes() {
    assertThrows(
      EncodeException.class,
      () -> addressCodec
        .encodeSeed(unsignedByteArrayFromHex("CF2DE378FBDD7E2EE87D486DFB5A7BFFFF"), VersionType.SECP256K1),
      "entropy must have length 16."
    );
  }

  @Test
  public void encodeDecodeAccountId() {
    testEncodeDecode(
      accountId -> addressCodec.encodeAccountId(accountId).value(),
      accountId -> addressCodec.decodeAccountId(Address.of(accountId)),
      unsignedByteArrayFromHex("BA8E78626EE42C41B46D46C3048DF3A1C3C87072"),
      "rJrRMgiRgrU6hDF4pgu5DXQdWyPbY35ErN"
    );
  }

  @Test
  public void encodeDecodeNodePublic() {
    testEncodeDecode(
      nodePublic -> addressCodec.encodeNodePublicKey(nodePublic),
      nodePublic -> addressCodec.decodeNodePublicKey(nodePublic),
      unsignedByteArrayFromHex("0388E5BA87A000CB807240DF8C848EB0B5FFA5C8E5A521BC8E105C0F0A44217828"),
      "n9MXXueo837zYH36DvMc13BwHcqtfAWNJY5czWVbp7uYTj7x17TH"
    );
  }

  @Test
  public void encodeDecodeAccountPublicKey() {
    testEncodeDecode(
      publicKey -> addressCodec.encodeAccountPublicKey(publicKey),
      publicKey -> addressCodec.decodeAccountPublicKey(publicKey),
      unsignedByteArrayFromHex("023693F15967AE357D0327974AD46FE3C127113B1110D6044FD41E723689F81CC6"),
      "aB44YfzW24VDEJQ2UuLPV2PvqcPCSoLnL7y5M1EzhdW4LnK5xMS3"
    );
  }
<<<<<<< HEAD
=======

  @Test
  public void addressWithBadChecksum() {
    Address address = Address.of("r9cZA1mLK5R5am25ArfXFmqgNwjZgnfk59");

    assertThrows(
      EncodingFormatException.class,
      () -> addressCodec.classicAddressToXAddress(address, true),
      "Checksum does not validate"
    );
  }

  @Test
  public void xAddressWithBadChecksum() {
    XAddress xAddress = XAddress.of("XVLhHMPHU98es4dbozjVtdWzVrDjtV5fdx1mHp98tDMoQXa");

    assertThrows(
      EncodingFormatException.class,
      () -> addressCodec.xAddressToClassicAddress(xAddress),
      "Checksum does not validate"
    );
  }

  private void testEncodeDecode(
    Function<UnsignedByteArray, String> encoder,
    Function<String, UnsignedByteArray> decoder,
    UnsignedByteArray bytes,
    String base58
  ) {
    String encoded = encoder.apply(bytes);
    assertThat(encoded).isEqualTo(base58);

    UnsignedByteArray decoded = decoder.apply(base58);
    assertThat(decoded).isEqualTo(bytes);
  }
>>>>>>> 2352b7bb
}<|MERGE_RESOLUTION|>--- conflicted
+++ resolved
@@ -11,17 +11,12 @@
 import org.xrpl.xrpl4j.model.transactions.Address;
 import org.xrpl.xrpl4j.model.transactions.XAddress;
 
-<<<<<<< HEAD
+
 /**
  * Unit tests for {@link AddressCodec}.
  */
+@SuppressWarnings( {"ParameterName", "MethodName", "LocalVariableName"})
 public class AddressCodecTest extends AbstractCodecTest {
-=======
-import java.util.function.Function;
-
-@SuppressWarnings( {"ParameterName", "MethodName", "LocalVariableName"})
-public class AddressCodecTest {
->>>>>>> 2352b7bb
 
   AddressCodec addressCodec;
 
@@ -156,8 +151,6 @@
       "aB44YfzW24VDEJQ2UuLPV2PvqcPCSoLnL7y5M1EzhdW4LnK5xMS3"
     );
   }
-<<<<<<< HEAD
-=======
 
   @Test
   public void addressWithBadChecksum() {
@@ -180,18 +173,4 @@
       "Checksum does not validate"
     );
   }
-
-  private void testEncodeDecode(
-    Function<UnsignedByteArray, String> encoder,
-    Function<String, UnsignedByteArray> decoder,
-    UnsignedByteArray bytes,
-    String base58
-  ) {
-    String encoded = encoder.apply(bytes);
-    assertThat(encoded).isEqualTo(base58);
-
-    UnsignedByteArray decoded = decoder.apply(base58);
-    assertThat(decoded).isEqualTo(bytes);
-  }
->>>>>>> 2352b7bb
 }