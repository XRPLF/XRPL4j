package org.xrpl.xrpl4j.client;

import com.fasterxml.jackson.core.JsonProcessingException;
import com.fasterxml.jackson.databind.JavaType;
import com.fasterxml.jackson.databind.ObjectMapper;
import com.google.common.annotations.Beta;
import com.google.common.base.Preconditions;
import okhttp3.HttpUrl;
import org.immutables.value.Value;
import org.slf4j.Logger;
import org.slf4j.LoggerFactory;
import org.xrpl.xrpl4j.codec.binary.XrplBinaryCodec;
//import org.xrpl.xrpl4j.crypto.signing.TransactionWithSignature;
import org.xrpl.xrpl4j.crypto.signing.SignedTransaction;
import org.xrpl.xrpl4j.keypairs.DefaultKeyPairService;
import org.xrpl.xrpl4j.keypairs.KeyPairService;
import org.xrpl.xrpl4j.model.client.XrplMethods;
import org.xrpl.xrpl4j.model.client.accounts.AccountChannelsRequestParams;
import org.xrpl.xrpl4j.model.client.accounts.AccountChannelsResult;
import org.xrpl.xrpl4j.model.client.accounts.AccountInfoRequestParams;
import org.xrpl.xrpl4j.model.client.accounts.AccountInfoResult;
import org.xrpl.xrpl4j.model.client.accounts.AccountLinesRequestParams;
import org.xrpl.xrpl4j.model.client.accounts.AccountLinesResult;
import org.xrpl.xrpl4j.model.client.accounts.AccountObjectsRequestParams;
import org.xrpl.xrpl4j.model.client.accounts.AccountObjectsResult;
import org.xrpl.xrpl4j.model.client.accounts.AccountTransactionsRequestParams;
import org.xrpl.xrpl4j.model.client.accounts.AccountTransactionsResult;
import org.xrpl.xrpl4j.model.client.channels.ChannelVerifyRequestParams;
import org.xrpl.xrpl4j.model.client.channels.ChannelVerifyResult;
import org.xrpl.xrpl4j.model.client.fees.FeeResult;
import org.xrpl.xrpl4j.model.client.ledger.LedgerRequestParams;
import org.xrpl.xrpl4j.model.client.ledger.LedgerResult;
import org.xrpl.xrpl4j.model.client.path.RipplePathFindRequestParams;
import org.xrpl.xrpl4j.model.client.path.RipplePathFindResult;
import org.xrpl.xrpl4j.model.client.server.ServerInfo;
import org.xrpl.xrpl4j.model.client.server.ServerInfoResult;
import org.xrpl.xrpl4j.model.client.transactions.SignedTransaction;
import org.xrpl.xrpl4j.model.client.transactions.SubmitMultiSignedRequestParams;
import org.xrpl.xrpl4j.model.client.transactions.SubmitMultiSignedResult;
import org.xrpl.xrpl4j.model.client.transactions.SubmitRequestParams;
import org.xrpl.xrpl4j.model.client.transactions.SubmitResult;
import org.xrpl.xrpl4j.model.client.transactions.TransactionRequestParams;
import org.xrpl.xrpl4j.model.client.transactions.TransactionResult;
import org.xrpl.xrpl4j.model.jackson.ObjectMapperFactory;
import org.xrpl.xrpl4j.model.transactions.AccountDelete;
import org.xrpl.xrpl4j.model.transactions.AccountSet;
import org.xrpl.xrpl4j.model.transactions.Address;
import org.xrpl.xrpl4j.model.transactions.CheckCancel;
import org.xrpl.xrpl4j.model.transactions.CheckCash;
import org.xrpl.xrpl4j.model.transactions.CheckCreate;
import org.xrpl.xrpl4j.model.transactions.DepositPreAuth;
import org.xrpl.xrpl4j.model.transactions.EscrowCancel;
import org.xrpl.xrpl4j.model.transactions.EscrowCreate;
import org.xrpl.xrpl4j.model.transactions.EscrowFinish;
import org.xrpl.xrpl4j.model.transactions.Hash256;
import org.xrpl.xrpl4j.model.transactions.OfferCancel;
import org.xrpl.xrpl4j.model.transactions.OfferCreate;
import org.xrpl.xrpl4j.model.transactions.Payment;
import org.xrpl.xrpl4j.model.transactions.PaymentChannelClaim;
import org.xrpl.xrpl4j.model.transactions.PaymentChannelCreate;
import org.xrpl.xrpl4j.model.transactions.PaymentChannelFund;
import org.xrpl.xrpl4j.model.transactions.SetRegularKey;
import org.xrpl.xrpl4j.model.transactions.SignerListSet;
import org.xrpl.xrpl4j.model.transactions.Transaction;
import org.xrpl.xrpl4j.model.transactions.TrustSet;
import org.xrpl.xrpl4j.model.transactions.XrpCurrencyAmount;
import org.xrpl.xrpl4j.wallet.Wallet;

/**
<<<<<<< HEAD
 * A client which wraps a rippled network client and is responsible for higher order functionality such as signing and
 * serializing transactions, as well as hiding certain implementation details from the public API such as JSON RPC
 * request object creation.
 *
=======
 * A client which wraps a rippled network client and is responsible for higher order functionality such as signing
 * and serializing transactions, as well as hiding certain implementation details from the public API such as JSON
 * RPC request object creation.
 * <p>
>>>>>>> 044b4c36
 * Note: This client is currently marked as {@link Beta}, and should be used as a reference implementation ONLY.
 */
@Beta
public class XrplClient {

  private static final Logger LOGGER = LoggerFactory.getLogger(XrplClient.class);

  private final ObjectMapper objectMapper;
  private final XrplBinaryCodec binaryCodec;
  private final JsonRpcClient jsonRpcClient;
  private final KeyPairService keyPairService;

  /**
   * Public constructor.
   *
   * @param rippledUrl The {@link HttpUrl} of the rippled node to connect to.
   */
  public XrplClient(HttpUrl rippledUrl) {
    this.objectMapper = ObjectMapperFactory.create();
    this.binaryCodec = new XrplBinaryCodec();
    this.jsonRpcClient = JsonRpcClient.construct(rippledUrl);
    this.keyPairService = DefaultKeyPairService.getInstance();
  }

  /**
   * Submit a {@link Transaction} to the XRP Ledger.
   *
   * @param <T>                 The type of {@link Transaction} that is being submitted.
   * @param wallet              The {@link Wallet} of the XRPL account submitting {@code unsignedTransaction}.
   * @param unsignedTransaction An unsigned {@link Transaction} to submit. {@link Transaction#transactionSignature()}
   *                            must not be provided, and {@link Transaction#signingPublicKey()} must be provided.
   *
   * @return The {@link SubmitResult} resulting from the submission request.
   *
   * @throws JsonRpcClientErrorException If {@code jsonRpcClient} throws an error.
   * @see "https://xrpl.org/submit.html"
   */
  public <T extends Transaction> SubmitResult<T> submit(
    Wallet wallet,
    T unsignedTransaction
  ) throws JsonRpcClientErrorException {
<<<<<<< HEAD
    try {
      Preconditions.checkArgument(
        unsignedTransaction.signingPublicKey().isPresent(),
        "Transaction.signingPublicKey() must be set."
      );

      String signedTransaction = serializeAndSignTransaction(wallet, unsignedTransaction);
      JsonRpcRequest request = JsonRpcRequest.builder()
        .method(XrplMethods.SUBMIT)
        .addParams(SubmitRequestParams.of(signedTransaction))
        .build();
      JavaType resultType = objectMapper.getTypeFactory()
        .constructParametricType(SubmitResult.class, unsignedTransaction.getClass());
      return jsonRpcClient.send(request, resultType);
    } catch (JsonProcessingException e) {
      throw new IllegalStateException(e);
    }
=======
    Preconditions.checkArgument(
      unsignedTransaction.signingPublicKey().isPresent(),
      "Transaction.signingPublicKey() must be set."
    );

    SignedTransaction<T> signedTransaction = signTransaction(wallet, unsignedTransaction);
    return submit(signedTransaction);
  }

  /**
   * Submit a {@link SignedTransaction} to the ledger.
   *
   * @param signedTransaction A {@link SignedTransaction} to submit.
   * @param <T>               The type of {@link Transaction} contained in the {@link SignedTransaction} object.
   *
   * @return The {@link SubmitResult} resulting from the submission request.
   * @throws JsonRpcClientErrorException If {@code jsonRpcClient} throws an error.
   */
  public <T extends Transaction> SubmitResult<T> submit(
    SignedTransaction<T> signedTransaction
  ) throws JsonRpcClientErrorException {
    JsonRpcRequest request = JsonRpcRequest.builder()
      .method(XrplMethods.SUBMIT)
      .addParams(SubmitRequestParams.of(signedTransaction.signedTransactionBlob()))
      .build();
    JavaType resultType = objectMapper.getTypeFactory()
      .constructParametricType(SubmitResult.class, signedTransaction.signedTransaction().getClass());
    return jsonRpcClient.send(request, resultType);
>>>>>>> 044b4c36
  }

  /**
   * Submit a {@link SignedTransaction} to the XRP Ledger.
   *
   * @param <T>                      The type of signed {@link Transaction} that is being submitted.
   * @param transactionWithSignature A {@link SignedTransaction} to submit.
   *
   * @return The {@link SubmitResult} resulting from the submission request.
   *
   * @throws JsonRpcClientErrorException If {@code jsonRpcClient} throws an error.
   * @throws JsonProcessingException     if any JSON is invalid.
   * @see "https://xrpl.org/submit.html"
   */
  public <T extends Transaction> SubmitResult<T> submit(
    final SignedTransaction transactionWithSignature
  ) throws JsonRpcClientErrorException, JsonProcessingException {

    if (LOGGER.isDebugEnabled()) {
      LOGGER.debug("About to submit transactionWithSignature: {}", transactionWithSignature);
    }

    String signedJson = objectMapper.writeValueAsString(transactionWithSignature.signedTransaction());
    String signedBlob = binaryCodec.encode(signedJson); // <-- txBlob must be binary-encoded.
    JsonRpcRequest request = JsonRpcRequest.builder()
      .method(XrplMethods.SUBMIT)
      .addParams(SubmitRequestParams.of(signedBlob))
      .build();
    if (LOGGER.isDebugEnabled()) {
      LOGGER.debug("About to submit JsonRpcRequest: {}", request);
    }

    JavaType resultType = objectMapper.getTypeFactory()
      .constructParametricType(SubmitResult.class, transactionWithSignature.unsignedTransaction().getClass());
    return jsonRpcClient.send(request, resultType);
  }

  /**
   * Submit a multisigned {@link Transaction} to the ledger.
   *
   * @param transaction A multisigned {@link Transaction}.
   * @param <T>         A type parameter for the type of {@link Transaction} being submitted.
   *
   * @return A {@link SubmitMultiSignedResult} of type {@link T}.
   *
   * @throws JsonRpcClientErrorException if {@code jsonRpcClient} throws an error.
   */
  public <T extends Transaction> SubmitMultiSignedResult<T> submitMultisigned(
    T transaction
  ) throws JsonRpcClientErrorException {
    JsonRpcRequest request = JsonRpcRequest.builder()
      .method(XrplMethods.SUBMIT_MULTISIGNED)
      .addParams(SubmitMultiSignedRequestParams.of(transaction))
      .build();
    JavaType resultType = objectMapper.getTypeFactory().constructParametricType(
      SubmitMultiSignedResult.class, transaction.getClass()
    );
    return jsonRpcClient.send(request, resultType);
  }

  /**
   * Get the current state of the open-ledger requirements for transaction costs.
   *
   * @return A {@link FeeResult} containing information about current transaction costs.
   *
   * @throws JsonRpcClientErrorException If {@code jsonRpcClient} throws an error.
   * @see "https://xrpl.org/fee.html"
   */
  public FeeResult fee() throws JsonRpcClientErrorException {
    JsonRpcRequest request = JsonRpcRequest.builder()
      .method(XrplMethods.FEE)
      .build();

    return jsonRpcClient.send(request, FeeResult.class);
  }

  /**
   * Get the "server_info" for the rippled node.
   *
   * @return A {@link ServerInfo} containing information about the server.
   *
   * @throws JsonRpcClientErrorException If {@code jsonRpcClient} throws an error.
   * @see "https://xrpl.org/server_info.html"
   */
  public ServerInfo serverInfo() throws JsonRpcClientErrorException {
    JsonRpcRequest request = JsonRpcRequest.builder()
      .method(XrplMethods.SERVER_INFO)
      .build();

    return jsonRpcClient.send(request, ServerInfoResult.class).info();
  }

  /**
   * Get the {@link AccountChannelsResult} for the account specified in {@code params} by making an account_channels
   * method call.
   *
   * @param params The {@link AccountChannelsRequestParams} to send in the request.
   *
   * @return The {@link AccountChannelsResult} returned by the account_channels method call.
   *
   * @throws JsonRpcClientErrorException If {@code jsonRpcClient} throws an error.
   */
  public AccountChannelsResult accountChannels(AccountChannelsRequestParams params) throws JsonRpcClientErrorException {
    JsonRpcRequest request = JsonRpcRequest.builder()
      .method(XrplMethods.ACCOUNT_CHANNELS)
      .addParams(params)
      .build();

    return jsonRpcClient.send(request, AccountChannelsResult.class);
  }

  /**
   * Get the {@link AccountInfoResult} for the account specified in {@code params} by making an account_info method
   * call.
   *
   * @param params The {@link AccountInfoRequestParams} to send in the request.
   *
   * @return The {@link AccountInfoResult} returned by the account_info method call.
   *
   * @throws JsonRpcClientErrorException If {@code jsonRpcClient} throws an error.
   */
  public AccountInfoResult accountInfo(AccountInfoRequestParams params) throws JsonRpcClientErrorException {
    JsonRpcRequest request = JsonRpcRequest.builder()
      .method(XrplMethods.ACCOUNT_INFO)
      .addParams(params)
      .build();

    return jsonRpcClient.send(request, AccountInfoResult.class);
  }

  /**
   * Get the {@link AccountObjectsResult} for the account specified in {@code params} by making an account_objects
   * method call.
   *
   * @param params The {@link AccountObjectsRequestParams} to send in the request.
   *
   * @return The {@link AccountObjectsResult} returned by the account_objects method call.
   *
   * @throws JsonRpcClientErrorException If {@code jsonRpcClient} throws an error.
   */
  public AccountObjectsResult accountObjects(AccountObjectsRequestParams params) throws JsonRpcClientErrorException {
    JsonRpcRequest request = JsonRpcRequest.builder()
      .method(XrplMethods.ACCOUNT_OBJECTS)
      .addParams(params)
      .build();
    return jsonRpcClient.send(request, AccountObjectsResult.class);
  }

  /**
   * Get the {@link AccountTransactionsResult} for the specified {@code address} by making an account_tx
   * method call.
   *
   * @param address The {@link Address} of the account to request.
   *
   * @return The {@link AccountTransactionsResult} returned by the account_tx method call.
   * @throws JsonRpcClientErrorException If {@code jsonRpcClient} throws an error.
   */
  public AccountTransactionsResult accountTransactions(Address address) throws JsonRpcClientErrorException {
    return accountTransactions(AccountTransactionsRequestParams.builder()
      .account(address)
      .build());
  }

  /**
   * Get the {@link AccountTransactionsResult} for the account specified in {@code params} by making an account_tx
   * method call.
   *
   * @param params The {@link AccountTransactionsRequestParams} to send in the request.
   *
   * @return The {@link AccountTransactionsResult} returned by the account_tx method call.
   * @throws JsonRpcClientErrorException If {@code jsonRpcClient} throws an error.
   */
  public AccountTransactionsResult accountTransactions(AccountTransactionsRequestParams params) throws JsonRpcClientErrorException {
    JsonRpcRequest request = JsonRpcRequest.builder()
      .method(XrplMethods.ACCOUNT_TX)
      .addParams(params)
      .build();

    return jsonRpcClient.send(request, AccountTransactionsResult.class);
  }

  /**
   * Get a transaction from the ledger by sending a tx method request.
   *
   * @param params          The {@link TransactionRequestParams} to send in the request.
   * @param transactionType The {@link Transaction} type of the transaction with the hash {@code params.transaction()}.
   * @param <T>             Type parameter for the type of {@link Transaction} that the {@link TransactionResult} will
   *                        contain.
   *
   * @return A {@link TransactionResult} containing the requested transaction and other metadata.
   *
   * @throws JsonRpcClientErrorException If {@code jsonRpcClient} throws an error.
   */
  public <T extends Transaction> TransactionResult<T> transaction(
    TransactionRequestParams params,
    Class<T> transactionType
  ) throws JsonRpcClientErrorException {
    JsonRpcRequest request = JsonRpcRequest.builder()
      .method(XrplMethods.TX)
      .addParams(params)
      .build();

    JavaType resultType = objectMapper.getTypeFactory()
      .constructParametricType(TransactionResult.class, transactionType);
    return jsonRpcClient.send(request, resultType);
  }

  /**
   * Get the contents of a ledger by sending a ledger method request.
   *
   * @param params The {@link LedgerRequestParams} to send in the request.
   *
   * @return A {@link LedgerResult} containing the ledger details.
   *
   * @throws JsonRpcClientErrorException if {@code jsonRpcClient} throws an error.
   */
  public LedgerResult ledger(LedgerRequestParams params) throws JsonRpcClientErrorException {
    JsonRpcRequest request = JsonRpcRequest.builder()
      .method(XrplMethods.LEDGER)
      .addParams(params)
      .build();

    return jsonRpcClient.send(request, LedgerResult.class);
  }

  /**
   * Try to find a payment path for a rippling payment by sending a ripple_path_find method request.
   *
   * @param params The {@link RipplePathFindRequestParams} to send in the request.
   *
   * @return A {@link RipplePathFindResult} containing possible paths.
   *
   * @throws JsonRpcClientErrorException if {@code jsonRpcClient} throws an error.
   */
  public RipplePathFindResult ripplePathFind(RipplePathFindRequestParams params) throws JsonRpcClientErrorException {
    JsonRpcRequest request = JsonRpcRequest.builder()
      .method(XrplMethods.RIPPLE_PATH_FIND)
      .addParams(params)
      .build();

    return jsonRpcClient.send(request, RipplePathFindResult.class);
  }

  /**
   * Get the trust lines for a given account by sending an account_lines method request.
   *
   * @param params The {@link AccountLinesRequestParams} to send in the request.
   *
   * @return The {@link AccountLinesResult} containing the requested trust lines.
   *
   * @throws JsonRpcClientErrorException if {@code jsonRpcClient} throws an error.
   */
  public AccountLinesResult accountLines(AccountLinesRequestParams params) throws JsonRpcClientErrorException {
    JsonRpcRequest request = JsonRpcRequest.builder()
      .method(XrplMethods.ACCOUNT_LINES)
      .addParams(params)
      .build();

    return jsonRpcClient.send(request, AccountLinesResult.class);
  }

  /**
   * Verify a payment channel claim signature by making a "channel_verify" rippled API method call.
   *
   * @param channelId A {@link Hash256} containing the Channel ID.
   * @param amount    An {@link XrpCurrencyAmount} representing the amount of the claim.
   * @param signature The signature of the {@link PaymentChannelClaim} transaction.
   * @param publicKey A {@link String} containing the public key associated with the key used to generate the
   *                  signature.
   *
   * @return The result of the request, as a {@link ChannelVerifyResult}.
   *
   * @throws JsonRpcClientErrorException if {@code jsonRpcClient} throws an error.
   */
  public ChannelVerifyResult channelVerify(
    Hash256 channelId,
    XrpCurrencyAmount amount,
    String signature,
    String publicKey
  ) throws JsonRpcClientErrorException {
    ChannelVerifyRequestParams params = ChannelVerifyRequestParams.builder()
      .channelId(channelId)
      .amount(amount)
      .signature(signature)
      .publicKey(publicKey)
      .build();

    JsonRpcRequest request = JsonRpcRequest.builder()
      .method(XrplMethods.CHANNEL_VERIFY)
      .addParams(params)
      .build();

    return jsonRpcClient.send(request, ChannelVerifyResult.class);
  }

<<<<<<< HEAD
  /**
   * Serialize a {@link Transaction} to binary and sign it using {@code wallet.privateKey()}.
   *
   * @param wallet              The {@link Wallet} of the XRPL account submitting {@code unsignedTransaction}.
   * @param unsignedTransaction An unsigned {@link Transaction} to submit. {@link Transaction#transactionSignature()}
   *                            must not be provided, and {@link Transaction#signingPublicKey()} must be provided.
   *
   * @return The signed transaction as hex encoded {@link String}.
   *
   * @throws JsonProcessingException If the transaction cannot be serialized.
   */
  private String serializeAndSignTransaction(
    Wallet wallet,
    Transaction unsignedTransaction
  ) throws JsonProcessingException {
    String unsignedJson = objectMapper.writeValueAsString(unsignedTransaction);
    String unsignedBinaryHex = binaryCodec.encodeForSigning(unsignedJson);
    String signature = keyPairService.sign(unsignedBinaryHex, wallet.privateKey()
      .orElseThrow(() -> new RuntimeException("Wallet must provide a private key to sign the transaction.")));
=======
  public <T extends Transaction> SignedTransaction<T> signTransaction(
    Wallet wallet, T unsignedTransaction
  ) {
    try {
      String unsignedJson = objectMapper.writeValueAsString(unsignedTransaction);

      String unsignedBinaryHex = binaryCodec.encodeForSigning(unsignedJson);
      String signature = keyPairService.sign(unsignedBinaryHex, wallet.privateKey()
        .orElseThrow(() -> new RuntimeException("Wallet must provide a private key to sign the transaction.")));
>>>>>>> 044b4c36


      T signedTransaction = (T) addSignature(unsignedTransaction, signature);

      String signedJson = objectMapper.writeValueAsString(signedTransaction);
      String signedBinary = binaryCodec.encode(signedJson);
      return SignedTransaction.<T>builder()
        .signedTransaction(signedTransaction)
        .signedTransactionBlob(signedBinary)
        .build();
    } catch (JsonProcessingException e) {
      throw new RuntimeException(e);
    }
  }

  /**
   * Add {@link Transaction#transactionSignature()} to the given unsignedTransaction. Because {@link Transaction} is not
   * a {@link Value.Immutable}, it does not have a generated builder like the subclasses.  Thus, this method needs to
   * rebuild transactions based on their runtime type.
   *
   * @param unsignedTransaction An unsigned {@link Transaction} to add a signature to. {@link
   *                            Transaction#transactionSignature()} must not be provided, and {@link
   *                            Transaction#signingPublicKey()} must be provided.
   * @param signature           The hex encoded {@link String} containing the transaction signature.
   *
   * @return A copy of {@code unsignedTransaction} with the {@link Transaction#transactionSignature()} field added.
   *
   * @deprecated This method will go away in a future version and be replaced with the implementation in SignatureUtils
   *   in the xrpl4j-crypto module.
   */
  @Deprecated
  private Transaction addSignature(
    Transaction unsignedTransaction,
    String signature
  ) {
    if (Payment.class.isAssignableFrom(unsignedTransaction.getClass())) {
      return Payment.builder().from((Payment) unsignedTransaction)
        .transactionSignature(signature)
        .build();
    } else if (AccountSet.class.isAssignableFrom(unsignedTransaction.getClass())) {
      return AccountSet.builder().from((AccountSet) unsignedTransaction)
        .transactionSignature(signature)
        .build();
    } else if (AccountDelete.class.isAssignableFrom(unsignedTransaction.getClass())) {
      return AccountDelete.builder().from((AccountDelete) unsignedTransaction)
        .transactionSignature(signature)
        .build();
    } else if (CheckCancel.class.isAssignableFrom(unsignedTransaction.getClass())) {
      return CheckCancel.builder().from((CheckCancel) unsignedTransaction)
        .transactionSignature(signature)
        .build();
    } else if (CheckCash.class.isAssignableFrom(unsignedTransaction.getClass())) {
      return CheckCash.builder().from((CheckCash) unsignedTransaction)
        .transactionSignature(signature)
        .build();
    } else if (CheckCreate.class.isAssignableFrom(unsignedTransaction.getClass())) {
      return CheckCreate.builder().from((CheckCreate) unsignedTransaction)
        .transactionSignature(signature)
        .build();
    } else if (DepositPreAuth.class.isAssignableFrom(unsignedTransaction.getClass())) {
      return DepositPreAuth.builder().from((DepositPreAuth) unsignedTransaction)
        .transactionSignature(signature)
        .build();
    } else if (EscrowCreate.class.isAssignableFrom(unsignedTransaction.getClass())) {
      return EscrowCreate.builder().from((EscrowCreate) unsignedTransaction)
        .transactionSignature(signature)
        .build();
    } else if (EscrowCancel.class.isAssignableFrom(unsignedTransaction.getClass())) {
      return EscrowCancel.builder().from((EscrowCancel) unsignedTransaction)
        .transactionSignature(signature)
        .build();
    } else if (EscrowFinish.class.isAssignableFrom(unsignedTransaction.getClass())) {
      return EscrowFinish.builder().from((EscrowFinish) unsignedTransaction)
        .transactionSignature(signature)
        .build();
    } else if (TrustSet.class.isAssignableFrom(unsignedTransaction.getClass())) {
      return TrustSet.builder().from((TrustSet) unsignedTransaction)
        .transactionSignature(signature)
        .build();
    } else if (OfferCreate.class.isAssignableFrom(unsignedTransaction.getClass())) {
      return OfferCreate.builder().from((OfferCreate) unsignedTransaction)
        .transactionSignature(signature)
        .build();
    } else if (OfferCancel.class.isAssignableFrom(unsignedTransaction.getClass())) {
      return OfferCancel.builder().from((OfferCancel) unsignedTransaction)
        .transactionSignature(signature)
        .build();
    } else if (PaymentChannelCreate.class.isAssignableFrom(unsignedTransaction.getClass())) {
      return PaymentChannelCreate.builder().from((PaymentChannelCreate) unsignedTransaction)
        .transactionSignature(signature)
        .build();
    } else if (PaymentChannelClaim.class.isAssignableFrom(unsignedTransaction.getClass())) {
      return PaymentChannelClaim.builder().from((PaymentChannelClaim) unsignedTransaction)
        .transactionSignature(signature)
        .build();
    } else if (PaymentChannelFund.class.isAssignableFrom(unsignedTransaction.getClass())) {
      return PaymentChannelFund.builder().from((PaymentChannelFund) unsignedTransaction)
        .transactionSignature(signature)
        .build();
    } else if (SetRegularKey.class.isAssignableFrom(unsignedTransaction.getClass())) {
      return SetRegularKey.builder().from((SetRegularKey) unsignedTransaction)
        .transactionSignature(signature)
        .build();
    } else if (SignerListSet.class.isAssignableFrom(unsignedTransaction.getClass())) {
      return SignerListSet.builder().from((SignerListSet) unsignedTransaction)
        .transactionSignature(signature)
        .build();
    }

    // Never happens
    throw new IllegalArgumentException("Signing fields could not be added to the unsignedTransaction.");

  }

}<|MERGE_RESOLUTION|>--- conflicted
+++ resolved
@@ -10,8 +10,6 @@
 import org.slf4j.Logger;
 import org.slf4j.LoggerFactory;
 import org.xrpl.xrpl4j.codec.binary.XrplBinaryCodec;
-//import org.xrpl.xrpl4j.crypto.signing.TransactionWithSignature;
-import org.xrpl.xrpl4j.crypto.signing.SignedTransaction;
 import org.xrpl.xrpl4j.keypairs.DefaultKeyPairService;
 import org.xrpl.xrpl4j.keypairs.KeyPairService;
 import org.xrpl.xrpl4j.model.client.XrplMethods;
@@ -67,17 +65,10 @@
 import org.xrpl.xrpl4j.wallet.Wallet;
 
 /**
-<<<<<<< HEAD
  * A client which wraps a rippled network client and is responsible for higher order functionality such as signing and
  * serializing transactions, as well as hiding certain implementation details from the public API such as JSON RPC
  * request object creation.
- *
-=======
- * A client which wraps a rippled network client and is responsible for higher order functionality such as signing
- * and serializing transactions, as well as hiding certain implementation details from the public API such as JSON
- * RPC request object creation.
  * <p>
->>>>>>> 044b4c36
  * Note: This client is currently marked as {@link Beta}, and should be used as a reference implementation ONLY.
  */
 @Beta
@@ -119,25 +110,6 @@
     Wallet wallet,
     T unsignedTransaction
   ) throws JsonRpcClientErrorException {
-<<<<<<< HEAD
-    try {
-      Preconditions.checkArgument(
-        unsignedTransaction.signingPublicKey().isPresent(),
-        "Transaction.signingPublicKey() must be set."
-      );
-
-      String signedTransaction = serializeAndSignTransaction(wallet, unsignedTransaction);
-      JsonRpcRequest request = JsonRpcRequest.builder()
-        .method(XrplMethods.SUBMIT)
-        .addParams(SubmitRequestParams.of(signedTransaction))
-        .build();
-      JavaType resultType = objectMapper.getTypeFactory()
-        .constructParametricType(SubmitResult.class, unsignedTransaction.getClass());
-      return jsonRpcClient.send(request, resultType);
-    } catch (JsonProcessingException e) {
-      throw new IllegalStateException(e);
-    }
-=======
     Preconditions.checkArgument(
       unsignedTransaction.signingPublicKey().isPresent(),
       "Transaction.signingPublicKey() must be set."
@@ -154,6 +126,7 @@
    * @param <T>               The type of {@link Transaction} contained in the {@link SignedTransaction} object.
    *
    * @return The {@link SubmitResult} resulting from the submission request.
+   *
    * @throws JsonRpcClientErrorException If {@code jsonRpcClient} throws an error.
    */
   public <T extends Transaction> SubmitResult<T> submit(
@@ -166,14 +139,13 @@
     JavaType resultType = objectMapper.getTypeFactory()
       .constructParametricType(SubmitResult.class, signedTransaction.signedTransaction().getClass());
     return jsonRpcClient.send(request, resultType);
->>>>>>> 044b4c36
   }
 
   /**
    * Submit a {@link SignedTransaction} to the XRP Ledger.
    *
-   * @param <T>                      The type of signed {@link Transaction} that is being submitted.
-   * @param transactionWithSignature A {@link SignedTransaction} to submit.
+   * @param <T>               The type of signed {@link Transaction} that is being submitted.
+   * @param signedTransaction A {@link org.xrpl.xrpl4j.crypto.signing.SignedTransaction} to submit.
    *
    * @return The {@link SubmitResult} resulting from the submission request.
    *
@@ -182,14 +154,14 @@
    * @see "https://xrpl.org/submit.html"
    */
   public <T extends Transaction> SubmitResult<T> submit(
-    final SignedTransaction transactionWithSignature
+    final org.xrpl.xrpl4j.crypto.signing.SignedTransaction signedTransaction
   ) throws JsonRpcClientErrorException, JsonProcessingException {
 
     if (LOGGER.isDebugEnabled()) {
-      LOGGER.debug("About to submit transactionWithSignature: {}", transactionWithSignature);
+      LOGGER.debug("About to submit signedTransaction: {}", signedTransaction);
     }
 
-    String signedJson = objectMapper.writeValueAsString(transactionWithSignature.signedTransaction());
+    String signedJson = objectMapper.writeValueAsString(signedTransaction.signedTransaction());
     String signedBlob = binaryCodec.encode(signedJson); // <-- txBlob must be binary-encoded.
     JsonRpcRequest request = JsonRpcRequest.builder()
       .method(XrplMethods.SUBMIT)
@@ -200,7 +172,7 @@
     }
 
     JavaType resultType = objectMapper.getTypeFactory()
-      .constructParametricType(SubmitResult.class, transactionWithSignature.unsignedTransaction().getClass());
+      .constructParametricType(SubmitResult.class, signedTransaction.unsignedTransaction().getClass());
     return jsonRpcClient.send(request, resultType);
   }
 
@@ -316,12 +288,12 @@
   }
 
   /**
-   * Get the {@link AccountTransactionsResult} for the specified {@code address} by making an account_tx
-   * method call.
+   * Get the {@link AccountTransactionsResult} for the specified {@code address} by making an account_tx method call.
    *
    * @param address The {@link Address} of the account to request.
    *
    * @return The {@link AccountTransactionsResult} returned by the account_tx method call.
+   *
    * @throws JsonRpcClientErrorException If {@code jsonRpcClient} throws an error.
    */
   public AccountTransactionsResult accountTransactions(Address address) throws JsonRpcClientErrorException {
@@ -337,9 +309,11 @@
    * @param params The {@link AccountTransactionsRequestParams} to send in the request.
    *
    * @return The {@link AccountTransactionsResult} returned by the account_tx method call.
-   * @throws JsonRpcClientErrorException If {@code jsonRpcClient} throws an error.
-   */
-  public AccountTransactionsResult accountTransactions(AccountTransactionsRequestParams params) throws JsonRpcClientErrorException {
+   *
+   * @throws JsonRpcClientErrorException If {@code jsonRpcClient} throws an error.
+   */
+  public AccountTransactionsResult accountTransactions(AccountTransactionsRequestParams params)
+    throws JsonRpcClientErrorException {
     JsonRpcRequest request = JsonRpcRequest.builder()
       .method(XrplMethods.ACCOUNT_TX)
       .addParams(params)
@@ -354,7 +328,6 @@
    * @param params          The {@link TransactionRequestParams} to send in the request.
    * @param transactionType The {@link Transaction} type of the transaction with the hash {@code params.transaction()}.
    * @param <T>             Type parameter for the type of {@link Transaction} that the {@link TransactionResult} will
-   *                        contain.
    *
    * @return A {@link TransactionResult} containing the requested transaction and other metadata.
    *
@@ -462,27 +435,6 @@
     return jsonRpcClient.send(request, ChannelVerifyResult.class);
   }
 
-<<<<<<< HEAD
-  /**
-   * Serialize a {@link Transaction} to binary and sign it using {@code wallet.privateKey()}.
-   *
-   * @param wallet              The {@link Wallet} of the XRPL account submitting {@code unsignedTransaction}.
-   * @param unsignedTransaction An unsigned {@link Transaction} to submit. {@link Transaction#transactionSignature()}
-   *                            must not be provided, and {@link Transaction#signingPublicKey()} must be provided.
-   *
-   * @return The signed transaction as hex encoded {@link String}.
-   *
-   * @throws JsonProcessingException If the transaction cannot be serialized.
-   */
-  private String serializeAndSignTransaction(
-    Wallet wallet,
-    Transaction unsignedTransaction
-  ) throws JsonProcessingException {
-    String unsignedJson = objectMapper.writeValueAsString(unsignedTransaction);
-    String unsignedBinaryHex = binaryCodec.encodeForSigning(unsignedJson);
-    String signature = keyPairService.sign(unsignedBinaryHex, wallet.privateKey()
-      .orElseThrow(() -> new RuntimeException("Wallet must provide a private key to sign the transaction.")));
-=======
   public <T extends Transaction> SignedTransaction<T> signTransaction(
     Wallet wallet, T unsignedTransaction
   ) {
@@ -492,8 +444,6 @@
       String unsignedBinaryHex = binaryCodec.encodeForSigning(unsignedJson);
       String signature = keyPairService.sign(unsignedBinaryHex, wallet.privateKey()
         .orElseThrow(() -> new RuntimeException("Wallet must provide a private key to sign the transaction.")));
->>>>>>> 044b4c36
-
 
       T signedTransaction = (T) addSignature(unsignedTransaction, signature);
 
@@ -515,7 +465,9 @@
    *
    * @param unsignedTransaction An unsigned {@link Transaction} to add a signature to. {@link
    *                            Transaction#transactionSignature()} must not be provided, and {@link
-   *                            Transaction#signingPublicKey()} must be provided.
+   *                            Transaction#signingPublicKey()} must be provided. a {@link Value.Immutable}, it does not
+   *                            have a generated builder like the subclasses.  Thus, this method needs to rebuild
+   *                            transactions based on their runtime type.
    * @param signature           The hex encoded {@link String} containing the transaction signature.
    *
    * @return A copy of {@code unsignedTransaction} with the {@link Transaction#transactionSignature()} field added.
