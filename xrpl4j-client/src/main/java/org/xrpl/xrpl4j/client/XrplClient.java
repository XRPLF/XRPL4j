--- conflicted
+++ resolved
@@ -74,19 +74,11 @@
 import java.util.Objects;
 
 /**
-<<<<<<< HEAD
  * <p>A client which wraps a rippled network client and is responsible for higher order functionality such as signing
  * and serializing transactions, as well as hiding certain implementation details from the public API such as JSON RPC
  * request object creation.</p>
  *
  * <p>Note: This client is currently marked as {@link Beta}, and should be used as a reference implementation ONLY.</p>
-=======
- * A client which wraps a rippled network client and is responsible for higher order functionality such as signing and
- * serializing transactions, as well as hiding certain implementation details from the public API such as JSON RPC
- * request object creation.
- *
- * <p>Note: This client is currently marked as {@link Beta}, and should be used as a reference implementation ONLY.
->>>>>>> 4465ef00
  */
 @Beta
 public class XrplClient {
@@ -326,7 +318,24 @@
   }
 
   /**
-<<<<<<< HEAD
+   * Get the {@link AccountOffersResult} for the account specified in {@code params} by making an account_offers
+   * method call.
+   *
+   * @param params The {@link AccountOffersRequestParams} to send in the request.
+   *
+   * @return The {@link AccountOffersResult} returned by the account_offers method call.
+   * @throws JsonRpcClientErrorException If {@code jsonRpcClient} throws an error.
+   */
+  public AccountOffersResult accountOffers(AccountCurrenciesRequestParams params) throws JsonRpcClientErrorException {
+    JsonRpcRequest request = JsonRpcRequest.builder()
+      .method(XrplMethods.ACCOUNT_OFFERS)
+      .addParams(params)
+      .build();
+
+    return jsonRpcClient.send(request, AccountOffersResult.class);
+  }
+
+  /**
    * Indicates whether one account is authorized to send payments directly to another.
    *
    * @param params A {@link DepositAuthorizedRequestParams} to send in the request.
@@ -343,23 +352,6 @@
       .addParams(params)
       .build();
     return jsonRpcClient.send(request, DepositAuthorizedResult.class);
-=======
-   * Get the {@link AccountOffersResult} for the account specified in {@code params} by making an account_offers
-   * method call.
-   *
-   * @param params The {@link AccountOffersRequestParams} to send in the request.
-   *
-   * @return The {@link AccountOffersResult} returned by the account_offers method call.
-   * @throws JsonRpcClientErrorException If {@code jsonRpcClient} throws an error.
-   */
-  public AccountOffersResult accountOffers(AccountCurrenciesRequestParams params) throws JsonRpcClientErrorException {
-    JsonRpcRequest request = JsonRpcRequest.builder()
-      .method(XrplMethods.ACCOUNT_OFFERS)
-      .addParams(params)
-      .build();
-
-    return jsonRpcClient.send(request, AccountOffersResult.class);
->>>>>>> 4465ef00
   }
 
   /**
@@ -504,15 +496,6 @@
   }
 
   /**
-<<<<<<< HEAD
-   * Sign the supplied transaction.
-   *
-   * @param wallet              A {@link Wallet}.
-   * @param unsignedTransaction An unsigned transaction of type {@link T}.
-   * @param <T>                 The parameter that specifies the type of {@code unsignedTransaction}.
-   *
-   * @return An instance of {@link T}.
-=======
    * Sign a {@link Transaction} with the private key from a {@link Wallet}.
    *
    * @param wallet              A {@link Wallet} with a private key to sign the transaction with.
@@ -520,7 +503,6 @@
    * @param <T>                 The actual polymorphic type of {@link Transaction} to sign.
    *
    * @return A {@link SignedTransaction}.
->>>>>>> 4465ef00
    */
   public <T extends Transaction> SignedTransaction<T> signTransaction(
     Wallet wallet, T unsignedTransaction
