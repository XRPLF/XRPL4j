--- conflicted
+++ resolved
@@ -621,298 +621,6 @@
   }
 
   @Test
-<<<<<<< HEAD
-  public void addSignatureTx() {
-    Payment payment = Payment.builder()
-      .ticketSequence(UnsignedInteger.ONE)
-      .account(Address.of("rvYAfWj5gh67oV6fW32ZzP3Aw4Eubs59Ba"))
-      .destination(Address.of("rN7n7otQDd6FczFgLdSqtcsAUxDkw6fzRH"))
-      .fee(XrpCurrencyAmount.ofDrops(1000L))
-      .amount(XrpCurrencyAmount.ofDrops(2000L))
-      .signingPublicKey("ED5F5AC8B98974A3CA843326D9B88CEBD0560177B973EE0B149F782CFAA06DC66A")
-      .build();
-    assertThat(xrplClient.addSignature(payment, "sign").transactionSignature().get()).isEqualTo("sign");
-    AccountSet accountSet = AccountSet.builder()
-      .account(Address.of("r9TeThyi5xiuUUrFjtPKZiHcDxs7K9H6Rb"))
-      .fee(XrpCurrencyAmount.ofDrops(10))
-      .sequence(UnsignedInteger.ONE)
-      .build();
-    assertThat(xrplClient.addSignature(accountSet, "sign").transactionSignature().get()).isEqualTo("sign");
-    AccountDelete accountDelete = AccountDelete.builder()
-      .account(Address.of("rvYAfWj5gh67oV6fW32ZzP3Aw4Eubs59Ba"))
-      .destination(Address.of("rN7n7otQDd6FczFgLdSqtcsAUxDkw6fzRH"))
-      .fee(XrpCurrencyAmount.ofDrops(UnsignedLong.ONE))
-      .sequence(UnsignedInteger.ONE)
-      .signingPublicKey("ED5F5AC8B98974A3CA843326D9B88CEBD0560177B973EE0B149F782CFAA06DC66A")
-      .build();
-    assertThat(xrplClient.addSignature(accountDelete, "sign").transactionSignature().get()).isEqualTo("sign");
-    CheckCancel checkCancel = CheckCancel.builder()
-      .account(Address.of("rUn84CUYbNjRoTQ6mSW7BVJPSVJNLb1QLo"))
-      .checkId(Hash256.of("49647F0D748DC3FE26BDACBC57F251AADEFFF391403EC9BF87C97F67E9977FB0"))
-      .sequence(UnsignedInteger.valueOf(12))
-      .fee(XrpCurrencyAmount.ofDrops(12))
-      .build();
-    assertThat(xrplClient.addSignature(checkCancel, "sign").transactionSignature().get()).isEqualTo("sign");
-    CheckCash checkCash = CheckCash.builder()
-      .account(Address.of("rfkE1aSy9G8Upk4JssnwBxhEv5p4mn2KTy"))
-      .checkId(Hash256.of("838766BA2B995C00744175F69A1B11E32C3DBC40E64801A4056FCBD657F57334"))
-      .sequence(UnsignedInteger.ONE)
-      .fee(XrpCurrencyAmount.ofDrops(12))
-      .deliverMin(XrpCurrencyAmount.ofDrops(100))
-      .build();
-    assertThat(xrplClient.addSignature(checkCash, "sign").transactionSignature().get()).isEqualTo("sign");
-    CheckCreate checkCreate = CheckCreate.builder()
-      .account(Address.of("rUn84CUYbNjRoTQ6mSW7BVJPSVJNLb1QLo"))
-      .sequence(UnsignedInteger.ONE)
-      .fee(XrpCurrencyAmount.ofDrops(12))
-      .destination(Address.of("rfkE1aSy9G8Upk4JssnwBxhEv5p4mn2KTy"))
-      .destinationTag(UnsignedInteger.ONE)
-      .sendMax(XrpCurrencyAmount.ofDrops(100000000))
-      .expiration(UnsignedInteger.valueOf(570113521))
-      .invoiceId(Hash256.of("6F1DFD1D0FE8A32E40E1F2C05CF1C15545BAB56B617F9C6C2D63A6B704BEF59B"))
-      .build();
-    assertThat(xrplClient.addSignature(checkCreate, "sign").transactionSignature().get()).isEqualTo("sign");
-    DepositPreAuth depositPreAuth = DepositPreAuth.builder()
-      .account(Address.of("rUn84CUYbNjRoTQ6mSW7BVJPSVJNLb1QLo"))
-      .fee(XrpCurrencyAmount.ofDrops(UnsignedLong.ONE))
-      .sequence(UnsignedInteger.ONE)
-      .authorize(Address.of("rUn84CUYbNjRoTQ6mSW7BVJPSVJNLb1QLo"))
-      .build();
-    assertThat(xrplClient.addSignature(depositPreAuth, "sign").transactionSignature().get()).isEqualTo("sign");
-    EscrowCreate escrowCreate = EscrowCreate.builder()
-      .account(Address.of("rUn84CUYbNjRoTQ6mSW7BVJPSVJNLb1QLo"))
-      .fee(XrpCurrencyAmount.ofDrops(UnsignedLong.ONE))
-      .sequence(UnsignedInteger.ONE)
-      .amount(XrpCurrencyAmount.ofDrops(100))
-      .destination(Address.of("rUn84CUYbNjRoTQ6mSW7BVJPSVJNLb1QLo"))
-      .build();
-    assertThat(xrplClient.addSignature(escrowCreate, "sign").transactionSignature().get()).isEqualTo("sign");
-    EscrowCancel escrowCancel = EscrowCancel.builder()
-      .account(Address.of("rf1BiGeXwwQoi8Z2ueFYTEXSwuJYfV2Jpn"))
-      .fee(XrpCurrencyAmount.ofDrops(12))
-      .sequence(UnsignedInteger.ONE)
-      .owner(Address.of("rf1BiGeXwwQoi8Z2ueFYTEXSwuJYfV2Jpn"))
-      .offerSequence(UnsignedInteger.valueOf(7))
-      .build();
-    assertThat(xrplClient.addSignature(escrowCancel, "sign").transactionSignature().get()).isEqualTo("sign");
-    EscrowFinish escrowFinish = EscrowFinish.builder()
-      .fee(XrpCurrencyAmount.ofDrops(1))
-      .account(Address.of("rvYAfWj5gh67oV6fW32ZzP3Aw4Eubs59Ba"))
-      .sequence(UnsignedInteger.ONE)
-      .owner(Address.of("rN7n7otQDd6FczFgLdSqtcsAUxDkw6fzRH"))
-      .offerSequence(UnsignedInteger.ZERO)
-      .build();
-    assertThat(xrplClient.addSignature(escrowFinish, "sign").transactionSignature().get()).isEqualTo("sign");
-    NfTokenAcceptOffer nfTokenAcceptOffer = NfTokenAcceptOffer.builder()
-      .account(wallet.classicAddress())
-      .buyOffer(Hash256.of(Strings.repeat("0", 64)))
-      .fee(XrpCurrencyAmount.ofDrops(50))
-      .sequence(UnsignedInteger.ONE)
-      .signingPublicKey(wallet.publicKey())
-      .build();
-    assertThat(xrplClient.addSignature(nfTokenAcceptOffer, "sign").transactionSignature().get()).isEqualTo("sign");
-    NfTokenBurn nfTokenBurn = NfTokenBurn.builder()
-      .nfTokenId(NfTokenId.of("000100001E962F495F07A990F4ED55ACCFEEF365DBAA76B6A048C0A200000007"))
-      .account(wallet.classicAddress())
-      .fee(XrpCurrencyAmount.ofDrops(50))
-      .signingPublicKey(wallet.publicKey())
-      .sequence(UnsignedInteger.ONE)
-      .build();
-    assertThat(xrplClient.addSignature(nfTokenBurn, "sign").transactionSignature().get()).isEqualTo("sign");
-    NfTokenCancelOffer nfTokenCancelOffer = NfTokenCancelOffer.builder()
-      .addTokenOffers(Hash256.of(Strings.repeat("0", 64)))
-      .account(wallet.classicAddress())
-      .fee(XrpCurrencyAmount.ofDrops(50))
-      .sequence(UnsignedInteger.valueOf(2))
-      .signingPublicKey(wallet.publicKey())
-      .build();
-    assertThat(xrplClient.addSignature(nfTokenCancelOffer, "sign").transactionSignature().get()).isEqualTo("sign");
-    NfTokenCreateOffer nfTokenCreateOffer = NfTokenCreateOffer.builder()
-      .account(wallet.classicAddress())
-      .nfTokenId(NfTokenId.of("000100001E962F495F07A990F4ED55ACCFEEF365DBAA76B6A048C0A200000007"))
-      .fee(XrpCurrencyAmount.ofDrops(50))
-      .sequence(UnsignedInteger.ONE)
-      .amount(XrpCurrencyAmount.ofDrops(1000))
-      .flags(Flags.NfTokenCreateOfferFlags.builder()
-        .tfSellToken(true)
-        .build())
-      .signingPublicKey(wallet.publicKey())
-      .build();
-    assertThat(xrplClient.addSignature(nfTokenCreateOffer, "sign").transactionSignature().get()).isEqualTo("sign");
-    NfTokenMint nfTokenMint = NfTokenMint.builder()
-      .tokenTaxon(UnsignedLong.ONE)
-      .account(wallet.classicAddress())
-      .fee(XrpCurrencyAmount.ofDrops(50))
-      .signingPublicKey(wallet.publicKey())
-      .sequence(UnsignedInteger.ONE)
-      .build();
-    assertThat(xrplClient.addSignature(nfTokenMint, "sign").transactionSignature().get()).isEqualTo("sign");
-    TrustSet trustSet = TrustSet.builder()
-      .account(Address.of("rvYAfWj5gh67oV6fW32ZzP3Aw4Eubs59Ba"))
-      .fee(XrpCurrencyAmount.ofDrops(1))
-      .sequence(UnsignedInteger.ONE)
-      .limitAmount(IssuedCurrencyAmount.builder()
-        .currency("currency")
-        .issuer(Address.of("rvYAfWj5gh67oV6fW32ZzP3Aw4Eubs59Ba"))
-        .value("1000")
-        .build())
-      .build();
-    assertThat(xrplClient.addSignature(trustSet, "sign").transactionSignature().get()).isEqualTo("sign");
-    OfferCreate offerCreate = OfferCreate.builder()
-      .account(Address.of("rvYAfWj5gh67oV6fW32ZzP3Aw4Eubs59Ba"))
-      .fee(XrpCurrencyAmount.ofDrops(UnsignedLong.ONE))
-      .sequence(UnsignedInteger.ONE)
-      .takerPays(XrpCurrencyAmount.ofDrops(100))
-      .takerGets(XrpCurrencyAmount.ofDrops(100))
-      .build();
-    assertThat(xrplClient.addSignature(offerCreate, "sign").transactionSignature().get()).isEqualTo("sign");
-    OfferCancel offerCancel = OfferCancel.builder()
-      .account(Address.of("rvYAfWj5gh67oV6fW32ZzP3Aw4Eubs59Ba"))
-      .fee(XrpCurrencyAmount.ofDrops(UnsignedLong.ONE))
-      .sequence(UnsignedInteger.ONE)
-      .build();
-    assertThat(xrplClient.addSignature(offerCancel, "sign").transactionSignature().get()).isEqualTo("sign");
-    PaymentChannelCreate paymentChannelCreate = PaymentChannelCreate.builder()
-      .account(Address.of("rvYAfWj5gh67oV6fW32ZzP3Aw4Eubs59Ba"))
-      .fee(XrpCurrencyAmount.ofDrops(UnsignedLong.ONE))
-      .sequence(UnsignedInteger.ONE)
-      .amount(XrpCurrencyAmount.ofDrops(100))
-      .destination(Address.of("rvYAfWj5gh67oV6fW32ZzP3Aw4Eubs59Ba"))
-      .settleDelay(UnsignedInteger.ONE)
-      .publicKey("123")
-      .build();
-    assertThat(xrplClient.addSignature(paymentChannelCreate, "sign").transactionSignature().get()).isEqualTo("sign");
-    PaymentChannelClaim paymentChannelClaim = PaymentChannelClaim.builder()
-      .account(Address.of("rvYAfWj5gh67oV6fW32ZzP3Aw4Eubs59Ba"))
-      .fee(XrpCurrencyAmount.ofDrops(UnsignedLong.ONE))
-      .sequence(UnsignedInteger.ONE)
-      .channel(Hash256.of("0123456789012345678901234567890123456789012345678901234567891234"))
-      .build();
-    assertThat(xrplClient.addSignature(paymentChannelClaim, "sign").transactionSignature().get()).isEqualTo("sign");
-    PaymentChannelFund paymentChannelFund = PaymentChannelFund.builder()
-      .account(Address.of("rvYAfWj5gh67oV6fW32ZzP3Aw4Eubs59Ba"))
-      .fee(XrpCurrencyAmount.ofDrops(UnsignedLong.ONE))
-      .sequence(UnsignedInteger.ONE)
-      .channel(Hash256.of("0123456789012345678901234567890123456789012345678901234567891234"))
-      .amount(XrpCurrencyAmount.ofDrops(100L))
-      .build();
-    assertThat(xrplClient.addSignature(paymentChannelFund, "sign").transactionSignature().get()).isEqualTo("sign");
-    SetRegularKey setRegularKey = SetRegularKey.builder()
-      .account(Address.of("rf1BiGeXwwQoi8Z2ueFYTEXSwuJYfV2Jpn"))
-      .fee(XrpCurrencyAmount.ofDrops(12))
-      .sequence(UnsignedInteger.ONE)
-      .regularKey(Address.of("rAR8rR8sUkBoCZFawhkWzY4Y5YoyuznwD"))
-      .build();
-    assertThat(xrplClient.addSignature(setRegularKey, "sign").transactionSignature().get()).isEqualTo("sign");
-    SignerListSet signerListSet = SignerListSet.builder()
-      .account(Address.of("rf1BiGeXwwQoi8Z2ueFYTEXSwuJYfV2Jpn"))
-      .fee(XrpCurrencyAmount.ofDrops(12))
-      .sequence(UnsignedInteger.ONE)
-      .signerQuorum(UnsignedInteger.valueOf(3))
-      .addSignerEntries(
-        SignerEntryWrapper.of(
-          SignerEntry.builder()
-            .account(Address.of("rsA2LpzuawewSBQXkiju3YQTMzW13pAAdW"))
-            .signerWeight(UnsignedInteger.valueOf(2))
-            .build()
-        )
-      )
-      .build();
-    assertThat(xrplClient.addSignature(signerListSet, "sign").transactionSignature().get()).isEqualTo("sign");
-    TicketCreate ticketCreate = TicketCreate.builder()
-      .account(Address.of("rf1BiGeXwwQoi8Z2ueFYTEXSwuJYfV2Jpn"))
-      .fee(XrpCurrencyAmount.ofDrops(UnsignedLong.ONE))
-      .sequence(UnsignedInteger.ONE)
-      .ticketCount(UnsignedInteger.ONE)
-      .build();
-    assertThat(xrplClient.addSignature(ticketCreate, "sign").transactionSignature().get()).isEqualTo("sign");
-
-    AmmBid ammBid = AmmBid.builder()
-      .account(Address.of("rJVUeRqDFNs2xqA7ncVE6ZoAhPUoaJJSQm"))
-      .asset(Asset.XRP)
-      .asset2(
-        Asset.builder()
-          .issuer(Address.of("rP9jPyP5kyvFRb6ZiRghAGw5u8SGAmU4bd"))
-          .currency("TST")
-          .build()
-      )
-      .addAuthAccounts(
-        AuthAccountWrapper.of(AuthAccount.of(Address.of("rMKXGCbJ5d8LbrqthdG46q3f969MVK2Qeg"))),
-        AuthAccountWrapper.of(AuthAccount.of(Address.of("rBepJuTLFJt3WmtLXYAxSjtBWAeQxVbncv")))
-      )
-      .fee(XrpCurrencyAmount.ofDrops(10))
-      .sequence(UnsignedInteger.valueOf(9))
-      .build();
-    assertThat(xrplClient.addSignature(ammBid, "sign").transactionSignature().get()).isEqualTo("sign");
-
-    AmmCreate ammCreate = AmmCreate.builder()
-      .account(Address.of("rJVUeRqDFNs2xqA7ncVE6ZoAhPUoaJJSQm"))
-      .amount(
-        IssuedCurrencyAmount.builder()
-          .currency("TST")
-          .issuer(Address.of("rP9jPyP5kyvFRb6ZiRghAGw5u8SGAmU4bd"))
-          .value("25")
-          .build()
-      )
-      .amount2(XrpCurrencyAmount.ofDrops(250000000))
-      .fee(XrpCurrencyAmount.ofDrops(10))
-      .sequence(UnsignedInteger.valueOf(6))
-      .tradingFee(TradingFee.of(UnsignedInteger.valueOf(500)))
-      .build();
-    assertThat(xrplClient.addSignature(ammCreate, "sign").transactionSignature().get()).isEqualTo("sign");
-
-    AmmDeposit ammDeposit = AmmDeposit.builder()
-      .account(Address.of("rJVUeRqDFNs2xqA7ncVE6ZoAhPUoaJJSQm"))
-      .fee(XrpCurrencyAmount.ofDrops(10))
-      .asset(Asset.XRP)
-      .asset2(
-        Asset.builder()
-          .issuer(Address.of("rP9jPyP5kyvFRb6ZiRghAGw5u8SGAmU4bd"))
-          .currency("TST")
-          .build()
-      )
-      .lpTokenOut(
-        IssuedCurrencyAmount.builder()
-          .currency("039C99CD9AB0B70B32ECDA51EAAE471625608EA2")
-          .issuer(Address.of("rE54zDvgnghAoPopCgvtiqWNq3dU5y836S"))
-          .value("100")
-          .build()
-      ).build();
-    assertThat(xrplClient.addSignature(ammDeposit, "sign").transactionSignature().get()).isEqualTo("sign");
-
-    AmmVote ammVote = AmmVote.builder()
-      .account(Address.of("rJVUeRqDFNs2xqA7ncVE6ZoAhPUoaJJSQm"))
-      .asset(Asset.XRP)
-      .asset2(
-        Asset.builder()
-          .currency("TST")
-          .issuer(Address.of("rP9jPyP5kyvFRb6ZiRghAGw5u8SGAmU4bd"))
-          .build()
-      )
-      .fee(XrpCurrencyAmount.ofDrops(10))
-      .sequence(UnsignedInteger.valueOf(8))
-      .tradingFee(TradingFee.of(UnsignedInteger.valueOf(600)))
-      .build();
-    assertThat(xrplClient.addSignature(ammVote, "sign").transactionSignature().get()).isEqualTo("sign");
-
-    AmmWithdraw ammWithdraw = AmmWithdraw.builder()
-      .account(Address.of("rJVUeRqDFNs2xqA7ncVE6ZoAhPUoaJJSQm"))
-      .fee(XrpCurrencyAmount.ofDrops(10))
-      .asset(
-        Asset.builder()
-          .issuer(Address.of("rP9jPyP5kyvFRb6ZiRghAGw5u8SGAmU4bd"))
-          .currency("TST")
-          .build()
-      )
-      .asset2(Asset.XRP)
-      .flags(Flags.AmmWithdrawFlags.WITHDRAW_ALL)
-      .build();
-    assertThat(xrplClient.addSignature(ammWithdraw, "sign").transactionSignature().get()).isEqualTo("sign");
-  }
-
-  @Test
-=======
->>>>>>> dba18054
   public void getJsonRpcClientTest() {
     assertThat(xrplClient.getJsonRpcClient() instanceof JsonRpcClient).isTrue();
     assertThat(xrplClient.getJsonRpcClient() instanceof XrplClient).isFalse();
@@ -1334,7 +1042,6 @@
     assertThat(jsonRpcRequestArgumentCaptor.getValue().method()).isEqualTo(XrplMethods.NFT_SELL_OFFERS);
     assertThat(jsonRpcRequestArgumentCaptor.getValue().params().get(0)).isEqualTo(nftSellOffersRequestParams);
   }
-<<<<<<< HEAD
 
   @Test
   void ammInfo() throws JsonRpcClientErrorException {
@@ -1349,57 +1056,4 @@
 
     assertThat(result).isEqualTo(mockResult);
   }
-
-  @Test
-  public void signTransaction() {
-    Payment payment = Payment.builder()
-      .account(wallet.classicAddress())
-      .destination(Address.of("rN7n7otQDd6FczFgLdSqtcsAUxDkw6fzRH"))
-      .fee(XrpCurrencyAmount.ofDrops(1000L))
-      .amount(XrpCurrencyAmount.ofDrops(2000L))
-      .signingPublicKey("ED5F5AC8B98974A3CA843326D9B88CEBD0560177B973EE0B149F782CFAA06DC66A")
-      .build();
-    assertDoesNotThrow(() -> xrplClient.signTransaction(wallet, payment));
-  }
-
-  @Test
-  public void signPaymentWithPaths_DoesNotThrow() {
-    List<PathStep> paths = Lists.newArrayList(
-      PathStep.builder().account(Address.of("rUpy3eEg8rqjqfUoLeBnZkscbKbFsKXC3v")).currency("ABC").build(),
-      PathStep.builder().account(Address.of("rsA2LpzuawewSBQXkiju3YQTMzW13pAAdW")).currency("XYZ").build()
-    );
-    Payment payment = Payment.builder()
-      .account(wallet.classicAddress())
-      .amount(XrpCurrencyAmount.ofDrops(10))
-      .destination(Address.of("rf1BiGeXwwQoi8Z2ueFYTEXSwuJYfV2Jpn"))
-      .signingPublicKey(wallet.publicKey())
-      .fee(XrpCurrencyAmount.ofDrops(12))
-      .addPaths(paths)
-      .build();
-
-    assertDoesNotThrow(() -> xrplClient.signTransaction(wallet, payment));
-  }
-
-  @Test
-  public void signTransactionWithWalletMissingPrivateKey() {
-    Wallet wallet2 = Wallet.builder()
-      .publicKey(wallet.publicKey())
-      .classicAddress(wallet.classicAddress())
-      .xAddress(wallet.xAddress())
-      .isTest(true)
-      .build();
-    Payment payment = Payment.builder()
-      .account(wallet2.classicAddress())
-      .destination(Address.of("rN7n7otQDd6FczFgLdSqtcsAUxDkw6fzRH"))
-      .fee(XrpCurrencyAmount.ofDrops(1000L))
-      .amount(XrpCurrencyAmount.ofDrops(2000L))
-      .signingPublicKey("ED5F5AC8B98974A3CA843326D9B88CEBD0560177B973EE0B149F782CFAA06DC66A")
-      .build();
-    RuntimeException exception = assertThrows(RuntimeException.class, () ->
-      xrplClient.signTransaction(wallet2, payment));
-    assertThat(exception.getMessage()).isEqualTo("Wallet must provide a private key to sign the transaction.");
-  }
-=======
-  
->>>>>>> dba18054
 }