package org.xrpl.xrpl4j.client;

/*-
 * ========================LICENSE_START=================================
 * xrpl4j :: integration-tests
 * %%
 * Copyright (C) 2020 - 2022 XRPL Foundation and its contributors
 * %%
 * Licensed under the Apache License, Version 2.0 (the "License");
 * you may not use this file except in compliance with the License.
 * You may obtain a copy of the License at
 *
 *      http://www.apache.org/licenses/LICENSE-2.0
 *
 * Unless required by applicable law or agreed to in writing, software
 * distributed under the License is distributed on an "AS IS" BASIS,
 * WITHOUT WARRANTIES OR CONDITIONS OF ANY KIND, either express or implied.
 * See the License for the specific language governing permissions and
 * limitations under the License.
 * =========================LICENSE_END==================================
 */

import static org.assertj.core.api.Assertions.assertThat;
import static org.junit.jupiter.api.Assertions.assertDoesNotThrow;
import static org.junit.jupiter.api.Assertions.assertThrows;
import static org.mockito.ArgumentMatchers.eq;
import static org.mockito.Mockito.mock;
import static org.mockito.Mockito.verify;
import static org.mockito.Mockito.when;
import static org.mockito.MockitoAnnotations.openMocks;

import com.fasterxml.jackson.databind.JavaType;
import com.fasterxml.jackson.databind.JsonNode;
import com.google.common.base.Strings;
import com.google.common.collect.Lists;
import com.google.common.collect.Range;
import com.google.common.collect.Sets;
import com.google.common.primitives.UnsignedInteger;
import com.google.common.primitives.UnsignedLong;
import okhttp3.HttpUrl;
import org.junit.jupiter.api.BeforeEach;
import org.junit.jupiter.api.Test;
import org.mockito.ArgumentCaptor;
import org.mockito.Mock;
import org.xrpl.xrpl4j.crypto.keys.KeyPair;
import org.xrpl.xrpl4j.crypto.keys.Seed;
import org.xrpl.xrpl4j.crypto.signing.MultiSignedTransaction;
import org.xrpl.xrpl4j.crypto.signing.Signature;
import org.xrpl.xrpl4j.crypto.signing.SingleSignedTransaction;
import org.xrpl.xrpl4j.crypto.signing.bc.BcSignatureService;
import org.xrpl.xrpl4j.model.client.FinalityStatus;
import org.xrpl.xrpl4j.model.client.XrplMethods;
import org.xrpl.xrpl4j.model.client.XrplRequestParams;
import org.xrpl.xrpl4j.model.client.XrplResult;
import org.xrpl.xrpl4j.model.client.accounts.AccountChannelsRequestParams;
import org.xrpl.xrpl4j.model.client.accounts.AccountChannelsResult;
import org.xrpl.xrpl4j.model.client.accounts.AccountCurrenciesRequestParams;
import org.xrpl.xrpl4j.model.client.accounts.AccountCurrenciesResult;
import org.xrpl.xrpl4j.model.client.accounts.AccountInfoRequestParams;
import org.xrpl.xrpl4j.model.client.accounts.AccountInfoResult;
import org.xrpl.xrpl4j.model.client.accounts.AccountLinesRequestParams;
import org.xrpl.xrpl4j.model.client.accounts.AccountLinesResult;
import org.xrpl.xrpl4j.model.client.accounts.AccountNftsRequestParams;
import org.xrpl.xrpl4j.model.client.accounts.AccountNftsResult;
import org.xrpl.xrpl4j.model.client.accounts.AccountObjectsRequestParams;
import org.xrpl.xrpl4j.model.client.accounts.AccountObjectsResult;
import org.xrpl.xrpl4j.model.client.accounts.AccountOffersRequestParams;
import org.xrpl.xrpl4j.model.client.accounts.AccountOffersResult;
import org.xrpl.xrpl4j.model.client.accounts.AccountTransactionsRequestParams;
import org.xrpl.xrpl4j.model.client.accounts.AccountTransactionsResult;
import org.xrpl.xrpl4j.model.client.accounts.GatewayBalancesRequestParams;
import org.xrpl.xrpl4j.model.client.accounts.GatewayBalancesResult;
import org.xrpl.xrpl4j.model.client.amm.AmmInfoRequestParams;
import org.xrpl.xrpl4j.model.client.amm.AmmInfoResult;
import org.xrpl.xrpl4j.model.client.channels.ChannelVerifyRequestParams;
import org.xrpl.xrpl4j.model.client.channels.ChannelVerifyResult;
import org.xrpl.xrpl4j.model.client.common.LedgerIndex;
import org.xrpl.xrpl4j.model.client.common.LedgerSpecifier;
import org.xrpl.xrpl4j.model.client.fees.FeeResult;
import org.xrpl.xrpl4j.model.client.ledger.LedgerRequestParams;
import org.xrpl.xrpl4j.model.client.ledger.LedgerResult;
import org.xrpl.xrpl4j.model.client.nft.NftBuyOffersRequestParams;
import org.xrpl.xrpl4j.model.client.nft.NftBuyOffersResult;
import org.xrpl.xrpl4j.model.client.nft.NftInfoRequestParams;
import org.xrpl.xrpl4j.model.client.nft.NftInfoResult;
import org.xrpl.xrpl4j.model.client.nft.NftSellOffersRequestParams;
import org.xrpl.xrpl4j.model.client.nft.NftSellOffersResult;
import org.xrpl.xrpl4j.model.client.path.BookOffersRequestParams;
import org.xrpl.xrpl4j.model.client.path.BookOffersResult;
import org.xrpl.xrpl4j.model.client.path.DepositAuthorizedRequestParams;
import org.xrpl.xrpl4j.model.client.path.DepositAuthorizedResult;
import org.xrpl.xrpl4j.model.client.path.ImmutableBookOffersRequestParams;
import org.xrpl.xrpl4j.model.client.path.PathCurrency;
import org.xrpl.xrpl4j.model.client.path.RipplePathFindRequestParams;
import org.xrpl.xrpl4j.model.client.path.RipplePathFindResult;
import org.xrpl.xrpl4j.model.client.serverinfo.LedgerRangeUtils;
import org.xrpl.xrpl4j.model.client.serverinfo.RippledServerInfo;
import org.xrpl.xrpl4j.model.client.serverinfo.ServerInfo;
import org.xrpl.xrpl4j.model.client.serverinfo.ServerInfo.LastClose;
import org.xrpl.xrpl4j.model.client.serverinfo.ServerInfo.ValidatedLedger;
import org.xrpl.xrpl4j.model.client.serverinfo.ServerInfoResult;
import org.xrpl.xrpl4j.model.client.transactions.SubmitMultiSignedResult;
import org.xrpl.xrpl4j.model.client.transactions.SubmitResult;
import org.xrpl.xrpl4j.model.client.transactions.TransactionRequestParams;
import org.xrpl.xrpl4j.model.client.transactions.TransactionResult;
import org.xrpl.xrpl4j.model.flags.AccountRootFlags;
import org.xrpl.xrpl4j.model.ledger.AccountRootObject;
import org.xrpl.xrpl4j.model.ledger.Issue;
import org.xrpl.xrpl4j.model.transactions.Address;
import org.xrpl.xrpl4j.model.transactions.Hash256;
import org.xrpl.xrpl4j.model.transactions.NfTokenId;
import org.xrpl.xrpl4j.model.transactions.Payment;
import org.xrpl.xrpl4j.model.transactions.Signer;
import org.xrpl.xrpl4j.model.transactions.Transaction;
import org.xrpl.xrpl4j.model.transactions.TransactionMetadata;
import org.xrpl.xrpl4j.model.transactions.XrpCurrencyAmount;

import java.math.BigDecimal;
import java.time.ZonedDateTime;
import java.util.Optional;
import java.util.Set;
import java.util.concurrent.atomic.AtomicReference;

/**
 * Unit test for {@link XrplClient}.
 */
public class XrplClientTest {

  private final KeyPair keyPair = Seed.ed25519Seed().deriveKeyPair();

  @Mock
  private JsonRpcClient jsonRpcClientMock;
  private XrplClient xrplClient;

  @BeforeEach
  void setUp() {
    openMocks(this);
    xrplClient = new XrplClient(jsonRpcClientMock);
  }

  @Test
  public void depositAuthorized() throws JsonRpcClientErrorException {
    DepositAuthorizedRequestParams depositAuthorized = DepositAuthorizedRequestParams.builder()
      .ledgerSpecifier(LedgerSpecifier.CURRENT)
      .sourceAccount(Address.of("rDgZZ3wyprx4ZqrGQUkquE9Fs2Xs8XBcdw"))
      .destinationAccount(Address.of("rN7n7otQDd6FczFgLdSqtcsAUxDkw6fzRH"))
      .build();
    xrplClient.depositAuthorized(depositAuthorized);

    ArgumentCaptor<JsonRpcRequest> jsonRpcRequestArgumentCaptor = ArgumentCaptor.forClass(JsonRpcRequest.class);
    verify(jsonRpcClientMock).send(jsonRpcRequestArgumentCaptor.capture(), eq(DepositAuthorizedResult.class));
    assertThat(jsonRpcRequestArgumentCaptor.getValue().method()).isEqualTo(XrplMethods.DEPOSIT_AUTHORIZED);
    assertThat(jsonRpcRequestArgumentCaptor.getValue().params().size()).isEqualTo(1);
    assertThat(jsonRpcRequestArgumentCaptor.getValue().params().get(0)).isEqualTo(depositAuthorized);
  }

  @Test
  void isFinalThrowsForNullParams() {
    assertThrows(
      RuntimeException.class,
      () -> xrplClient.isFinal(
        null,
        LedgerIndex.of(UnsignedInteger.ONE),
        UnsignedInteger.ONE,
        UnsignedInteger.ONE,
        Address.of("rDgZZ3wyprx4ZqrGQUkquE9Fs2Xs8XBcdw")
      )
    );
    Hash256 transactionHash = Hash256.of(Strings.repeat("0", 64));
    assertThrows(
      RuntimeException.class,
      () -> xrplClient.isFinal(
        transactionHash,
        LedgerIndex.of(UnsignedInteger.ONE),
        null,
        UnsignedInteger.ONE,
        Address.of("rDgZZ3wyprx4ZqrGQUkquE9Fs2Xs8XBcdw")
      )
    );
    assertThrows(
      RuntimeException.class,
      () -> xrplClient.isFinal(
        transactionHash,
        null,
        UnsignedInteger.ONE,
        UnsignedInteger.ONE,
        Address.of("rDgZZ3wyprx4ZqrGQUkquE9Fs2Xs8XBcdw")
      )
    );
    assertThrows(
      RuntimeException.class,
      () -> xrplClient.isFinal(
        transactionHash,
        LedgerIndex.of(UnsignedInteger.ONE),
        UnsignedInteger.ONE,
        null,
        Address.of("rDgZZ3wyprx4ZqrGQUkquE9Fs2Xs8XBcdw")
      )
    );
    assertThrows(
      RuntimeException.class,
      () -> xrplClient.isFinal(
        transactionHash,
        LedgerIndex.of(UnsignedInteger.ONE),
        UnsignedInteger.ONE,
        UnsignedInteger.ONE,
        null
      )
    );
  }

  @Test
  void isFinalForValidatedTransactionWithoutMetadata_ReturnsValidatedUnknown() {
    TransactionResult<? extends TransactionResult<? extends Transaction>> mockTransactionResult = mock(
      TransactionResult.class
    );
    when(mockTransactionResult.metadata()).thenReturn(Optional.empty());

    AtomicReference<Hash256> calledWithHash = new AtomicReference<>();
    xrplClient = new XrplClient(jsonRpcClientMock) {
      @Override
      protected Optional<? extends TransactionResult<? extends Transaction>> getValidatedTransaction(
        Hash256 transactionHash
      ) {
        calledWithHash.set(transactionHash);
        return Optional.of(mockTransactionResult);
      }
    };

    Hash256 transactionHash = Hash256.of(Strings.repeat("0", 64));
    assertThat(
      xrplClient.isFinal(
        transactionHash,
        LedgerIndex.of(UnsignedInteger.ONE),
        UnsignedInteger.ONE,
        UnsignedInteger.ONE,
        Address.of("rDgZZ3wyprx4ZqrGQUkquE9Fs2Xs8XBcdw")
      ).finalityStatus()
    ).isEqualTo(FinalityStatus.VALIDATED_UNKNOWN);

    assertThat(calledWithHash.get()).isEqualTo(transactionHash);
  }

  @Test
  void isFinalForValidatedSuccessTransaction_ReturnsValidatedSuccess() {
    TransactionResult<? extends TransactionResult<? extends Transaction>> mockTransactionResult = mock(
      TransactionResult.class
    );
    TransactionMetadata metadata = TransactionMetadata.builder()
      .transactionResult("tesSUCCESS")
      .transactionIndex(UnsignedInteger.MAX_VALUE)
      .deliveredAmount(XrpCurrencyAmount.ofDrops(10))
      .build();
    when(mockTransactionResult.metadata()).thenReturn(Optional.of(metadata));

    AtomicReference<Hash256> calledWithHash = new AtomicReference<>();
    xrplClient = new XrplClient(jsonRpcClientMock) {
      @Override
      protected Optional<? extends TransactionResult<? extends Transaction>> getValidatedTransaction(
        Hash256 transactionHash
      ) {
        calledWithHash.set(transactionHash);
        return Optional.of(mockTransactionResult);
      }
    };

    Hash256 transactionHash = Hash256.of(Strings.repeat("0", 64));
    assertThat(
      xrplClient.isFinal(
        transactionHash,
        LedgerIndex.of(UnsignedInteger.ONE),
        UnsignedInteger.ONE,
        UnsignedInteger.ONE,
        Address.of("rDgZZ3wyprx4ZqrGQUkquE9Fs2Xs8XBcdw")
      ).finalityStatus()
    ).isEqualTo(FinalityStatus.VALIDATED_SUCCESS);

    assertThat(calledWithHash.get()).isEqualTo(transactionHash);
  }

  @Test
  void isFinalForValidatedSuccessTransaction_ReturnsValidatedFailure() {
    TransactionResult<? extends TransactionResult<? extends Transaction>> mockTransactionResult = mock(
      TransactionResult.class
    );
    TransactionMetadata metadata = TransactionMetadata.builder()
      .transactionResult("tefPAST_SEQ")
      .transactionIndex(UnsignedInteger.MAX_VALUE)
      .deliveredAmount(XrpCurrencyAmount.ofDrops(10))
      .build();
    when(mockTransactionResult.metadata()).thenReturn(Optional.of(metadata));

    AtomicReference<Hash256> calledWithHash = new AtomicReference<>();
    xrplClient = new XrplClient(jsonRpcClientMock) {
      @Override
      protected Optional<? extends TransactionResult<? extends Transaction>> getValidatedTransaction(
        Hash256 transactionHash
      ) {
        calledWithHash.set(transactionHash);
        return Optional.of(mockTransactionResult);
      }
    };

    Hash256 transactionHash = Hash256.of(Strings.repeat("0", 64));
    assertThat(
      xrplClient.isFinal(
        transactionHash,
        LedgerIndex.of(UnsignedInteger.ONE),
        UnsignedInteger.ONE,
        UnsignedInteger.ONE,
        Address.of("rDgZZ3wyprx4ZqrGQUkquE9Fs2Xs8XBcdw")
      ).finalityStatus()
    ).isEqualTo(FinalityStatus.VALIDATED_FAILURE);

    assertThat(calledWithHash.get()).isEqualTo(transactionHash);
  }

  @Test
  void isFinalForWaitingTransaction_ReturnsNotFinal() {
    // lastLedgerSeq has not passed in this case, but the transaction is yet to be validated
    AtomicReference<Hash256> calledWithHash = new AtomicReference<>();
    xrplClient = new XrplClient(jsonRpcClientMock) {
      @Override
      protected Optional<? extends TransactionResult<? extends Transaction>> getValidatedTransaction(
        Hash256 transactionHash
      ) {
        calledWithHash.set(transactionHash);
        return Optional.empty();
      }

      @Override
      protected UnsignedInteger getMostRecentlyValidatedLedgerIndex() {
        return UnsignedInteger.ONE;
      }
    };

    Hash256 transactionHash = Hash256.of(Strings.repeat("0", 64));
    assertThat(
      xrplClient.isFinal(
        transactionHash,
        LedgerIndex.of(UnsignedInteger.ONE),
        UnsignedInteger.valueOf(2),
        UnsignedInteger.ONE,
        Address.of("rDgZZ3wyprx4ZqrGQUkquE9Fs2Xs8XBcdw")
      ).finalityStatus()
    ).isEqualTo(FinalityStatus.NOT_FINAL);

    assertThat(calledWithHash.get()).isEqualTo(transactionHash);
  }

  @Test
  void isFinalForWaitingTransactionAndLedgerMissing_ReturnsNotFinal() {
    AtomicReference<Hash256> calledWithHash = new AtomicReference<>();
    xrplClient = new XrplClient(jsonRpcClientMock) {
      @Override
      protected Optional<? extends TransactionResult<? extends Transaction>> getValidatedTransaction(
        Hash256 transactionHash
      ) {
        calledWithHash.set(transactionHash);
        return Optional.empty();
      }

      @Override
      protected UnsignedInteger getMostRecentlyValidatedLedgerIndex() {
        return UnsignedInteger.valueOf(2);
      }

      @Override
      public ServerInfoResult serverInformation() {
        ServerInfoResult mockServerInfoResult = mock(ServerInfoResult.class);
        ServerInfo mockServerInfo = mock(ServerInfo.class);
        when(mockServerInfo.completeLedgers())
          .thenReturn(Lists.newArrayList(Range.closed(UnsignedLong.ZERO, UnsignedLong.ZERO)));
        when(mockServerInfoResult.info()).thenReturn(mockServerInfo);
        return mockServerInfoResult;
      }
    };

    Hash256 transactionHash = Hash256.of(Strings.repeat("0", 64));
    assertThat(
      xrplClient.isFinal(
        transactionHash,
        LedgerIndex.of(UnsignedInteger.ONE),
        UnsignedInteger.ONE,
        UnsignedInteger.ONE,
        Address.of("rDgZZ3wyprx4ZqrGQUkquE9Fs2Xs8XBcdw")
      ).finalityStatus()
    ).isEqualTo(FinalityStatus.NOT_FINAL);

    assertThat(calledWithHash.get()).isEqualTo(transactionHash);
  }

  @Test
  void isFinalForExpiredTransaction_ReturnsExpired() {
    AtomicReference<Hash256> calledWithHash = new AtomicReference<>();
    xrplClient = new XrplClient(jsonRpcClientMock) {
      @Override
      protected Optional<? extends TransactionResult<? extends Transaction>> getValidatedTransaction(
        Hash256 transactionHash
      ) {
        calledWithHash.set(transactionHash);
        return Optional.empty();
      }

      @Override
      protected UnsignedInteger getMostRecentlyValidatedLedgerIndex() {
        return UnsignedInteger.valueOf(2);
      }

      @Override
      public ServerInfoResult serverInformation() {
        ServerInfoResult mockServerInfoResult = mock(ServerInfoResult.class);
        ServerInfo mockServerInfo = mock(ServerInfo.class);
        when(mockServerInfo.completeLedgers())
          .thenReturn(Lists.newArrayList(Range.closed(UnsignedLong.ONE, UnsignedLong.ONE)));
        when(mockServerInfoResult.info()).thenReturn(mockServerInfo);
        return mockServerInfoResult;
      }

      @Override
      public AccountInfoResult accountInfo(AccountInfoRequestParams params) {
        return AccountInfoResult.builder()
          .accountData(AccountRootObject.builder()
            .accountTransactionId(Hash256.of(Strings.repeat("0", 64)))
            .account(Address.of("rDgZZ3wyprx4ZqrGQUkquE9Fs2Xs8XBcdw"))
            .balance(XrpCurrencyAmount.ofDrops(1000))
            .ownerCount(UnsignedInteger.ONE)
            .previousTransactionId(Hash256.of(Strings.repeat("0", 64)))
            .previousTransactionLedgerSequence(UnsignedInteger.ONE)
            .sequence(UnsignedInteger.ONE)
            .flags(AccountRootFlags.DISABLE_MASTER)
            .index(Hash256.of(Strings.repeat("0", 64)))
            .build())
          .build();
      }
    };

    Hash256 transactionHash = Hash256.of(Strings.repeat("0", 64));
    assertThat(
      xrplClient.isFinal(
        transactionHash,
        LedgerIndex.of(UnsignedInteger.ONE),
        UnsignedInteger.ONE,
        UnsignedInteger.ONE,
        Address.of("rDgZZ3wyprx4ZqrGQUkquE9Fs2Xs8XBcdw")
      ).finalityStatus()
    ).isEqualTo(FinalityStatus.EXPIRED);

    assertThat(calledWithHash.get()).isEqualTo(transactionHash);
  }

  @Test
  void isFinalForNoLedgerGapAndLastLedgerSequencePassedTransaction_ReturnsExpired() {
    AtomicReference<Hash256> calledWithHash = new AtomicReference<>();
    xrplClient = new XrplClient(jsonRpcClientMock) {
      @Override
      protected Optional<? extends TransactionResult<? extends Transaction>> getValidatedTransaction(
        Hash256 transactionHash
      ) {
        calledWithHash.set(transactionHash);
        return Optional.empty();
      }

      @Override
      protected UnsignedInteger getMostRecentlyValidatedLedgerIndex() {
        return UnsignedInteger.valueOf(2);
      }

      @Override
      public ServerInfoResult serverInformation() {
        ServerInfoResult mockServerInfoResult = mock(ServerInfoResult.class);
        ServerInfo mockServerInfo = mock(ServerInfo.class);
        when(mockServerInfo.completeLedgers())
          .thenReturn(Lists.newArrayList(Range.closed(UnsignedLong.ONE, UnsignedLong.ONE)));
        when(mockServerInfoResult.info()).thenReturn(mockServerInfo);
        return mockServerInfoResult;
      }

      @Override
      public AccountInfoResult accountInfo(AccountInfoRequestParams params) {
        return AccountInfoResult.builder()
          .accountData(AccountRootObject.builder()
            .accountTransactionId(Hash256.of(Strings.repeat("0", 64)))
            .account(Address.of("rDgZZ3wyprx4ZqrGQUkquE9Fs2Xs8XBcdw"))
            .balance(XrpCurrencyAmount.ofDrops(1000))
            .ownerCount(UnsignedInteger.ONE)
            .previousTransactionId(Hash256.of(Strings.repeat("0", 64)))
            .previousTransactionLedgerSequence(UnsignedInteger.ONE)
            .sequence(UnsignedInteger.ONE)
            .flags(AccountRootFlags.DISABLE_MASTER)
            .index(Hash256.of(Strings.repeat("0", 64)))
            .build())
          .build();
      }
    };

    Hash256 transactionHash = Hash256.of(Strings.repeat("0", 64));

    assertThat(
      xrplClient.isFinal(
        transactionHash,
        LedgerIndex.of(UnsignedInteger.ONE),
        UnsignedInteger.ONE,
        UnsignedInteger.ZERO,
        Address.of("rDgZZ3wyprx4ZqrGQUkquE9Fs2Xs8XBcdw")
      ).finalityStatus()
    ).isEqualTo(FinalityStatus.EXPIRED_WITH_SPENT_ACCOUNT_SEQUENCE);

    assertThat(calledWithHash.get()).isEqualTo(transactionHash);
  }

  @Test
  void ledgerGapsExistBetweenTest() {
    xrplClient = new XrplClient(jsonRpcClientMock) {
      @Override
      public ServerInfoResult serverInformation() {
        ServerInfoResult mockServerInfoResult = mock(ServerInfoResult.class);
        ServerInfo mockServerInfo = mock(ServerInfo.class);
        when(mockServerInfo.completeLedgers())
          .thenReturn(Lists.newArrayList(Range.closed(UnsignedLong.valueOf(2), UnsignedLong.valueOf(4))));
        when(mockServerInfoResult.info()).thenReturn(mockServerInfo);
        return mockServerInfoResult;
      }
    };
    assertThat(xrplClient.ledgerGapsExistBetween(UnsignedLong.valueOf(2), UnsignedLong.valueOf(4))).isFalse();
    assertThat(xrplClient.ledgerGapsExistBetween(UnsignedLong.valueOf(2), UnsignedLong.valueOf(3))).isFalse();
    assertThat(xrplClient.ledgerGapsExistBetween(UnsignedLong.valueOf(1), UnsignedLong.valueOf(2))).isTrue();
    assertThat(xrplClient.ledgerGapsExistBetween(UnsignedLong.valueOf(1), UnsignedLong.valueOf(4))).isTrue();
    assertThrows(NullPointerException.class, () -> xrplClient.ledgerGapsExistBetween(null, UnsignedLong.ONE));
    assertThrows(NullPointerException.class, () -> xrplClient.ledgerGapsExistBetween(UnsignedLong.ONE, null));

  }

  @Test
  void getValidatedTransactionThrows_ReturnsEmpty() {
    xrplClient = new XrplClient(jsonRpcClientMock) {
      @Override
      public <T extends Transaction> TransactionResult<T> transaction(
        TransactionRequestParams params,
        Class<T> transactionType
      ) throws JsonRpcClientErrorException {
        throw new JsonRpcClientErrorException("Could not connect to client.");
      }
    };

    Hash256 transactionHash = Hash256.of(Strings.repeat("0", 64));
    assertThat(xrplClient.getValidatedTransaction(transactionHash)).isEqualTo(Optional.empty());
  }

  @Test
  void ledgerGapExistsBetweenThrows_ReturnsTrue() {
    xrplClient = new XrplClient(jsonRpcClientMock) {
      @Override
      public ServerInfoResult serverInformation() throws JsonRpcClientErrorException {
        throw new JsonRpcClientErrorException("Could not connect to client.");
      }
    };

    assertThat(xrplClient.ledgerGapsExistBetween(UnsignedLong.ONE, UnsignedLong.ONE)).isTrue();
  }

  @Test
  void isFinalForGetMostRecentlyValidatedTxThrows_ReturnsNotFinal() {
    xrplClient = new XrplClient(jsonRpcClientMock) {
      @Override
      protected UnsignedInteger getMostRecentlyValidatedLedgerIndex() throws JsonRpcClientErrorException {
        throw new JsonRpcClientErrorException("Could not connect to client.");
      }
    };

    Hash256 transactionHash = Hash256.of(Strings.repeat("0", 64));
    assertThat(
      xrplClient.isFinal(
        transactionHash,
        LedgerIndex.of(UnsignedInteger.ONE),
        UnsignedInteger.ONE,
        UnsignedInteger.ZERO,
        Address.of("rDgZZ3wyprx4ZqrGQUkquE9Fs2Xs8XBcdw")
      ).finalityStatus()
    ).isEqualTo(FinalityStatus.NOT_FINAL);
  }

  @Test
  public void getJsonRpcClientTest() {
    assertThat(xrplClient.getJsonRpcClient() instanceof JsonRpcClient).isTrue();
    assertThat(xrplClient.getJsonRpcClient() instanceof XrplClient).isFalse();
  }

  @Test
  public void getXrplClientTest() {
    HttpUrl rippledUrl = HttpUrl.parse("https://s.altnet.rippletest.net:51234");
    assertThat(new XrplClient(rippledUrl) instanceof XrplClient).isTrue();
    assertThat(new XrplClient(rippledUrl) instanceof JsonRpcClient).isFalse();
  }

  @Test
  public void submitSingleSignedTransaction() {
    BcSignatureService bcSignatureService = new BcSignatureService();
    jsonRpcClientMock = new JsonRpcClient() {

      @Override
      public JsonNode postRpcRequest(JsonRpcRequest rpcRequest) {
        return mock(JsonNode.class);
      }

      @Override
      public <T extends XrplResult> T send(
        JsonRpcRequest request,
        JavaType resultType
      ) {
        return (T) mock(SubmitResult.class);
      }
    };

    Payment payment = Payment.builder()
      .ticketSequence(UnsignedInteger.ONE)
      .account(keyPair.publicKey().deriveAddress())
      .destination(Address.of("rN7n7otQDd6FczFgLdSqtcsAUxDkw6fzRH"))
      .fee(XrpCurrencyAmount.ofDrops(1000L))
      .amount(XrpCurrencyAmount.ofDrops(2000L))
      .signingPublicKey(keyPair.publicKey())
      .build();

    SingleSignedTransaction<Payment> paymentSignedTransaction = bcSignatureService.sign(keyPair.privateKey(), payment);
    xrplClient = new XrplClient(jsonRpcClientMock);
    assertDoesNotThrow(() -> xrplClient.submit(paymentSignedTransaction));
  }

  @Test
  public void submitMultiSignedTest() throws JsonRpcClientErrorException {
    jsonRpcClientMock = new JsonRpcClient() {

      @Override
      public JsonNode postRpcRequest(JsonRpcRequest rpcRequest) {
        return mock(JsonNode.class);
      }

      @Override
      public <T extends XrplResult> T send(
        JsonRpcRequest request,
        JavaType resultType
      ) {
        SubmitMultiSignedResult submitMultiSignedResult = SubmitMultiSignedResult.builder()
          .engineResult("tesSUCCESS")
          .engineResultCode(200)
          .engineResultMessage("Submitted")
          .transactionBlob("blob")
          .transaction(mock(TransactionResult.class))
          .build();
        return (T) submitMultiSignedResult;
      }
    };
    KeyPair keyPair = Seed.ed25519Seed().deriveKeyPair();

    Payment unsignedPayment = Payment.builder()
      .account(this.keyPair.publicKey().deriveAddress())
      .fee(XrpCurrencyAmount.ofDrops(1))
      .sequence(UnsignedInteger.ONE)
      .amount(XrpCurrencyAmount.ofDrops(12345))
      .destination(keyPair.publicKey().deriveAddress())
      .build();

    Signer signatureWithPublicKey = Signer.builder()
      .signingPublicKey(Seed.ed25519Seed().deriveKeyPair().publicKey())
      .transactionSignature(Signature.fromBase16("ABCD"))
      .build();
    /////////////////////////////
    // Then we add the signatures to the Payment object and submit it
    Set<Signer> signers = Sets.newHashSet(
      signatureWithPublicKey
    );
    MultiSignedTransaction<Payment> multiSignedPayment = MultiSignedTransaction.<Payment>builder()
      .unsignedTransaction(unsignedPayment)
      .signerSet(signers)
      .build();

    xrplClient = new XrplClient(jsonRpcClientMock);
    SubmitMultiSignedResult<Payment> paymentResult = xrplClient.submitMultisigned(multiSignedPayment);
    assertThat(paymentResult.engineResult()).isEqualTo("tesSUCCESS");
    assertThat(paymentResult.engineResultCode()).isEqualTo(200);
    assertThat(paymentResult.transactionBlob()).isEqualTo("blob");
  }

  @Test
  public void fee() throws JsonRpcClientErrorException {
    xrplClient.fee();

    ArgumentCaptor<JsonRpcRequest> jsonRpcRequestArgumentCaptor = ArgumentCaptor.forClass(JsonRpcRequest.class);
    verify(jsonRpcClientMock).send(jsonRpcRequestArgumentCaptor.capture(), eq(FeeResult.class));
    assertThat(jsonRpcRequestArgumentCaptor.getValue().method()).isEqualTo(XrplMethods.FEE);
  }

  @Test
  public void serverInformation() {
    ValidatedLedger serverInfoLedger = ValidatedLedger.builder()
      .hash(Hash256.of(Strings.repeat("0", 64)))
      .age(UnsignedInteger.ONE)
      .reserveBaseXrp(XrpCurrencyAmount.ofXrp(BigDecimal.ONE))
      .reserveIncXrp(XrpCurrencyAmount.ofXrp(BigDecimal.ONE))
      .sequence(LedgerIndex.of(UnsignedInteger.ONE))
      .baseFeeXrp(BigDecimal.ONE)
      .build();
    ServerInfo serverInfo = RippledServerInfo.builder()
      .completeLedgers(LedgerRangeUtils.completeLedgersToListOfRange("1-2"))
      .amendmentBlocked(true)
      .buildVersion("1")
      .closedLedger(serverInfoLedger)
      .hostId("id")
      .ioLatencyMs(UnsignedLong.valueOf(2))
      .jqTransOverflow("flow")
      .lastClose(LastClose.builder()
        .convergeTimeSeconds(BigDecimal.valueOf(1.11))
        .proposers(UnsignedInteger.ONE)
        .build())
      .publicKeyNode("node")
      .serverState("full")
      .serverStateDurationUs("10")
      .time(ZonedDateTime.now())
      .upTime(UnsignedLong.ONE)
      .validationQuorum(UnsignedInteger.ONE)
      .build();

    ServerInfoResult serverInfoResult = ServerInfoResult.builder()
      .info(serverInfo)
      .build();

    jsonRpcClientMock = new JsonRpcClient() {
      @Override
      public JsonNode postRpcRequest(JsonRpcRequest rpcRequest) {
        return mock(JsonNode.class);
      }

      @Override
      public <T extends XrplResult> T send(
        JsonRpcRequest request,
        JavaType resultType
      ) {
        return (T) serverInfoResult;
      }
    };
    xrplClient = new XrplClient(jsonRpcClientMock);
    ServerInfoResult serverInfoResponse = assertDoesNotThrow(() -> xrplClient.serverInformation());
    assertThat(serverInfoResponse.info()).isEqualTo(serverInfo);
  }

  @Test
  public void accountChannels() throws JsonRpcClientErrorException {
    AccountChannelsRequestParams accountChannelsRequestParams = AccountChannelsRequestParams.builder()
      .account(Address.of("rDgZZ3wyprx4ZqrGQUkquE9Fs2Xs8XBcdw"))
      .ledgerSpecifier(LedgerSpecifier.CURRENT)
      .build();
    xrplClient.accountChannels(accountChannelsRequestParams);

    ArgumentCaptor<JsonRpcRequest> jsonRpcRequestArgumentCaptor = ArgumentCaptor.forClass(JsonRpcRequest.class);
    verify(jsonRpcClientMock).send(jsonRpcRequestArgumentCaptor.capture(), eq(AccountChannelsResult.class));
    assertThat(jsonRpcRequestArgumentCaptor.getValue().method()).isEqualTo(XrplMethods.ACCOUNT_CHANNELS);
    assertThat(jsonRpcRequestArgumentCaptor.getValue().params().get(0)).isEqualTo(accountChannelsRequestParams);
  }

  @Test
  public void accountCurrencies() throws JsonRpcClientErrorException {
    AccountCurrenciesRequestParams accountCurrenciesRequestParams = AccountCurrenciesRequestParams.builder()
      .account(Address.of("rDgZZ3wyprx4ZqrGQUkquE9Fs2Xs8XBcdw"))
      .ledgerSpecifier(LedgerSpecifier.CURRENT)
      .build();
    xrplClient.accountCurrencies(accountCurrenciesRequestParams);

    ArgumentCaptor<JsonRpcRequest> jsonRpcRequestArgumentCaptor = ArgumentCaptor.forClass(JsonRpcRequest.class);
    verify(jsonRpcClientMock).send(jsonRpcRequestArgumentCaptor.capture(), eq(AccountCurrenciesResult.class));
    assertThat(jsonRpcRequestArgumentCaptor.getValue().method()).isEqualTo(XrplMethods.ACCOUNT_CURRENCIES);
    assertThat(jsonRpcRequestArgumentCaptor.getValue().params().get(0)).isEqualTo(accountCurrenciesRequestParams);
  }

  @Test
  public void accountInfo() throws JsonRpcClientErrorException {
    AccountInfoRequestParams accountInfoRequestParams = AccountInfoRequestParams.builder()
      .account(Address.of("rDgZZ3wyprx4ZqrGQUkquE9Fs2Xs8XBcdw"))
      .ledgerSpecifier(LedgerSpecifier.CURRENT)
      .build();
    xrplClient.accountInfo(accountInfoRequestParams);

    ArgumentCaptor<JsonRpcRequest> jsonRpcRequestArgumentCaptor = ArgumentCaptor.forClass(JsonRpcRequest.class);
    verify(jsonRpcClientMock).send(jsonRpcRequestArgumentCaptor.capture(), eq(AccountInfoResult.class));
    assertThat(jsonRpcRequestArgumentCaptor.getValue().method()).isEqualTo(XrplMethods.ACCOUNT_INFO);
    assertThat(jsonRpcRequestArgumentCaptor.getValue().params().get(0)).isEqualTo(accountInfoRequestParams);
  }

  @Test
  public void accountObjects() throws JsonRpcClientErrorException {
    AccountObjectsRequestParams accountObjectsRequestParams = AccountObjectsRequestParams.builder()
      .account(Address.of("rDgZZ3wyprx4ZqrGQUkquE9Fs2Xs8XBcdw"))
      .ledgerSpecifier(LedgerSpecifier.CURRENT)
      .build();
    xrplClient.accountObjects(accountObjectsRequestParams);

    ArgumentCaptor<JsonRpcRequest> jsonRpcRequestArgumentCaptor = ArgumentCaptor.forClass(JsonRpcRequest.class);
    verify(jsonRpcClientMock).send(jsonRpcRequestArgumentCaptor.capture(), eq(AccountObjectsResult.class));
    assertThat(jsonRpcRequestArgumentCaptor.getValue().method()).isEqualTo(XrplMethods.ACCOUNT_OBJECTS);
    assertThat(jsonRpcRequestArgumentCaptor.getValue().params().get(0)).isEqualTo(accountObjectsRequestParams);
  }

  @Test
  public void accountOffers() throws JsonRpcClientErrorException {
    AccountOffersRequestParams accountOffersRequestParams = AccountOffersRequestParams.builder()
      .account(Address.of("rDgZZ3wyprx4ZqrGQUkquE9Fs2Xs8XBcdw"))
      .ledgerSpecifier(LedgerSpecifier.CURRENT)
      .build();
    xrplClient.accountOffers(accountOffersRequestParams);

    ArgumentCaptor<JsonRpcRequest> jsonRpcRequestArgumentCaptor = ArgumentCaptor.forClass(JsonRpcRequest.class);
    verify(jsonRpcClientMock).send(jsonRpcRequestArgumentCaptor.capture(), eq(AccountOffersResult.class));
    assertThat(jsonRpcRequestArgumentCaptor.getValue().method()).isEqualTo(XrplMethods.ACCOUNT_OFFERS);
    assertThat(jsonRpcRequestArgumentCaptor.getValue().params().get(0)).isEqualTo(accountOffersRequestParams);
  }

  @Test
  public void accountTransactionsUsingBuilder() throws JsonRpcClientErrorException {
    AccountTransactionsRequestParams accountTransactionsRequestParams = AccountTransactionsRequestParams
      .unboundedBuilder()
      .account(Address.of("rDgZZ3wyprx4ZqrGQUkquE9Fs2Xs8XBcdw"))
      .build();
    xrplClient.accountTransactions(accountTransactionsRequestParams);

    ArgumentCaptor<JsonRpcRequest> jsonRpcRequestArgumentCaptor = ArgumentCaptor.forClass(JsonRpcRequest.class);
    verify(jsonRpcClientMock).send(jsonRpcRequestArgumentCaptor.capture(), eq(AccountTransactionsResult.class));
    assertThat(jsonRpcRequestArgumentCaptor.getValue().method()).isEqualTo(XrplMethods.ACCOUNT_TX);
    assertThat(jsonRpcRequestArgumentCaptor.getValue().params().get(0)).isEqualTo(accountTransactionsRequestParams);
  }

  @Test
  public void accountTransactionsUsingAddress() throws JsonRpcClientErrorException {
    Address account = Address.of("rDgZZ3wyprx4ZqrGQUkquE9Fs2Xs8XBcdw");
    xrplClient.accountTransactions(account);

    ArgumentCaptor<JsonRpcRequest> jsonRpcRequestArgumentCaptor = ArgumentCaptor.forClass(JsonRpcRequest.class);
    verify(jsonRpcClientMock).send(jsonRpcRequestArgumentCaptor.capture(), eq(AccountTransactionsResult.class));
    assertThat(jsonRpcRequestArgumentCaptor.getValue().method()).isEqualTo(XrplMethods.ACCOUNT_TX);
    assertThat(jsonRpcRequestArgumentCaptor.getValue().params().get(0))
      .isEqualTo(AccountTransactionsRequestParams.unboundedBuilder()
        .account(account)
        .build());
  }

  @Test
  public void accountNftsUsingBuilder() throws JsonRpcClientErrorException {
    AccountNftsRequestParams accountNftsRequestParams = AccountNftsRequestParams.builder()
      .account(Address.of("rDgZZ3wyprx4ZqrGQUkquE9Fs2Xs8XBcdw"))
      .build();
    xrplClient.accountNfts(accountNftsRequestParams);

    ArgumentCaptor<JsonRpcRequest> jsonRpcRequestArgumentCaptor = ArgumentCaptor.forClass(JsonRpcRequest.class);
    verify(jsonRpcClientMock).send(jsonRpcRequestArgumentCaptor.capture(), eq(AccountNftsResult.class));
    assertThat(jsonRpcRequestArgumentCaptor.getValue().method()).isEqualTo(XrplMethods.ACCOUNT_NFTS);
    assertThat(jsonRpcRequestArgumentCaptor.getValue().params().get(0)).isEqualTo(accountNftsRequestParams);
  }

  @Test
  public void accountNftsUsingAddress() throws JsonRpcClientErrorException {
    Address account = Address.of("rDgZZ3wyprx4ZqrGQUkquE9Fs2Xs8XBcdw");
    xrplClient.accountNfts(account);

    ArgumentCaptor<JsonRpcRequest> jsonRpcRequestArgumentCaptor = ArgumentCaptor.forClass(JsonRpcRequest.class);
    verify(jsonRpcClientMock).send(jsonRpcRequestArgumentCaptor.capture(), eq(AccountNftsResult.class));
    assertThat(jsonRpcRequestArgumentCaptor.getValue().method()).isEqualTo(XrplMethods.ACCOUNT_NFTS);
    assertThat(jsonRpcRequestArgumentCaptor.getValue().params().get(0))
      .isEqualTo(AccountNftsRequestParams.builder()
        .account(account)
        .build());
  }

  @Test
  public void transaction() throws JsonRpcClientErrorException {

    jsonRpcClientMock = new JsonRpcClient() {

      @Override
      public JsonNode postRpcRequest(JsonRpcRequest rpcRequest) {
        return mock(JsonNode.class);
      }

      @Override
      public <T extends XrplResult> T send(
        JsonRpcRequest request,
        JavaType resultType
      ) {
        TransactionResult submitTransactionResult = TransactionResult.builder()
          .hash(Hash256.of(Strings.repeat("0", 64)))
          .transaction(mock(Transaction.class))
          .build();
        return (T) submitTransactionResult;
      }
    };
    xrplClient = new XrplClient(jsonRpcClientMock);

    TransactionRequestParams transactionRequestParams = TransactionRequestParams.builder()
      .transaction(Hash256.of(Strings.repeat("0", 64)))
      .build();
    TransactionResult transactionResult = assertDoesNotThrow(() ->
      xrplClient.transaction(transactionRequestParams, Transaction.class));
    assertThat(transactionResult.hash().value()).isEqualTo(Strings.repeat("0", 64));
  }

  @Test
  public void ledger() throws JsonRpcClientErrorException {
    LedgerRequestParams ledgerRequestParams = LedgerRequestParams.builder()
      .ledgerSpecifier(LedgerSpecifier.VALIDATED)
      .build();
    xrplClient.ledger(ledgerRequestParams);

    ArgumentCaptor<JsonRpcRequest> jsonRpcRequestArgumentCaptor = ArgumentCaptor.forClass(JsonRpcRequest.class);
    verify(jsonRpcClientMock).send(jsonRpcRequestArgumentCaptor.capture(), eq(LedgerResult.class));
    assertThat(jsonRpcRequestArgumentCaptor.getValue().method()).isEqualTo(XrplMethods.LEDGER);
    assertThat(jsonRpcRequestArgumentCaptor.getValue().params().get(0)).isEqualTo(ledgerRequestParams);
  }

  @Test
  public void ripplePathFind() throws JsonRpcClientErrorException {
    RipplePathFindRequestParams ripplePathFindRequestParams = RipplePathFindRequestParams.builder()
      .sourceAccount(Address.of("rDgZZ3wyprx4ZqrGQUkquE9Fs2Xs8XBcdw"))
      .destinationAccount(Address.of("rvYAfWj5gh67oV6fW32ZzP3Aw4Eubs59Ba"))
      .destinationAmount(XrpCurrencyAmount.ofDrops(1))
      .addSourceCurrencies(PathCurrency.of("XRP"))
      .ledgerSpecifier(LedgerSpecifier.VALIDATED)
      .build();
    xrplClient.ripplePathFind(ripplePathFindRequestParams);

    ArgumentCaptor<JsonRpcRequest> jsonRpcRequestArgumentCaptor = ArgumentCaptor.forClass(JsonRpcRequest.class);
    verify(jsonRpcClientMock).send(jsonRpcRequestArgumentCaptor.capture(), eq(RipplePathFindResult.class));
    assertThat(jsonRpcRequestArgumentCaptor.getValue().method()).isEqualTo(XrplMethods.RIPPLE_PATH_FIND);
    assertThat(jsonRpcRequestArgumentCaptor.getValue().params().get(0)).isEqualTo(ripplePathFindRequestParams);
  }

  @Test
  void bookOffers() throws JsonRpcClientErrorException {
    BookOffersRequestParams params = BookOffersRequestParams.builder()
      .taker(Address.of("r9cZA1mLK5R5Am25ArfXFmqgNwjZgnfk59"))
      .takerGets(Issue.XRP)
      .takerPays(
        Issue.builder()
          .issuer(Address.of("rvYAfWj5gh67oV6fW32ZzP3Aw4Eubs59B"))
          .currency("USD")
          .build()
      )
      .limit(UnsignedInteger.valueOf(10))
      .ledgerSpecifier(LedgerSpecifier.CURRENT)
      .build();

    BookOffersResult resultMock = mock(BookOffersResult.class);
    when(jsonRpcClientMock.send(
      JsonRpcRequest.builder()
        .method(XrplMethods.BOOK_OFFERS)
        .addParams(params)
        .build(),
      BookOffersResult.class
    )).thenReturn(resultMock);
    BookOffersResult result = xrplClient.bookOffers(params);
    assertThat(result).isEqualTo(resultMock);
  }

  @Test
  public void accountLines() throws JsonRpcClientErrorException {
    AccountLinesRequestParams accountLinesRequestParams = AccountLinesRequestParams.builder()
      .account(Address.of("rDgZZ3wyprx4ZqrGQUkquE9Fs2Xs8XBcdw"))
      .ledgerSpecifier(LedgerSpecifier.CURRENT)
      .build();
    xrplClient.accountLines(accountLinesRequestParams);

    ArgumentCaptor<JsonRpcRequest> jsonRpcRequestArgumentCaptor = ArgumentCaptor.forClass(JsonRpcRequest.class);
    verify(jsonRpcClientMock).send(jsonRpcRequestArgumentCaptor.capture(), eq(AccountLinesResult.class));
    assertThat(jsonRpcRequestArgumentCaptor.getValue().method()).isEqualTo(XrplMethods.ACCOUNT_LINES);
    assertThat(jsonRpcRequestArgumentCaptor.getValue().params().get(0)).isEqualTo(accountLinesRequestParams);
  }

  @Test
  public void channelVerify() throws JsonRpcClientErrorException {
    ChannelVerifyRequestParams channelVerifyRequestParams = ChannelVerifyRequestParams.builder()
      .amount(XrpCurrencyAmount.ofDrops(1))
      .channelId(Hash256.of(Strings.repeat("0", 64)))
      .publicKey("publicKey")
      .signature("signature")
      .build();
    xrplClient.channelVerify(channelVerifyRequestParams);

    ArgumentCaptor<JsonRpcRequest> jsonRpcRequestArgumentCaptor = ArgumentCaptor.forClass(JsonRpcRequest.class);
    verify(jsonRpcClientMock).send(jsonRpcRequestArgumentCaptor.capture(), eq(ChannelVerifyResult.class));
    assertThat(jsonRpcRequestArgumentCaptor.getValue().method()).isEqualTo(XrplMethods.CHANNEL_VERIFY);
    assertThat(jsonRpcRequestArgumentCaptor.getValue().params().get(0)).isEqualTo(channelVerifyRequestParams);
  }

  @Test
  public void gatewayBalances() throws JsonRpcClientErrorException {
    GatewayBalancesRequestParams gatewayBalancesRequestParams = GatewayBalancesRequestParams.builder()
      .account(Address.of("rDgZZ3wyprx4ZqrGQUkquE9Fs2Xs8XBcdw"))
      .ledgerSpecifier(LedgerSpecifier.CLOSED)
      .build();
    xrplClient.gatewayBalances(gatewayBalancesRequestParams);

    ArgumentCaptor<JsonRpcRequest> jsonRpcRequestArgumentCaptor = ArgumentCaptor.forClass(JsonRpcRequest.class);
    verify(jsonRpcClientMock).send(jsonRpcRequestArgumentCaptor.capture(), eq(GatewayBalancesResult.class));
    assertThat(jsonRpcRequestArgumentCaptor.getValue().method()).isEqualTo(XrplMethods.GATEWAY_BALANCES);
    assertThat(jsonRpcRequestArgumentCaptor.getValue().params().get(0)).isEqualTo(gatewayBalancesRequestParams);
  }

  @Test
  public void nftBuyOffers() throws JsonRpcClientErrorException {
    NftBuyOffersRequestParams nftBuyOffersRequestParams = NftBuyOffersRequestParams.builder()
      .nfTokenId(NfTokenId.of("000100001E962F495F07A990F4ED55ACCFEEF365DBAA76B6A048C0A200000007"))
      .build();
    xrplClient.nftBuyOffers(nftBuyOffersRequestParams);

    ArgumentCaptor<JsonRpcRequest> jsonRpcRequestArgumentCaptor = ArgumentCaptor.forClass(JsonRpcRequest.class);
    verify(jsonRpcClientMock).send(jsonRpcRequestArgumentCaptor.capture(), eq(NftBuyOffersResult.class));
    assertThat(jsonRpcRequestArgumentCaptor.getValue().method()).isEqualTo(XrplMethods.NFT_BUY_OFFERS);
    assertThat(jsonRpcRequestArgumentCaptor.getValue().params().get(0)).isEqualTo(nftBuyOffersRequestParams);
  }

  @Test
  public void nftSellOffers() throws JsonRpcClientErrorException {
    NftSellOffersRequestParams nftSellOffersRequestParams = NftSellOffersRequestParams.builder()
      .nfTokenId(NfTokenId.of("000100001E962F495F07A990F4ED55ACCFEEF365DBAA76B6A048C0A200000007"))
      .build();
    xrplClient.nftSellOffers(nftSellOffersRequestParams);

    ArgumentCaptor<JsonRpcRequest> jsonRpcRequestArgumentCaptor = ArgumentCaptor.forClass(JsonRpcRequest.class);
    verify(jsonRpcClientMock).send(jsonRpcRequestArgumentCaptor.capture(), eq(NftSellOffersResult.class));
    assertThat(jsonRpcRequestArgumentCaptor.getValue().method()).isEqualTo(XrplMethods.NFT_SELL_OFFERS);
    assertThat(jsonRpcRequestArgumentCaptor.getValue().params().get(0)).isEqualTo(nftSellOffersRequestParams);
  }

  @Test
<<<<<<< HEAD
  void ammInfo() throws JsonRpcClientErrorException {
    AmmInfoRequestParams params = mock(AmmInfoRequestParams.class);
    JsonRpcRequest expectedRequest = JsonRpcRequest.builder()
      .method(XrplMethods.AMM_INFO)
      .addParams(params)
      .build();
    AmmInfoResult mockResult = mock(AmmInfoResult.class);
    when(jsonRpcClientMock.send(expectedRequest, AmmInfoResult.class)).thenReturn(mockResult);
    AmmInfoResult result = xrplClient.ammInfo(params);
=======
  void nftInfo() throws JsonRpcClientErrorException {
    NftInfoRequestParams params = NftInfoRequestParams.builder()
      .nfTokenId(NfTokenId.of("000100001E962F495F07A990F4ED55ACCFEEF365DBAA76B6A048C0A200000007"))
      .ledgerSpecifier(LedgerSpecifier.VALIDATED)
      .build();

    NftInfoResult mockResult = mock(NftInfoResult.class);
    when(jsonRpcClientMock.send(
      JsonRpcRequest.builder()
        .method(XrplMethods.NFT_INFO)
        .addParams(params)
        .build(),
      NftInfoResult.class
    )).thenReturn(mockResult);

    NftInfoResult result = xrplClient.nftInfo(params);
>>>>>>> 42047e1a

    assertThat(result).isEqualTo(mockResult);
  }
}<|MERGE_RESOLUTION|>--- conflicted
+++ resolved
@@ -1028,7 +1028,6 @@
   }
 
   @Test
-<<<<<<< HEAD
   void ammInfo() throws JsonRpcClientErrorException {
     AmmInfoRequestParams params = mock(AmmInfoRequestParams.class);
     JsonRpcRequest expectedRequest = JsonRpcRequest.builder()
@@ -1038,7 +1037,10 @@
     AmmInfoResult mockResult = mock(AmmInfoResult.class);
     when(jsonRpcClientMock.send(expectedRequest, AmmInfoResult.class)).thenReturn(mockResult);
     AmmInfoResult result = xrplClient.ammInfo(params);
-=======
+
+    assertThat(result).isEqualTo(mockResult);
+  }
+  @Test
   void nftInfo() throws JsonRpcClientErrorException {
     NftInfoRequestParams params = NftInfoRequestParams.builder()
       .nfTokenId(NfTokenId.of("000100001E962F495F07A990F4ED55ACCFEEF365DBAA76B6A048C0A200000007"))
@@ -1055,7 +1057,6 @@
     )).thenReturn(mockResult);
 
     NftInfoResult result = xrplClient.nftInfo(params);
->>>>>>> 42047e1a
 
     assertThat(result).isEqualTo(mockResult);
   }
