package org.xrpl.xrpl4j.tests;

/*-
 * ========================LICENSE_START=================================
 * xrpl4j :: integration-tests
 * %%
 * Copyright (C) 2020 - 2022 XRPL Foundation and its contributors
 * %%
 * Licensed under the Apache License, Version 2.0 (the "License");
 * you may not use this file except in compliance with the License.
 * You may obtain a copy of the License at
 *
 *      http://www.apache.org/licenses/LICENSE-2.0
 *
 * Unless required by applicable law or agreed to in writing, software
 * distributed under the License is distributed on an "AS IS" BASIS,
 * WITHOUT WARRANTIES OR CONDITIONS OF ANY KIND, either express or implied.
 * See the License for the specific language governing permissions and
 * limitations under the License.
 * =========================LICENSE_END==================================
 */

import static org.assertj.core.api.Assertions.assertThat;

import com.google.common.primitives.UnsignedInteger;
import org.junit.jupiter.api.Test;
import org.xrpl.xrpl4j.client.JsonRpcClientErrorException;
import org.xrpl.xrpl4j.model.client.accounts.AccountInfoResult;
import org.xrpl.xrpl4j.model.client.fees.FeeResult;
import org.xrpl.xrpl4j.model.client.fees.FeeUtils;
import org.xrpl.xrpl4j.model.client.transactions.SubmitResult;
import org.xrpl.xrpl4j.model.flags.Flags;
import org.xrpl.xrpl4j.model.flags.Flags.AccountRootFlags;
import org.xrpl.xrpl4j.model.transactions.AccountSet;
import org.xrpl.xrpl4j.model.transactions.AccountSet.AccountSetFlag;
import org.xrpl.xrpl4j.model.transactions.TransactionResultCodes;
import org.xrpl.xrpl4j.wallet.Wallet;

import java.util.Objects;

/**
 * An integration test that submits an AccountSet transaction for each AccountSet flag for an account, validates each
 * one is applied, and then clears each flag and ensure the clearing operation is validated in the ledger.
 *
 * @see "https://xrpl.org/accountset.html"
 */
public class AccountSetIT extends AbstractIT {

  @Test
  public void enableAllAndDisableOne() throws JsonRpcClientErrorException {

    Wallet wallet = createRandomAccount();

    ///////////////////////
    // Get validated account info and validate account state
    AccountInfoResult accountInfo = this.scanForResult(() -> this.getValidatedAccountInfo(wallet.classicAddress()));
    assertThat(accountInfo.status()).isNotEmpty().get().isEqualTo("success");
    assertThat(accountInfo.accountData().flags().lsfGlobalFreeze()).isEqualTo(false);

    UnsignedInteger sequence = accountInfo.accountData().sequence();
    //////////////////////
    // Set asfAccountTxnID (no corresponding ledger flag)
    FeeResult feeResult = xrplClient.fee();
    AccountSet accountSet = AccountSet.builder()
      .account(wallet.classicAddress())
<<<<<<< HEAD
      .fee(FeeUtils.calculateFeeDynamically(feeResult))
=======
      .fee(FeeUtils.computeNetworkFees(feeResult).recommendedFee())
>>>>>>> 698c030a
      .sequence(accountInfo.accountData().sequence())
      .setFlag(AccountSetFlag.ACCOUNT_TXN_ID)
      .signingPublicKey(wallet.publicKey())
      .build();

    SubmitResult<AccountSet> response = xrplClient.submit(wallet, accountSet);
    assertThat(response.result()).isEqualTo(TransactionResultCodes.TES_SUCCESS);
    assertThat(response.transactionResult().transaction().hash()).isNotEmpty().get()
      .isEqualTo(response.transactionResult().hash());
    logger.info(
      "AccountSet transaction successful: https://testnet.xrpl.org/transactions/" + response.transactionResult().hash()
    );

    ///////////////////////
    // Set flags one-by-one
    sequence = sequence.plus(UnsignedInteger.ONE);
    assertSetFlag(wallet, sequence, AccountSetFlag.DEFAULT_RIPPLE, AccountRootFlags.DEFAULT_RIPPLE);
    sequence = sequence.plus(UnsignedInteger.ONE);
    assertSetFlag(wallet, sequence, AccountSetFlag.DEPOSIT_AUTH, AccountRootFlags.DEPOSIT_AUTH);
    sequence = sequence.plus(UnsignedInteger.ONE);
    assertSetFlag(wallet, sequence, AccountSetFlag.DISALLOW_XRP, AccountRootFlags.DISALLOW_XRP);
    sequence = sequence.plus(UnsignedInteger.ONE);
    assertSetFlag(wallet, sequence, AccountSetFlag.REQUIRE_AUTH, AccountRootFlags.REQUIRE_AUTH);
    sequence = sequence.plus(UnsignedInteger.ONE);
    assertSetFlag(wallet, sequence, AccountSetFlag.REQUIRE_DEST, AccountRootFlags.REQUIRE_DEST_TAG);
    sequence = sequence.plus(UnsignedInteger.ONE);
    assertSetFlag(wallet, sequence, AccountSetFlag.GLOBAL_FREEZE, AccountRootFlags.GLOBAL_FREEZE);
    sequence = sequence.plus(UnsignedInteger.ONE);

    AccountRootFlags flags1 = this.scanForResult(
      () -> this.getValidatedAccountInfo(wallet.classicAddress())
    ).accountData().flags();

    assertClearFlag(wallet, sequence, AccountSetFlag.GLOBAL_FREEZE, AccountRootFlags.GLOBAL_FREEZE);

    AccountRootFlags flags2 = this.scanForResult(
      () -> this.getValidatedAccountInfo(wallet.classicAddress())
    ).accountData().flags();

    assertThat(flags1.getValue() - flags2.getValue())
      .isEqualTo(AccountRootFlags.GLOBAL_FREEZE.getValue());
  }

  @Test
  public void disableAndEnableAllFlags() throws JsonRpcClientErrorException {

    Wallet wallet = createRandomAccount();

    ///////////////////////
    // Get validated account info and validate account state
    AccountInfoResult accountInfo = this.scanForResult(() -> this.getValidatedAccountInfo(wallet.classicAddress()));
    assertThat(accountInfo.status()).isNotEmpty().get().isEqualTo("success");
    assertThat(accountInfo.accountData().flags().lsfGlobalFreeze()).isEqualTo(false);

    UnsignedInteger sequence = accountInfo.accountData().sequence();
    //////////////////////
    // Set asfAccountTxnID (no corresponding ledger flag)
    FeeResult feeResult = xrplClient.fee();
    AccountSet accountSet = AccountSet.builder()
      .account(wallet.classicAddress())
<<<<<<< HEAD
      .fee(FeeUtils.calculateFeeDynamically(feeResult))
=======
      .fee(FeeUtils.computeNetworkFees(feeResult).recommendedFee())
>>>>>>> 698c030a
      .sequence(accountInfo.accountData().sequence())
      .setFlag(AccountSetFlag.ACCOUNT_TXN_ID)
      .signingPublicKey(wallet.publicKey())
      .build();

    SubmitResult<AccountSet> response = xrplClient.submit(wallet, accountSet);
    assertThat(response.result()).isEqualTo(TransactionResultCodes.TES_SUCCESS);
    assertThat(response.transactionResult().transaction().hash()).isNotEmpty().get()
      .isEqualTo(response.transactionResult().hash());
    logger.info(
      "AccountSet transaction successful: https://testnet.xrpl.org/transactions/" + response.transactionResult().hash()
    );

    ///////////////////////
    // Set flags one-by-one
    sequence = sequence.plus(UnsignedInteger.ONE);
    assertSetFlag(wallet, sequence, AccountSetFlag.DEFAULT_RIPPLE, AccountRootFlags.DEFAULT_RIPPLE);
    sequence = sequence.plus(UnsignedInteger.ONE);
    assertSetFlag(wallet, sequence, AccountSetFlag.DEPOSIT_AUTH, AccountRootFlags.DEPOSIT_AUTH);
    sequence = sequence.plus(UnsignedInteger.ONE);
    assertSetFlag(wallet, sequence, AccountSetFlag.DISALLOW_XRP, AccountRootFlags.DISALLOW_XRP);
    sequence = sequence.plus(UnsignedInteger.ONE);
    assertSetFlag(wallet, sequence, AccountSetFlag.REQUIRE_AUTH, AccountRootFlags.REQUIRE_AUTH);
    sequence = sequence.plus(UnsignedInteger.ONE);
    assertSetFlag(wallet, sequence, AccountSetFlag.REQUIRE_DEST, AccountRootFlags.REQUIRE_DEST_TAG);
    sequence = sequence.plus(UnsignedInteger.ONE);
    assertSetFlag(wallet, sequence, AccountSetFlag.GLOBAL_FREEZE, AccountRootFlags.GLOBAL_FREEZE);
    sequence = sequence.plus(UnsignedInteger.ONE);

    assertClearFlag(wallet, sequence, AccountSetFlag.GLOBAL_FREEZE, AccountRootFlags.GLOBAL_FREEZE);
    sequence = sequence.plus(UnsignedInteger.ONE);
    assertClearFlag(wallet, sequence, AccountSetFlag.REQUIRE_DEST, AccountRootFlags.REQUIRE_DEST_TAG);
    sequence = sequence.plus(UnsignedInteger.ONE);
    assertClearFlag(wallet, sequence, AccountSetFlag.REQUIRE_AUTH, AccountRootFlags.REQUIRE_AUTH);
    sequence = sequence.plus(UnsignedInteger.ONE);
    assertClearFlag(wallet, sequence, AccountSetFlag.DISALLOW_XRP, AccountRootFlags.DISALLOW_XRP);
    sequence = sequence.plus(UnsignedInteger.ONE);
    assertClearFlag(wallet, sequence, AccountSetFlag.DEPOSIT_AUTH, AccountRootFlags.DEPOSIT_AUTH);
    sequence = sequence.plus(UnsignedInteger.ONE);
    assertClearFlag(wallet, sequence, AccountSetFlag.DEFAULT_RIPPLE, AccountRootFlags.DEFAULT_RIPPLE);
  }

  @Test
  void enableAndDisableFlagsUsingTransactionFlags() throws JsonRpcClientErrorException {
    Wallet wallet = createRandomAccount();

    ///////////////////////
    // Get validated account info and validate account state
    AccountInfoResult accountInfo = this.scanForResult(() -> this.getValidatedAccountInfo(wallet.classicAddress()));
    assertThat(accountInfo.status()).isNotEmpty().get().isEqualTo("success");
    assertThat(accountInfo.accountData().flags().lsfGlobalFreeze()).isEqualTo(false);

    UnsignedInteger sequence = accountInfo.accountData().sequence();

    FeeResult feeResult = xrplClient.fee();
    AccountSet enableAccountSet = AccountSet.builder()
      .account(wallet.classicAddress())
      .fee(feeResult.drops().openLedgerFee())
      .sequence(sequence)
      .signingPublicKey(wallet.publicKey())
      .flags(
        Flags.AccountSetTransactionFlags.builder()
          .tfRequireDestTag()
          .tfRequireAuth()
          .tfDisallowXrp()
          .build()
      )
      .build();

    SubmitResult<AccountSet> enableResponse = xrplClient.submit(wallet, enableAccountSet);
    assertThat(enableResponse.result()).isEqualTo("tesSUCCESS");
    assertThat(enableResponse.transactionResult().transaction().hash()).isNotEmpty().get()
      .isEqualTo(enableResponse.transactionResult().hash());
    logger.info(
      "AccountSet SetFlag transaction successful: https://testnet.xrpl.org/transactions/{}",
      enableResponse.transactionResult().hash()
    );

    /////////////////////////
    // Validate Account State
    this.scanForResult(
      () -> this.getValidatedAccountInfo(wallet.classicAddress()),
      accountInfoResult -> {
        logger.info("AccountInfoResponse Flags: {}", accountInfoResult.accountData().flags());
        return accountInfoResult.accountData().flags().isSet(AccountRootFlags.REQUIRE_DEST_TAG) &&
          accountInfoResult.accountData().flags().isSet(AccountRootFlags.REQUIRE_AUTH) &&
          accountInfoResult.accountData().flags().isSet(AccountRootFlags.DISALLOW_XRP);
      });


    AccountSet disableAccountSet = AccountSet.builder()
      .account(wallet.classicAddress())
      .fee(feeResult.drops().openLedgerFee())
      .sequence(sequence.plus(UnsignedInteger.ONE))
      .signingPublicKey(wallet.publicKey())
      .flags(
        Flags.AccountSetTransactionFlags.builder()
          .tfOptionalDestTag()
          .tfOptionalAuth()
          .tfAllowXrp()
          .build()
      )
      .build();

    SubmitResult<AccountSet> disableResponse = xrplClient.submit(wallet, disableAccountSet);
    assertThat(disableResponse.result()).isEqualTo("tesSUCCESS");
    assertThat(disableResponse.transactionResult().transaction().hash()).isNotEmpty().get()
      .isEqualTo(disableResponse.transactionResult().hash());
    logger.info(
      "AccountSet SetFlag transaction successful: https://testnet.xrpl.org/transactions/{}",
      disableResponse.transactionResult().hash()
    );

    /////////////////////////
    // Validate Account State
    this.scanForResult(
      () -> this.getValidatedAccountInfo(wallet.classicAddress()),
      accountInfoResult -> {
        logger.info("AccountInfoResponse Flags: {}", accountInfoResult.accountData().flags());
        return !accountInfoResult.accountData().flags().isSet(AccountRootFlags.REQUIRE_DEST_TAG) &&
          !accountInfoResult.accountData().flags().isSet(AccountRootFlags.REQUIRE_AUTH) &&
          !accountInfoResult.accountData().flags().isSet(AccountRootFlags.DISALLOW_XRP);
      });
  }

  @Test
  void disableMasterFailsWithNoSignerList() throws JsonRpcClientErrorException {
    Wallet wallet = createRandomAccount();

    ///////////////////////
    // Get validated account info and validate account state
    AccountInfoResult accountInfo = this.scanForResult(() -> this.getValidatedAccountInfo(wallet.classicAddress()));
    assertThat(accountInfo.status()).isNotEmpty().get().isEqualTo("success");

    UnsignedInteger sequence = accountInfo.accountData().sequence();

    FeeResult feeResult = xrplClient.fee();
    AccountSet enableAccountSet = AccountSet.builder()
      .account(wallet.classicAddress())
      .fee(feeResult.drops().openLedgerFee())
      .sequence(sequence)
      .signingPublicKey(wallet.publicKey())
      .setFlag(AccountSetFlag.DISABLE_MASTER)
      .build();

    SubmitResult<AccountSet> enableResponse = xrplClient.submit(wallet, enableAccountSet);
    assertThat(enableResponse.result()).isEqualTo("tecNO_ALTERNATIVE_KEY");
    assertThat(enableResponse.transactionResult().transaction().hash()).isNotEmpty().get()
      .isEqualTo(enableResponse.transactionResult().hash());
    logger.info("AccountSet SetFlag transaction failed successfully:");
  }

  //////////////////////
  // Test Helpers
  //////////////////////

  private void assertSetFlag(
    final Wallet wallet,
    final UnsignedInteger sequence,
    final AccountSetFlag accountSetFlag,
    final AccountRootFlags accountRootFlag
  ) throws JsonRpcClientErrorException {
    Objects.requireNonNull(wallet);
    Objects.requireNonNull(accountSetFlag);

    FeeResult feeResult = xrplClient.fee();
    AccountSet accountSet = AccountSet.builder()
      .account(wallet.classicAddress())
<<<<<<< HEAD
      .fee(FeeUtils.calculateFeeDynamically(feeResult))
=======
      .fee(FeeUtils.computeNetworkFees(feeResult).recommendedFee())
>>>>>>> 698c030a
      .sequence(sequence)
      .setFlag(accountSetFlag)
      .signingPublicKey(wallet.publicKey())
      .build();

    SubmitResult<AccountSet> response = xrplClient.submit(wallet, accountSet);
    assertThat(response.result()).isEqualTo(TransactionResultCodes.TES_SUCCESS);
    assertThat(response.transactionResult().transaction().hash()).isNotEmpty().get()
      .isEqualTo(response.transactionResult().hash());
    logger.info(
      "AccountSet SetFlag transaction successful (asf={}; arf={}): https://testnet.xrpl.org/transactions/{}",
      accountSetFlag, accountRootFlag, response.transactionResult().hash()
    );

    /////////////////////////
    // Validate Account State
    this.scanForResult(
      () -> this.getValidatedAccountInfo(wallet.classicAddress()),
      accountInfoResult -> {
        logger.info("AccountInfoResponse Flags: {}", accountInfoResult.accountData().flags());
        return accountInfoResult.accountData().flags().isSet(accountRootFlag);
      });
  }

  private void assertClearFlag(
    final Wallet wallet,
    final UnsignedInteger sequence,
    final AccountSetFlag accountSetFlag,
    final AccountRootFlags accountRootFlag
  ) throws JsonRpcClientErrorException {
    Objects.requireNonNull(wallet);
    Objects.requireNonNull(accountSetFlag);

    FeeResult feeResult = xrplClient.fee();
    AccountSet accountSet = AccountSet.builder()
      .account(wallet.classicAddress())
<<<<<<< HEAD
      .fee(FeeUtils.calculateFeeDynamically(feeResult))
=======
      .fee(FeeUtils.computeNetworkFees(feeResult).recommendedFee())
>>>>>>> 698c030a
      .sequence(sequence)
      .clearFlag(accountSetFlag)
      .signingPublicKey(wallet.publicKey())
      .build();
    SubmitResult<AccountSet> response = xrplClient.submit(wallet, accountSet);
    assertThat(response.result()).isEqualTo(TransactionResultCodes.TES_SUCCESS);
    assertThat(response.transactionResult().transaction().hash()).isNotEmpty().get()
      .isEqualTo(response.transactionResult().hash());
    logger.info(
      "AccountSet ClearFlag transaction successful (asf={}; arf={}): https://testnet.xrpl.org/transactions/{}",
      accountSetFlag, accountRootFlag, response.transactionResult().hash()
    );

    /////////////////////////
    // Validate Account State
    this.scanForResult(
      () -> this.getValidatedAccountInfo(wallet.classicAddress()),
      accountInfoResult -> {
        logger.info("AccountInfoResponse Flags: {}", accountInfoResult.accountData().flags());
        return !accountInfoResult.accountData().flags().isSet(accountRootFlag);
      });
  }
}<|MERGE_RESOLUTION|>--- conflicted
+++ resolved
@@ -63,11 +63,7 @@
     FeeResult feeResult = xrplClient.fee();
     AccountSet accountSet = AccountSet.builder()
       .account(wallet.classicAddress())
-<<<<<<< HEAD
-      .fee(FeeUtils.calculateFeeDynamically(feeResult))
-=======
       .fee(FeeUtils.computeNetworkFees(feeResult).recommendedFee())
->>>>>>> 698c030a
       .sequence(accountInfo.accountData().sequence())
       .setFlag(AccountSetFlag.ACCOUNT_TXN_ID)
       .signingPublicKey(wallet.publicKey())
@@ -128,11 +124,7 @@
     FeeResult feeResult = xrplClient.fee();
     AccountSet accountSet = AccountSet.builder()
       .account(wallet.classicAddress())
-<<<<<<< HEAD
-      .fee(FeeUtils.calculateFeeDynamically(feeResult))
-=======
       .fee(FeeUtils.computeNetworkFees(feeResult).recommendedFee())
->>>>>>> 698c030a
       .sequence(accountInfo.accountData().sequence())
       .setFlag(AccountSetFlag.ACCOUNT_TXN_ID)
       .signingPublicKey(wallet.publicKey())
@@ -301,11 +293,7 @@
     FeeResult feeResult = xrplClient.fee();
     AccountSet accountSet = AccountSet.builder()
       .account(wallet.classicAddress())
-<<<<<<< HEAD
-      .fee(FeeUtils.calculateFeeDynamically(feeResult))
-=======
       .fee(FeeUtils.computeNetworkFees(feeResult).recommendedFee())
->>>>>>> 698c030a
       .sequence(sequence)
       .setFlag(accountSetFlag)
       .signingPublicKey(wallet.publicKey())
@@ -342,11 +330,7 @@
     FeeResult feeResult = xrplClient.fee();
     AccountSet accountSet = AccountSet.builder()
       .account(wallet.classicAddress())
-<<<<<<< HEAD
-      .fee(FeeUtils.calculateFeeDynamically(feeResult))
-=======
       .fee(FeeUtils.computeNetworkFees(feeResult).recommendedFee())
->>>>>>> 698c030a
       .sequence(sequence)
       .clearFlag(accountSetFlag)
       .signingPublicKey(wallet.publicKey())
