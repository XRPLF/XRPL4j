package org.xrpl.xrpl4j.tests;

import static org.assertj.core.api.Assertions.assertThat;
import static org.assertj.core.api.Assertions.fail;

import com.google.common.io.BaseEncoding;
import com.google.common.io.ByteStreams;
import com.google.common.io.Resources;
import org.awaitility.Duration;
import org.junit.jupiter.api.Test;
import org.xrpl.xrpl4j.client.JsonRpcClientErrorException;
import org.xrpl.xrpl4j.model.client.accounts.AccountInfoResult;
import org.xrpl.xrpl4j.model.client.fees.FeeResult;
import org.xrpl.xrpl4j.model.client.transactions.SubmitResult;
import org.xrpl.xrpl4j.model.ledger.HookObject;
import org.xrpl.xrpl4j.model.transactions.Address;
import org.xrpl.xrpl4j.model.transactions.Payment;
import org.xrpl.xrpl4j.model.transactions.SetHook;
import org.xrpl.xrpl4j.model.transactions.Transaction;
import org.xrpl.xrpl4j.model.transactions.XrpCurrencyAmount;
import org.xrpl.xrpl4j.wallet.Wallet;

import java.io.IOException;
import java.math.BigDecimal;
import java.util.concurrent.TimeUnit;

public class HooksIT extends AbstractHookIT {

  // account that hook is configured to send an offset payment to
  private static final Address CARBON_ACCOUNT = Address.of("rfCarbonVNTuXckX6x2qTMFmFSnm6dEWGX");

  private static String readHookToHex(String resourceName) throws IOException {
    byte[] hook = ByteStreams.toByteArray(Resources.getResource(resourceName).openStream());
    return BaseEncoding.base16().encode(hook);
  }

  @Test
  public void carbonHook() throws JsonRpcClientErrorException, IOException {
    Wallet hookedWallet = this.createRandomAccount();
    fundAddress(CARBON_ACCOUNT);
    XrpCurrencyAmount initialCarbonBalance = getAccountBalance(CARBON_ACCOUNT);
    assertThat(initialCarbonBalance).isEqualTo(XrpCurrencyAmount.ofXrp(BigDecimal.valueOf(1000)));

    String wasmHex = readHookToHex("hooks/carbon/carbon.wasm");
    createHook(hookedWallet, wasmHex);

<<<<<<< HEAD
    Address randomWalletAddress = Address.of("rnwKZbegYC5svYhgBBsZo6M7VvgV7QMLM4");
    sendPayment(hookedWallet, randomWalletAddress, XrpCurrencyAmount.ofXrp(BigDecimal.valueOf(100)));
=======
    Wallet randomWallet = this.createRandomAccount();
    sendGoodPayment(hookedWallet, randomWallet.classicAddress(), XrpCurrencyAmount.ofXrp(BigDecimal.valueOf(100)));
>>>>>>> b1b0b71a

    // Carbon Hook sends 1% of payment to Carbon account. In this case 1 XRP.
    XrpCurrencyAmount expectedOffsetAmount = XrpCurrencyAmount.ofXrp(BigDecimal.ONE);
    XrpCurrencyAmount expectedBalance = initialCarbonBalance.plus(expectedOffsetAmount).minus(
      XrpCurrencyAmount.ofDrops(1)
    );

    scanForResult(() -> getAccountBalance(CARBON_ACCOUNT), (amount) -> amount.equals(expectedBalance));
  }

  @Test
  public void doublerEventuallyPays() throws JsonRpcClientErrorException, IOException {
    Wallet doublerWallet = this.createRandomAccount();
    fundAddress(doublerWallet.classicAddress());

    Wallet gamblerWallet = this.createRandomAccount();
    fundAddress(doublerWallet.classicAddress());

    XrpCurrencyAmount initialGamblerBalance = getAccountBalance(gamblerWallet.classicAddress());
    assertThat(initialGamblerBalance).isEqualTo(XrpCurrencyAmount.ofXrp(BigDecimal.valueOf(1000)));

    createDoublerHook(doublerWallet);

    for (int i = 0; i < 10; i++) {
      try {
        logger.info("making bet");
        makeGoodBet(doublerWallet, gamblerWallet);
        logger.info("won bet");
        return;
      } catch (Exception e) {
        logger.info("lost bet");
      }
    }
    fail("all bets lost");
  }

  @Test
  public void underMinimumBetRejected() throws JsonRpcClientErrorException, IOException {
    Wallet doublerWallet = this.createRandomAccount();
    fundAddress(doublerWallet.classicAddress());

    Wallet gamblerWallet = this.createRandomAccount();
    fundAddress(doublerWallet.classicAddress());

    createDoublerHook(doublerWallet);
    logger.info("making bet");
    makeBadBet(doublerWallet, gamblerWallet, XrpCurrencyAmount.ofDrops(10));
  }

  @Test
  public void overMaximumBetRejected() throws JsonRpcClientErrorException, IOException {
    Wallet doublerWallet = this.createRandomAccount();
    fundAddress(doublerWallet.classicAddress());

    Wallet gamblerWallet = this.createRandomAccount();
    fundAddress(doublerWallet.classicAddress());

    createDoublerHook(doublerWallet);
    logger.info("making bet");
    makeBadBet(doublerWallet, gamblerWallet, XrpCurrencyAmount.ofXrp(new BigDecimal("100.1")));
  }

  private void createDoublerHook(Wallet doublerWallet) throws IOException, JsonRpcClientErrorException {
    String wasmHex = readHookToHex("hooks/vegas/vegas.wasm");
    createHook(doublerWallet, wasmHex);
  }

  private void makeBadBet(Wallet doublerWallet, Wallet gamblerWallet, XrpCurrencyAmount bet)
    throws JsonRpcClientErrorException {
    sendPayment(gamblerWallet, doublerWallet.classicAddress(), bet, "tecHOOK_REJECTED");
  }

  private void makeGoodBet(Wallet doublerWallet, Wallet gamblerWallet) throws JsonRpcClientErrorException {
    XrpCurrencyAmount startingBalance = getAccountBalance(gamblerWallet.classicAddress());
    logger.info("Starting balance {}", startingBalance.toXrp());
    XrpCurrencyAmount betAmount = XrpCurrencyAmount.ofXrp(BigDecimal.valueOf(110));
    sendGoodPayment(gamblerWallet, doublerWallet.classicAddress(), betAmount);

    scanForResult(() -> getAccountBalance(gamblerWallet.classicAddress()),
      (amount) -> amount.compareTo(startingBalance) > 0,
      new Duration(2, TimeUnit.SECONDS));
  }

  /**
   * Scans for HookObject on wallet.
   *
   * @param wallet to scan.
   * @return found object or null.
   */
  public HookObject scanForHook(Wallet wallet) {
    return this.scanForLedgerObject(
      () -> this.getValidatedAccountObjects(wallet.classicAddress(), HookObject.class)
        .stream()
        .findFirst()
        .orElse(null));
  }

  private void createHook(Wallet hookedWallet, String wasmHex) throws JsonRpcClientErrorException {
    FeeResult feeResult = xrplClient.fee();
    AccountInfoResult accountInfo =
      this.scanForResult(() -> this.getValidatedAccountInfo(hookedWallet.classicAddress()));
    SetHook hook = SetHook.builder()
      .account(hookedWallet.classicAddress())
      .sequence(accountInfo.accountData().sequence())
      .fee(feeResult.drops().openLedgerFee())
      .createCode(wasmHex)
      .signingPublicKey(hookedWallet.publicKey())
      .build();

    SubmitResult<Transaction> result = xrplClient.submit(hookedWallet, hook);
    assertThat(result.engineResult()).isNotEmpty().get().isEqualTo("tesSUCCESS");
    logger.info("SetHook successful: " + result.transactionResult().transaction());

    scanForHook(hookedWallet);
  }

  private void sendGoodPayment(Wallet sourceWallet, Address destination, XrpCurrencyAmount paymentAmount)
    throws JsonRpcClientErrorException {
    sendPayment(sourceWallet, destination, paymentAmount, "tesSUCCESS");
  }

  private void sendPayment(Wallet sourceWallet, Address destination, XrpCurrencyAmount paymentAmount, String expected)
    throws JsonRpcClientErrorException {
    FeeResult feeResult = xrplClient.fee();
    AccountInfoResult accountInfo =
      this.scanForResult(() -> this.getValidatedAccountInfo(sourceWallet.classicAddress()));
    Payment payment = Payment.builder()
      .account(sourceWallet.classicAddress())
      .fee(feeResult.drops().minimumFee())
      .sequence(accountInfo.accountData().sequence())
      .destination(destination)
      .amount(paymentAmount)
      .signingPublicKey(sourceWallet.publicKey())
      .build();

    SubmitResult<Payment> result = xrplClient.submit(sourceWallet, payment);
    assertThat(result.engineResult()).isNotEmpty().get().isEqualTo(expected);
    if (!expected.equals("tesSUCCESS")) {
      return;
    }

    this.scanForResult(
      () -> this.getValidatedTransaction(
        result.transactionResult().transaction().hash()
          .orElseThrow(() -> new RuntimeException("Result didn't have hash.")),
        Payment.class)
    );
  }

  private XrpCurrencyAmount getAccountBalance(Address address) {
    return this.scanForResult(() -> this.getValidatedAccountInfo(address)).accountData().balance();
  }

}<|MERGE_RESOLUTION|>--- conflicted
+++ resolved
@@ -44,13 +44,8 @@
     String wasmHex = readHookToHex("hooks/carbon/carbon.wasm");
     createHook(hookedWallet, wasmHex);
 
-<<<<<<< HEAD
-    Address randomWalletAddress = Address.of("rnwKZbegYC5svYhgBBsZo6M7VvgV7QMLM4");
-    sendPayment(hookedWallet, randomWalletAddress, XrpCurrencyAmount.ofXrp(BigDecimal.valueOf(100)));
-=======
     Wallet randomWallet = this.createRandomAccount();
     sendGoodPayment(hookedWallet, randomWallet.classicAddress(), XrpCurrencyAmount.ofXrp(BigDecimal.valueOf(100)));
->>>>>>> b1b0b71a
 
     // Carbon Hook sends 1% of payment to Carbon account. In this case 1 XRP.
     XrpCurrencyAmount expectedOffsetAmount = XrpCurrencyAmount.ofXrp(BigDecimal.ONE);
