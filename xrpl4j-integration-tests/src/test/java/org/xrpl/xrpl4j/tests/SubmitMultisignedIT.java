--- conflicted
+++ resolved
@@ -75,11 +75,7 @@
     feeResult = xrplClient.fee();
     SignerListSet signerListSet = SignerListSet.builder()
       .account(sourceWallet.classicAddress())
-<<<<<<< HEAD
-      .fee(getComputedNetworkFee(feeResult))
-=======
-      .fee(FeeUtils.computeFees(feeResult).recommendedFee())
->>>>>>> 30dd3c15
+      .fee(FeeUtils.computeNetworkFees(feeResult).recommendedFee())
       .sequence(sourceAccountInfo.accountData().sequence())
       .signerQuorum(UnsignedInteger.valueOf(2))
       .addSignerEntries(
@@ -136,10 +132,10 @@
     Payment unsignedPayment = Payment.builder()
       .account(sourceWallet.classicAddress())
       .fee(
-        FeeUtils.computeMultiSigFee(
-          feeResult.drops().openLedgerFee(),
+        FeeUtils.computeMultisigNetworkFees(
+          feeResult,
           sourceAccountInfoAfterSignerListSet.accountData().signerLists().get(0)
-        )
+        ).recommendedFee()
       )
       .sequence(sourceAccountInfoAfterSignerListSet.accountData().sequence())
       .amount(XrpCurrencyAmount.ofDrops(12345))
@@ -205,10 +201,10 @@
     Payment unsignedPayment = Payment.builder()
       .account(sourceWallet.classicAddress())
       .fee(
-        FeeUtils.computeMultiSigFee(
-          feeResult.drops().openLedgerFee(),
+        FeeUtils.computeMultisigNetworkFees(
+          feeResult,
           sourceAccountInfoAfterSignerListSet.accountData().signerLists().get(0)
-        )
+        ).recommendedFee()
       )
       .sequence(sourceAccountInfoAfterSignerListSet.accountData().sequence())
       .amount(XrpCurrencyAmount.ofDrops(12345))
