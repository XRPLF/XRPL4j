package org.xrpl.xrpl4j.tests;

/*-
 * ========================LICENSE_START=================================
 * xrpl4j :: integration-tests
 * %%
 * Copyright (C) 2020 - 2023 XRPL Foundation and its contributors
 * %%
 * Licensed under the Apache License, Version 2.0 (the "License");
 * you may not use this file except in compliance with the License.
 * You may obtain a copy of the License at
 *
 *      http://www.apache.org/licenses/LICENSE-2.0
 *
 * Unless required by applicable law or agreed to in writing, software
 * distributed under the License is distributed on an "AS IS" BASIS,
 * WITHOUT WARRANTIES OR CONDITIONS OF ANY KIND, either express or implied.
 * See the License for the specific language governing permissions and
 * limitations under the License.
 * =========================LICENSE_END==================================
 */

import static org.assertj.core.api.Assertions.assertThat;

import com.fasterxml.jackson.core.JsonProcessingException;
import com.google.common.primitives.UnsignedInteger;
import com.google.common.primitives.UnsignedLong;
import com.ripple.cryptoconditions.PreimageSha256Fulfillment;
import org.junit.jupiter.api.Test;
import org.testcontainers.shaded.com.github.dockerjava.core.dockerfile.DockerfileStatement.Add;
import org.xrpl.xrpl4j.client.JsonRpcClientErrorException;
import org.xrpl.xrpl4j.crypto.keys.KeyPair;
import org.xrpl.xrpl4j.crypto.signing.SingleSignedTransaction;
import org.xrpl.xrpl4j.model.client.accounts.AccountInfoResult;
import org.xrpl.xrpl4j.model.client.accounts.AccountObjectsRequestParams;
import org.xrpl.xrpl4j.model.client.accounts.AccountObjectsRequestParams.AccountObjectType;
import org.xrpl.xrpl4j.model.client.common.LedgerSpecifier;
import org.xrpl.xrpl4j.model.client.fees.FeeResult;
import org.xrpl.xrpl4j.model.client.ledger.EscrowLedgerEntryParams;
import org.xrpl.xrpl4j.model.client.ledger.LedgerEntryRequestParams;
import org.xrpl.xrpl4j.model.client.ledger.LedgerEntryResult;
import org.xrpl.xrpl4j.model.client.ledger.LedgerResult;
import org.xrpl.xrpl4j.model.client.transactions.SubmitResult;
import org.xrpl.xrpl4j.model.client.transactions.TransactionResult;
import org.xrpl.xrpl4j.model.immutables.FluentCompareTo;
import org.xrpl.xrpl4j.model.ledger.EscrowObject;
import org.xrpl.xrpl4j.model.ledger.LedgerObject;
import org.xrpl.xrpl4j.model.transactions.Address;
import org.xrpl.xrpl4j.model.transactions.EscrowCancel;
import org.xrpl.xrpl4j.model.transactions.EscrowCreate;
import org.xrpl.xrpl4j.model.transactions.EscrowFinish;
import org.xrpl.xrpl4j.model.transactions.XrpCurrencyAmount;

import java.time.Duration;
import java.time.Instant;

/**
 * Integration test to validate creation, cancellation, and execution of escrow transactions.
 */
public class EscrowIT extends AbstractIT {

  @Test
  public void createAndFinishTimeBasedEscrow() throws JsonRpcClientErrorException, JsonProcessingException {
    //////////////////////
    // Create random sender and receiver accounts
    KeyPair senderKeyPair = createRandomAccountEd25519();
    KeyPair receiverKeyPair = createRandomAccountEd25519();

    //////////////////////
    // Sender account creates an Escrow with the receiver account
    FeeResult feeResult = xrplClient.fee();
    AccountInfoResult senderAccountInfo = this.scanForResult(
      () -> this.getValidatedAccountInfo(senderKeyPair.publicKey().deriveAddress())
    );
    EscrowCreate escrowCreate = EscrowCreate.builder()
      .account(senderKeyPair.publicKey().deriveAddress())
      .sequence(senderAccountInfo.accountData().sequence())
      .fee(feeResult.drops().openLedgerFee())
      .amount(XrpCurrencyAmount.ofDrops(123456))
      .destination(receiverKeyPair.publicKey().deriveAddress())
      .cancelAfter(instantToXrpTimestamp(getMinExpirationTime().plus(Duration.ofSeconds(100))))
      .finishAfter(instantToXrpTimestamp(getMinExpirationTime().plus(Duration.ofSeconds(5))))
      .signingPublicKey(senderKeyPair.publicKey())
      .build();

    //////////////////////
    // Submit the EscrowCreate transaction and validate that it was successful
    SingleSignedTransaction<EscrowCreate> signedEscrowCreate = signatureService.sign(
      senderKeyPair.privateKey(), escrowCreate
    );
    SubmitResult<EscrowCreate> createResult = xrplClient.submit(signedEscrowCreate);
    assertThat(createResult.engineResult()).isEqualTo("tesSUCCESS");
    logger.info(
      "EscrowCreate transaction successful: https://testnet.xrpl.org/transactions/{}",
      createResult.transactionResult().hash()
    );

    //////////////////////
    // Then wait until the transaction gets committed to a validated ledger
    TransactionResult<EscrowCreate> result = this.scanForResult(
      () -> this.getValidatedTransaction(createResult.transactionResult().hash(), EscrowCreate.class)
    );

    assertEntryEqualsObjectFromAccountObjects(
      senderKeyPair.publicKey().deriveAddress(),
      escrowCreate.sequence()
    );

    //////////////////////
    // Wait until the close time on the current validated ledger is after the finishAfter time on the Escrow
    this.scanForResult(
      this::getValidatedLedger,
      ledgerResult ->
        FluentCompareTo.is(ledgerResult.ledger().closeTime().orElse(UnsignedLong.ZERO))
          .greaterThan(
            createResult.transactionResult().transaction().finishAfter()
              .map(finishAfter -> finishAfter.plus(UnsignedLong.valueOf(5)))
              .orElse(UnsignedLong.MAX_VALUE)
          )
    );

    //////////////////////
    // Receiver submits an EscrowFinish transaction to release the Escrow funds
    AccountInfoResult receiverAccountInfo = this.scanForResult(
      () -> this.getValidatedAccountInfo(receiverKeyPair.publicKey().deriveAddress())
    );
    EscrowFinish escrowFinish = EscrowFinish.builder()
      .account(receiverKeyPair.publicKey().deriveAddress())
      .fee(feeResult.drops().openLedgerFee())
      .sequence(receiverAccountInfo.accountData().sequence())
      .owner(senderKeyPair.publicKey().deriveAddress())
      .offerSequence(result.transaction().sequence())
      .signingPublicKey(receiverKeyPair.publicKey())
      .build();

    SingleSignedTransaction<EscrowFinish> signedEscrowFinish = signatureService.sign(
      receiverKeyPair.privateKey(), escrowFinish
    );
    SubmitResult<EscrowFinish> finishResult = xrplClient.submit(signedEscrowFinish);
    assertThat(finishResult.engineResult()).isEqualTo("tesSUCCESS");
    logger.info(
      "EscrowFinish transaction successful: https://testnet.xrpl.org/transactions/{}",
      finishResult.transactionResult().hash()
    );

    //////////////////////
    // Wait for the EscrowFinish to get applied to a validated ledger
    this.scanForResult(
      () -> this.getValidatedTransaction(finishResult.transactionResult().hash(), EscrowFinish.class)
    );

    /////////////////////
    // Ensure that the funds were released to the receiver.
    this.scanForResult(
      () -> this.getValidatedAccountInfo(receiverKeyPair.publicKey().deriveAddress()),
      infoResult -> infoResult.accountData().balance().equals(
        receiverAccountInfo.accountData().balance()
          .plus(escrowCreate.amount())
          .minus(feeResult.drops().openLedgerFee())
      )
    );

  }

  @Test
  public void createAndCancelTimeBasedEscrow() throws JsonRpcClientErrorException, JsonProcessingException {
    //////////////////////
    // Create random sender and receiver accounts
    KeyPair senderKeyPair = createRandomAccountEd25519();
    KeyPair receiverKeyPair = createRandomAccountEd25519();

    //////////////////////
    // Sender account creates an Escrow with the receiver account
    FeeResult feeResult = xrplClient.fee();
    AccountInfoResult senderAccountInfo = this.scanForResult(
      () -> this.getValidatedAccountInfo(senderKeyPair.publicKey().deriveAddress())
    );

    scanForResult(() -> getValidatedAccountInfo(receiverKeyPair.publicKey().deriveAddress()));
    EscrowCreate escrowCreate = EscrowCreate.builder()
      .account(senderKeyPair.publicKey().deriveAddress())
      .sequence(senderAccountInfo.accountData().sequence())
      .fee(feeResult.drops().openLedgerFee())
      .amount(XrpCurrencyAmount.ofDrops(123456))
      .destination(receiverKeyPair.publicKey().deriveAddress())
      .cancelAfter(instantToXrpTimestamp(getMinExpirationTime().plus(Duration.ofSeconds(10))))
      .finishAfter(instantToXrpTimestamp(getMinExpirationTime().plus(Duration.ofSeconds(5))))
      .signingPublicKey(senderKeyPair.publicKey())
      .build();

    //////////////////////
    // Submit the EscrowCreate transaction and validate that it was successful
    SingleSignedTransaction<EscrowCreate> signedEscrowCreate = signatureService.sign(
      senderKeyPair.privateKey(), escrowCreate
    );
    SubmitResult<EscrowCreate> createResult = xrplClient.submit(signedEscrowCreate);
    assertThat(createResult.engineResult()).isEqualTo("tesSUCCESS");
    logger.info(
      "EscrowCreate transaction successful: https://testnet.xrpl.org/transactions/{}",
      createResult.transactionResult().hash()
    );

    //////////////////////
    // Then wait until the transaction gets committed to a validated ledger
    final TransactionResult<EscrowCreate> result = this.scanForResult(
      () -> this.getValidatedTransaction(createResult.transactionResult().hash(), EscrowCreate.class)
    );

    this.scanForResult(
      () -> this.getValidatedAccountObjects(senderKeyPair.publicKey().deriveAddress()),
      objectsResult -> objectsResult.accountObjects().stream()
        .anyMatch(object ->
          EscrowObject.class.isAssignableFrom(object.getClass()) &&
            ((EscrowObject) object).destination().equals(receiverKeyPair.publicKey().deriveAddress())
        )
    );

    assertEntryEqualsObjectFromAccountObjects(
      senderKeyPair.publicKey().deriveAddress(),
      escrowCreate.sequence()
    );

    //////////////////////
    // Wait until the close time on the current validated ledger is after the cancelAfter time on the Escrow
    this.scanForResult(
      this::getValidatedLedger,
      ledgerResult ->
        FluentCompareTo.is(ledgerResult.ledger().closeTime().orElse(UnsignedLong.ZERO))
          .greaterThan(
            createResult.transactionResult().transaction().cancelAfter()
              .map(cancelAfter -> cancelAfter.plus(UnsignedLong.valueOf(5)))
              .orElse(UnsignedLong.MAX_VALUE)
          )
    );

    //////////////////////
    // Sender account cancels the Escrow
    EscrowCancel escrowCancel = EscrowCancel.builder()
      .account(senderKeyPair.publicKey().deriveAddress())
      .fee(feeResult.drops().openLedgerFee())
      .sequence(senderAccountInfo.accountData().sequence().plus(UnsignedInteger.ONE))
      .owner(senderKeyPair.publicKey().deriveAddress())
      .offerSequence(result.transaction().sequence())
      .signingPublicKey(senderKeyPair.publicKey())
      .build();

    SingleSignedTransaction<EscrowCancel> signedEscrowCancel = signatureService.sign(
      senderKeyPair.privateKey(), escrowCancel
    );
    SubmitResult<EscrowCancel> cancelResult = xrplClient.submit(signedEscrowCancel);
    assertThat(cancelResult.engineResult()).isEqualTo("tesSUCCESS");
    logger.info(
      "EscrowCancel transaction successful: https://testnet.xrpl.org/transactions/{}",
      cancelResult.transactionResult().hash()
    );

    //////////////////////
    // Wait until the transaction enters a validated ledger
    this.scanForResult(() -> this.getValidatedTransaction(cancelResult.transactionResult().hash(), EscrowCancel.class));

    //////////////////////
    // Ensure that the funds were released to the sender.
    this.scanForResult(
      () -> this.getValidatedAccountInfo(senderKeyPair.publicKey().deriveAddress()),
      infoResult -> infoResult.accountData().balance().equals(
        senderAccountInfo.accountData().balance()
          .minus(feeResult.drops().openLedgerFee().times(XrpCurrencyAmount.of(UnsignedLong.valueOf(2))))
      )
    );
  }

  @Test
  public void createAndFinishCryptoConditionBasedEscrow() throws JsonRpcClientErrorException, JsonProcessingException {
    //////////////////////
    // Create random sender and receiver accounts
    KeyPair senderKeyPair = createRandomAccountEd25519();
    KeyPair receiverKeyPair = createRandomAccountEd25519();

    //////////////////////
    // Create Secret Escrow CryptoCondition/Fulfillment Pair.
    final byte[] secret = "shh".getBytes();
    final PreimageSha256Fulfillment executeEscrowFulfillment = PreimageSha256Fulfillment.from(secret);

    //////////////////////
    // Sender account creates an Escrow with the receiver account
    FeeResult feeResult = xrplClient.fee();
    AccountInfoResult senderAccountInfo = this.scanForResult(
      () -> this.getValidatedAccountInfo(senderKeyPair.publicKey().deriveAddress())
    );
    EscrowCreate escrowCreate = EscrowCreate.builder()
      .account(senderKeyPair.publicKey().deriveAddress())
      .sequence(senderAccountInfo.accountData().sequence())
      .fee(feeResult.drops().openLedgerFee())
      .amount(XrpCurrencyAmount.ofDrops(123456))
      .destination(receiverKeyPair.publicKey().deriveAddress())
      .signingPublicKey(senderKeyPair.publicKey())
      // With the fix1571 amendment enabled, you must supply FinishAfter, Condition, or both.
      .finishAfter(instantToXrpTimestamp(getMinExpirationTime().plus(Duration.ofSeconds(5))))
      .condition(executeEscrowFulfillment.getDerivedCondition()) // <-- Only the fulfillment holder can execute this.
      .build();

    //////////////////////
    // Submit the EscrowCreate transaction and validate that it was successful
    SingleSignedTransaction<EscrowCreate> signedEscrowCreate = signatureService.sign(
      senderKeyPair.privateKey(), escrowCreate
    );
    SubmitResult<EscrowCreate> createResult = xrplClient.submit(signedEscrowCreate);
    assertThat(createResult.engineResult()).isEqualTo("tesSUCCESS");
    logger.info(
      "EscrowCreate transaction successful: https://testnet.xrpl.org/transactions/{}",
      createResult.transactionResult().hash()
    );

    //////////////////////
    // Then wait until the transaction gets committed to a validated ledger
    TransactionResult<EscrowCreate> result = this.scanForResult(
      () -> this.getValidatedTransaction(createResult.transactionResult().hash(), EscrowCreate.class)
    );

    assertEntryEqualsObjectFromAccountObjects(
      senderKeyPair.publicKey().deriveAddress(),
      escrowCreate.sequence()
    );

    //////////////////////
    // Wait until the close time on the current validated ledger is after the finishAfter time on the Escrow
    this.scanForResult(
      this::getValidatedLedger,
      ledgerResult ->
        FluentCompareTo.is(ledgerResult.ledger().closeTime().orElse(UnsignedLong.ZERO))
          .greaterThan(
            createResult.transactionResult().transaction().finishAfter()
              .map(cancelAfter -> cancelAfter.plus(UnsignedLong.valueOf(5)))
              .orElse(UnsignedLong.MAX_VALUE)
          )
    );

    //////////////////////
    // Execute the escrow using the secret fulfillment known only to the appropriate party.
    AccountInfoResult receiverAccountInfo = this.scanForResult(
      () -> this.getValidatedAccountInfo(receiverKeyPair.publicKey().deriveAddress())
    );

    final XrpCurrencyAmount feeForFulfillment = EscrowFinish
      .computeFee(feeResult.drops().openLedgerFee(), executeEscrowFulfillment);
    EscrowFinish escrowFinish = EscrowFinish.builder()
      .account(receiverKeyPair.publicKey().deriveAddress())
      // V-- Be sure to add more fee to process the Fulfillment
      .fee(EscrowFinish.computeFee(feeResult.drops().openLedgerFee(), executeEscrowFulfillment))
      .sequence(receiverAccountInfo.accountData().sequence())
      .owner(senderKeyPair.publicKey().deriveAddress())
      .offerSequence(result.transaction().sequence())
      .signingPublicKey(receiverKeyPair.publicKey())
      .condition(executeEscrowFulfillment.getDerivedCondition()) // <-- condition and fulfillment are required.
      .fulfillment(executeEscrowFulfillment) // <-- condition and fulfillment are required to finish an escrow
      .build();

    SingleSignedTransaction<EscrowFinish> signedEscrowFinish = signatureService.sign(
      receiverKeyPair.privateKey(), escrowFinish
    );
    SubmitResult<EscrowFinish> finishResult = xrplClient.submit(signedEscrowFinish);
    assertThat(finishResult.engineResult()).isEqualTo("tesSUCCESS");
    logger.info(
      "EscrowFinish transaction successful: https://testnet.xrpl.org/transactions/{}",
      finishResult.transactionResult().hash()
    );

    //////////////////////
    // Wait until the transaction enters a validated ledger
    this.scanForResult(() -> this.getValidatedTransaction(finishResult.transactionResult().hash(), EscrowFinish.class));

    //////////////////////
    // Ensure that the funds were released to the receiver.
    this.scanForResult(
      () -> this.getValidatedAccountInfo(receiverKeyPair.publicKey().deriveAddress()),
      infoResult -> infoResult.accountData().balance().equals(
        receiverAccountInfo.accountData().balance()
          .plus(escrowCreate.amount())
          .minus(feeForFulfillment)
      )
    );

  }

  @Test
  public void createAndCancelCryptoConditionBasedEscrow() throws JsonRpcClientErrorException, JsonProcessingException {
    //////////////////////
    // Create random sender and receiver accounts
    KeyPair senderKeyPair = createRandomAccountEd25519();
    KeyPair receiverKeyPair = createRandomAccountEd25519();

    //////////////////////
    // Create Secret Escrow CryptoCondition/Fulfillment Pair.
    final byte[] secret = "shh".getBytes();
    final PreimageSha256Fulfillment escrowFulfillment = PreimageSha256Fulfillment.from(secret);

    //////////////////////
    // Sender account creates an Escrow with the receiver account
    FeeResult feeResult = xrplClient.fee();
    AccountInfoResult senderAccountInfo = this.scanForResult(
      () -> this.getValidatedAccountInfo(senderKeyPair.publicKey().deriveAddress())
    );
    EscrowCreate escrowCreate = EscrowCreate.builder()
      .account(senderKeyPair.publicKey().deriveAddress())
      .sequence(senderAccountInfo.accountData().sequence())
      .fee(feeResult.drops().openLedgerFee())
      .amount(XrpCurrencyAmount.ofDrops(123456))
      .destination(receiverKeyPair.publicKey().deriveAddress())
      .cancelAfter(instantToXrpTimestamp(getMinExpirationTime().plus(Duration.ofSeconds(10))))
      .condition(escrowFulfillment.getDerivedCondition()) // <-- Only the fulfillment holder can execute this.
      .signingPublicKey(senderKeyPair.publicKey())
      .build();

    //////////////////////
    // Submit the EscrowCreate transaction and validate that it was successful
    SingleSignedTransaction<EscrowCreate> signedEscrowCreate = signatureService.sign(
      senderKeyPair.privateKey(), escrowCreate
    );
    SubmitResult<EscrowCreate> createResult = xrplClient.submit(signedEscrowCreate);
    assertThat(createResult.engineResult()).isEqualTo("tesSUCCESS");
    logger.info(
      "EscrowCreate transaction successful: https://testnet.xrpl.org/transactions/{}",
      createResult.transactionResult().hash()
    );

    //////////////////////
    // Then wait until the transaction gets committed to a validated ledger
    TransactionResult<EscrowCreate> result = this.scanForResult(
      () -> this.getValidatedTransaction(createResult.transactionResult().hash(), EscrowCreate.class)
    );

    assertEntryEqualsObjectFromAccountObjects(
      senderKeyPair.publicKey().deriveAddress(),
      escrowCreate.sequence()
    );

    //////////////////////
    // Wait until the close time on the current validated ledger is after the cancelAfter time on the Escrow
    this.scanForResult(
      this::getValidatedLedger,
      ledgerResult ->
        FluentCompareTo.is(ledgerResult.ledger().closeTime().orElse(UnsignedLong.ZERO))
          .greaterThan(
            createResult.transactionResult().transaction().cancelAfter()
              .map(cancelAfter -> cancelAfter.plus(UnsignedLong.valueOf(5)))
              .orElse(UnsignedLong.MAX_VALUE)
          )
    );

    //////////////////////
    // Sender account cancels the Escrow
    EscrowCancel escrowCancel = EscrowCancel.builder()
      .account(senderKeyPair.publicKey().deriveAddress())
      .fee(feeResult.drops().openLedgerFee())
      .sequence(senderAccountInfo.accountData().sequence().plus(UnsignedInteger.ONE))
      .owner(senderKeyPair.publicKey().deriveAddress())
      .offerSequence(result.transaction().sequence())
      .signingPublicKey(senderKeyPair.publicKey())
      .build();

    SingleSignedTransaction<EscrowCancel> signedEscrowCancel = signatureService.sign(
      senderKeyPair.privateKey(), escrowCancel
    );
    SubmitResult<EscrowCancel> cancelResult = xrplClient.submit(signedEscrowCancel);
    assertThat(cancelResult.engineResult()).isEqualTo("tesSUCCESS");
    logger.info(
      "EscrowCancel transaction successful: https://testnet.xrpl.org/transactions/{}",
      cancelResult.transactionResult().hash()
    );

    //////////////////////
    // Wait until the transaction enters a validated ledger
    this.scanForResult(() -> this.getValidatedTransaction(cancelResult.transactionResult().hash(), EscrowCancel.class));

    //////////////////////
    // Ensure that the funds were released to the sender.
    this.scanForResult(
      () -> this.getValidatedAccountInfo(senderKeyPair.publicKey().deriveAddress()),
      infoResult -> infoResult.accountData().balance().equals(
        senderAccountInfo.accountData().balance()
          .minus(feeResult.drops().openLedgerFee().times(XrpCurrencyAmount.of(UnsignedLong.valueOf(2))))
      )
    );

  }

<<<<<<< HEAD
=======
  /**
   * Returns the minimum time that can be used for escrow expirations. The ledger will not accept an expiration time
   * that is earlier than the last ledger close time, so we must use the latter of current time or ledger close time
   * (which for unexplained reasons can sometimes be later than now).
   *
   * @return An {@link Instant}.
   */
  private Instant getMinExpirationTime() {
    LedgerResult result = getValidatedLedger();
    Instant closeTime = xrpTimestampToInstant(
      result.ledger().closeTime()
        .orElseThrow(() ->
          new RuntimeException("Ledger close time must be present to calculate a minimum expiration time.")
        )
    );

    Instant now = Instant.now();
    return closeTime.isBefore(now) ? now : closeTime;
  }

>>>>>>> d97ffb21
  private void assertEntryEqualsObjectFromAccountObjects(
    Address escrowOwner,
    UnsignedInteger createSequence
  ) throws JsonRpcClientErrorException {
    EscrowObject escrowObject = (EscrowObject) this.scanForResult(
      () -> {
        try {
          return xrplClient.accountObjects(AccountObjectsRequestParams.builder()
            .type(AccountObjectType.ESCROW)
            .account(escrowOwner)
            .ledgerSpecifier(LedgerSpecifier.VALIDATED)
            .build()
          ).accountObjects();
        } catch (JsonRpcClientErrorException e) {
          throw new RuntimeException(e);
        }
      },
      result -> result.size() == 1
    ).get(0);

    LedgerEntryResult<EscrowObject> escrowEntry = xrplClient.ledgerEntry(
      LedgerEntryRequestParams.escrow(
        EscrowLedgerEntryParams.builder()
          .owner(escrowOwner)
          .seq(createSequence)
          .build(),
        LedgerSpecifier.VALIDATED
      )
    );

    assertThat(escrowEntry.node()).isEqualTo(escrowObject);

    LedgerEntryResult<EscrowObject> entryByIndex = xrplClient.ledgerEntry(
      LedgerEntryRequestParams.index(escrowObject.index(), EscrowObject.class, LedgerSpecifier.VALIDATED)
    );

    assertThat(entryByIndex.node()).isEqualTo(escrowEntry.node());

    LedgerEntryResult<LedgerObject> entryByIndexUnTyped = xrplClient.ledgerEntry(
      LedgerEntryRequestParams.index(escrowObject.index(), LedgerSpecifier.VALIDATED)
    );

    assertThat(entryByIndex.node()).isEqualTo(entryByIndexUnTyped.node());
  }
}<|MERGE_RESOLUTION|>--- conflicted
+++ resolved
@@ -484,29 +484,6 @@
 
   }
 
-<<<<<<< HEAD
-=======
-  /**
-   * Returns the minimum time that can be used for escrow expirations. The ledger will not accept an expiration time
-   * that is earlier than the last ledger close time, so we must use the latter of current time or ledger close time
-   * (which for unexplained reasons can sometimes be later than now).
-   *
-   * @return An {@link Instant}.
-   */
-  private Instant getMinExpirationTime() {
-    LedgerResult result = getValidatedLedger();
-    Instant closeTime = xrpTimestampToInstant(
-      result.ledger().closeTime()
-        .orElseThrow(() ->
-          new RuntimeException("Ledger close time must be present to calculate a minimum expiration time.")
-        )
-    );
-
-    Instant now = Instant.now();
-    return closeTime.isBefore(now) ? now : closeTime;
-  }
-
->>>>>>> d97ffb21
   private void assertEntryEqualsObjectFromAccountObjects(
     Address escrowOwner,
     UnsignedInteger createSequence
