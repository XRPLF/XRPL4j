package org.xrpl.xrpl4j.tests.v3;

import static org.assertj.core.api.Assertions.assertThat;
<<<<<<< HEAD
=======
import static org.xrpl.xrpl4j.model.client.fees.FeeUtils.computeFees;
>>>>>>> 30dd3c15

import com.fasterxml.jackson.core.JsonProcessingException;
import com.google.common.hash.Hashing;
import com.google.common.primitives.UnsignedInteger;
import org.junit.jupiter.api.Test;
import org.xrpl.xrpl4j.client.JsonRpcClientErrorException;
import org.xrpl.xrpl4j.crypto.core.signing.SingleSingedTransaction;
import org.xrpl.xrpl4j.crypto.core.wallet.Wallet;
import org.xrpl.xrpl4j.model.client.accounts.AccountInfoResult;
import org.xrpl.xrpl4j.model.client.fees.FeeResult;
import org.xrpl.xrpl4j.model.client.transactions.SubmitResult;
import org.xrpl.xrpl4j.model.ledger.CheckObject;
import org.xrpl.xrpl4j.model.ledger.LedgerObject;
import org.xrpl.xrpl4j.model.transactions.CheckCancel;
import org.xrpl.xrpl4j.model.transactions.CheckCash;
import org.xrpl.xrpl4j.model.transactions.CheckCreate;
import org.xrpl.xrpl4j.model.transactions.Hash256;
import org.xrpl.xrpl4j.model.transactions.XrpCurrencyAmount;

import java.util.function.Predicate;

/**
 * Integration tests to validate submission of Check transactions.
 */
@SuppressWarnings( {"UnstableApiUsage", "OptionalGetWithoutIsPresent"})
public class CheckIT extends AbstractIT {

  @Test
  public void createXrpCheckAndCash() throws JsonRpcClientErrorException, JsonProcessingException {

    //////////////////////
    // Generate and fund source and destination accounts
    Wallet sourceWallet = createRandomAccountEd25519();
    Wallet destinationWallet = createRandomAccountEd25519();

    FeeResult feeResult = xrplClient.fee();
    AccountInfoResult accountInfoResult = this.scanForResult(
      () -> this.getValidatedAccountInfo(sourceWallet.address())
    );

    //////////////////////
    // Create a Check with an InvoiceID for easy identification
    Hash256 invoiceId = Hash256.of(Hashing.sha256().hashBytes("Check this out.".getBytes()).toString());
    CheckCreate checkCreate = CheckCreate.builder()
      .account(sourceWallet.address())
<<<<<<< HEAD
      .fee(getComputedNetworkFee(feeResult))
=======
      .fee(computeFees(feeResult).recommendedFee())
>>>>>>> 30dd3c15
      .sequence(accountInfoResult.accountData().sequence())
      .destination(destinationWallet.address())
      .sendMax(XrpCurrencyAmount.ofDrops(12345))
      .invoiceId(invoiceId)
      .signingPublicKey(sourceWallet.publicKey().base16Value())
      .build();

    SingleSingedTransaction<CheckCreate> signedCheckCreate = signatureService.sign(
      sourceWallet.privateKey(), checkCreate
    );
    SubmitResult<CheckCreate> response = xrplClient.submit(signedCheckCreate);
    assertThat(response.result()).isEqualTo("tesSUCCESS");
    logger.info(
      "CheckCreate transaction successful: https://testnet.xrpl.org/transactions/{}",
      response.transactionResult().hash()
    );

    //////////////////////
    // Poll the ledger for the source wallet's account objects, and validate that the created Check makes
    // it into the ledger
    CheckObject checkObject = (CheckObject) this
      .scanForResult(
        () -> this.getValidatedAccountObjects(sourceWallet.address()),
        result -> result.accountObjects().stream().anyMatch(findCheck(sourceWallet, destinationWallet, invoiceId))
      )
      .accountObjects().stream()
      .filter(findCheck(sourceWallet, destinationWallet, invoiceId))
      .findFirst().get();

    //////////////////////
    // Destination wallet cashes the Check
    feeResult = xrplClient.fee();
    AccountInfoResult destinationAccountInfo = this.scanForResult(
      () -> this.getValidatedAccountInfo(destinationWallet.address())
    );
    CheckCash checkCash = CheckCash.builder()
      .account(destinationWallet.address())
      .amount(checkObject.sendMax())
      .sequence(destinationAccountInfo.accountData().sequence())
<<<<<<< HEAD
      .fee(getComputedNetworkFee(feeResult))
=======
      .fee(computeFees(feeResult).recommendedFee())
>>>>>>> 30dd3c15
      .checkId(checkObject.index())
      .signingPublicKey(destinationWallet.publicKey().base16Value())
      .build();
    SingleSingedTransaction<CheckCash> signedCheckCash = signatureService.sign(
      destinationWallet.privateKey(), checkCash
    );
    SubmitResult<CheckCash> cashResponse = xrplClient.submit(signedCheckCash);
    assertThat(cashResponse.result()).isEqualTo("tesSUCCESS");
    logger.info(
      "CheckCash transaction successful: https://testnet.xrpl.org/transactions/{}",
      cashResponse.transactionResult().hash()
    );

    //////////////////////
    // Validate that the destination account balance increases by the check amount minus fees
    this.scanForResult(
      () -> this.getValidatedAccountInfo(destinationWallet.address()),
      result -> {
        logger.info("AccountInfoResult after CheckCash balance: {}", result.accountData().balance().value());
        return result.accountData().balance().equals(
          destinationAccountInfo.accountData().balance()
            .plus((XrpCurrencyAmount) checkObject.sendMax())
            .minus(checkCash.fee()));
      });

    //////////////////////
    // Validate that the Check object was deleted
    this.scanForResult(
      () -> this.getValidatedAccountObjects(sourceWallet.address()),
      result -> result.accountObjects().stream().noneMatch(findCheck(sourceWallet, destinationWallet, invoiceId))
    );
  }

  @Test
  public void createCheckAndSourceCancels() throws JsonRpcClientErrorException, JsonProcessingException {

    //////////////////////
    // Generate and fund source and destination accounts
    Wallet sourceWallet = createRandomAccountEd25519();
    Wallet destinationWallet = createRandomAccountEd25519();

    //////////////////////
    // Create a Check with an InvoiceID for easy identification
    FeeResult feeResult = xrplClient.fee();
    AccountInfoResult accountInfoResult = this.scanForResult(
      () -> this.getValidatedAccountInfo(sourceWallet.address())
    );

    Hash256 invoiceId = Hash256.of(Hashing.sha256().hashBytes("Check this out.".getBytes()).toString());
    CheckCreate checkCreate = CheckCreate.builder()
      .account(sourceWallet.address())
<<<<<<< HEAD
      .fee(getComputedNetworkFee(feeResult))
=======
      .fee(computeFees(feeResult).recommendedFee())
>>>>>>> 30dd3c15
      .sequence(accountInfoResult.accountData().sequence())
      .destination(destinationWallet.address())
      .sendMax(XrpCurrencyAmount.ofDrops(12345))
      .invoiceId(invoiceId)
      .signingPublicKey(sourceWallet.publicKey().base16Value())
      .build();

    SingleSingedTransaction<CheckCreate> signedCheckCreate = signatureService.sign(
      sourceWallet.privateKey(), checkCreate
    );
    SubmitResult<CheckCreate> response = xrplClient.submit(signedCheckCreate);
    assertThat(response.result()).isEqualTo("tesSUCCESS");
    logger.info(
      "CheckCreate transaction successful: https://testnet.xrpl.org/transactions/{}",
      response.transactionResult().hash()
    );

    //////////////////////
    // Poll the ledger for the source wallet's account objects, and validate that the created Check makes
    // it into the ledger
    CheckObject checkObject = (CheckObject) this
      .scanForResult(() -> this.getValidatedAccountObjects(sourceWallet.address()),
        result -> result.accountObjects().stream().anyMatch(findCheck(sourceWallet, destinationWallet, invoiceId))
      )
      .accountObjects().stream()
      .filter(findCheck(sourceWallet, destinationWallet, invoiceId))
      .findFirst().get();

    //////////////////////
    // Source account cancels the Check
    feeResult = xrplClient.fee();
    CheckCancel checkCancel = CheckCancel.builder()
      .account(sourceWallet.address())
      .sequence(accountInfoResult.accountData().sequence().plus(UnsignedInteger.ONE))
<<<<<<< HEAD
      .fee(getComputedNetworkFee(feeResult))
=======
      .fee(computeFees(feeResult).recommendedFee())
>>>>>>> 30dd3c15
      .checkId(checkObject.index())
      .signingPublicKey(sourceWallet.publicKey().base16Value())
      .build();

    SingleSingedTransaction<CheckCancel> signedCheckCancel = signatureService.sign(
      sourceWallet.privateKey(), checkCancel
    );
    SubmitResult<CheckCancel> cancelResult = xrplClient.submit(signedCheckCancel);
    assertThat(cancelResult.result()).isEqualTo("tesSUCCESS");
    logger.info(
      "CheckCancel transaction successful: https://testnet.xrpl.org/transactions/{}",
      cancelResult.transactionResult().hash()
    );

    //////////////////////
    // Validate that the Check does not exist after cancelling
    this.scanForResult(
      () -> this.getValidatedAccountObjects(sourceWallet.address()),
      result -> result.accountObjects().stream().noneMatch(findCheck(sourceWallet, destinationWallet, invoiceId))
    );
  }

  @Test
  public void createCheckAndDestinationCancels() throws JsonRpcClientErrorException, JsonProcessingException {

    //////////////////////
    // Generate and fund source and destination accounts
    Wallet sourceWallet = createRandomAccountEd25519();
    Wallet destinationWallet = createRandomAccountEd25519();

    //////////////////////
    // Create a Check with an InvoiceID for easy identification
    FeeResult feeResult = xrplClient.fee();
    AccountInfoResult accountInfoResult = this.scanForResult(
      () -> this.getValidatedAccountInfo(sourceWallet.address())
    );

    Hash256 invoiceId = Hash256.of(Hashing.sha256().hashBytes("Check this out.".getBytes()).toString());
    CheckCreate checkCreate = CheckCreate.builder()
      .account(sourceWallet.address())
<<<<<<< HEAD
      .fee(getComputedNetworkFee(feeResult))
=======
      .fee(computeFees(feeResult).recommendedFee())
>>>>>>> 30dd3c15
      .sequence(accountInfoResult.accountData().sequence())
      .destination(destinationWallet.address())
      .sendMax(XrpCurrencyAmount.ofDrops(12345))
      .invoiceId(invoiceId)
      .signingPublicKey(sourceWallet.publicKey().base16Value())
      .build();

    //////////////////////
    // Poll the ledger for the source wallet's account objects, and validate that the created Check makes
    // it into the ledger
    SingleSingedTransaction<CheckCreate> signedCheckCreate = signatureService.sign(
      sourceWallet.privateKey(), checkCreate
    );
    SubmitResult<CheckCreate> response = xrplClient.submit(signedCheckCreate);
    assertThat(response.result()).isEqualTo("tesSUCCESS");
    logger.info(
      "CheckCreate transaction successful: https://testnet.xrpl.org/transactions/{}",
      response.transactionResult().hash()
    );

    CheckObject checkObject = (CheckObject) this
      .scanForResult(
        () -> this.getValidatedAccountObjects(sourceWallet.address()),
        result -> result.accountObjects().stream().anyMatch(findCheck(sourceWallet, destinationWallet, invoiceId))
      )
      .accountObjects().stream()
      .filter(findCheck(sourceWallet, destinationWallet, invoiceId))
      .findFirst().get();

    //////////////////////
    // Destination account cancels the Check
    feeResult = xrplClient.fee();
    AccountInfoResult destinationAccountInfo = this.scanForResult(
      () -> this.getValidatedAccountInfo(destinationWallet.address())
    );
    CheckCancel checkCancel = CheckCancel.builder()
      .account(destinationWallet.address())
      .sequence(destinationAccountInfo.accountData().sequence())
<<<<<<< HEAD
      .fee(getComputedNetworkFee(feeResult))
=======
      .fee(computeFees(feeResult).recommendedFee())
>>>>>>> 30dd3c15
      .checkId(checkObject.index())
      .signingPublicKey(destinationWallet.publicKey().base16Value())
      .build();

    SingleSingedTransaction<CheckCancel> signedCheckCancel = signatureService.sign(
      destinationWallet.privateKey(), checkCancel
    );
    SubmitResult<CheckCancel> cancelResult = xrplClient.submit(signedCheckCancel);
    assertThat(cancelResult.result()).isEqualTo("tesSUCCESS");
    logger.info(
      "CheckCancel transaction successful: https://testnet.xrpl.org/transactions/{}",
      cancelResult.transactionResult().hash()
    );

    //////////////////////
    // Validate that the Check does not exist after cancelling
    this.scanForResult(
      () -> this.getValidatedAccountObjects(sourceWallet.address()),
      result -> result.accountObjects().stream().noneMatch(findCheck(sourceWallet, destinationWallet, invoiceId)));
  }

  private Predicate<LedgerObject> findCheck(Wallet sourceWallet, Wallet destinationWallet, Hash256 invoiceId) {
    return object ->
      CheckObject.class.isAssignableFrom(object.getClass()) &&
        ((CheckObject) object).invoiceId().map(id -> id.equals(invoiceId)).orElse(false) &&
        ((CheckObject) object).account().equals(sourceWallet.address()) &&
        ((CheckObject) object).destination().equals(destinationWallet.address());
  }

}<|MERGE_RESOLUTION|>--- conflicted
+++ resolved
@@ -1,10 +1,6 @@
 package org.xrpl.xrpl4j.tests.v3;
 
 import static org.assertj.core.api.Assertions.assertThat;
-<<<<<<< HEAD
-=======
-import static org.xrpl.xrpl4j.model.client.fees.FeeUtils.computeFees;
->>>>>>> 30dd3c15
 
 import com.fasterxml.jackson.core.JsonProcessingException;
 import com.google.common.hash.Hashing;
@@ -15,6 +11,7 @@
 import org.xrpl.xrpl4j.crypto.core.wallet.Wallet;
 import org.xrpl.xrpl4j.model.client.accounts.AccountInfoResult;
 import org.xrpl.xrpl4j.model.client.fees.FeeResult;
+import org.xrpl.xrpl4j.model.client.fees.FeeUtils;
 import org.xrpl.xrpl4j.model.client.transactions.SubmitResult;
 import org.xrpl.xrpl4j.model.ledger.CheckObject;
 import org.xrpl.xrpl4j.model.ledger.LedgerObject;
@@ -50,11 +47,7 @@
     Hash256 invoiceId = Hash256.of(Hashing.sha256().hashBytes("Check this out.".getBytes()).toString());
     CheckCreate checkCreate = CheckCreate.builder()
       .account(sourceWallet.address())
-<<<<<<< HEAD
-      .fee(getComputedNetworkFee(feeResult))
-=======
-      .fee(computeFees(feeResult).recommendedFee())
->>>>>>> 30dd3c15
+      .fee(FeeUtils.computeNetworkFees(feeResult).recommendedFee())
       .sequence(accountInfoResult.accountData().sequence())
       .destination(destinationWallet.address())
       .sendMax(XrpCurrencyAmount.ofDrops(12345))
@@ -94,11 +87,7 @@
       .account(destinationWallet.address())
       .amount(checkObject.sendMax())
       .sequence(destinationAccountInfo.accountData().sequence())
-<<<<<<< HEAD
-      .fee(getComputedNetworkFee(feeResult))
-=======
-      .fee(computeFees(feeResult).recommendedFee())
->>>>>>> 30dd3c15
+      .fee(FeeUtils.computeNetworkFees(feeResult).recommendedFee())
       .checkId(checkObject.index())
       .signingPublicKey(destinationWallet.publicKey().base16Value())
       .build();
@@ -150,11 +139,7 @@
     Hash256 invoiceId = Hash256.of(Hashing.sha256().hashBytes("Check this out.".getBytes()).toString());
     CheckCreate checkCreate = CheckCreate.builder()
       .account(sourceWallet.address())
-<<<<<<< HEAD
-      .fee(getComputedNetworkFee(feeResult))
-=======
-      .fee(computeFees(feeResult).recommendedFee())
->>>>>>> 30dd3c15
+      .fee(FeeUtils.computeNetworkFees(feeResult).recommendedFee())
       .sequence(accountInfoResult.accountData().sequence())
       .destination(destinationWallet.address())
       .sendMax(XrpCurrencyAmount.ofDrops(12345))
@@ -189,11 +174,7 @@
     CheckCancel checkCancel = CheckCancel.builder()
       .account(sourceWallet.address())
       .sequence(accountInfoResult.accountData().sequence().plus(UnsignedInteger.ONE))
-<<<<<<< HEAD
-      .fee(getComputedNetworkFee(feeResult))
-=======
-      .fee(computeFees(feeResult).recommendedFee())
->>>>>>> 30dd3c15
+      .fee(FeeUtils.computeNetworkFees(feeResult).recommendedFee())
       .checkId(checkObject.index())
       .signingPublicKey(sourceWallet.publicKey().base16Value())
       .build();
@@ -234,11 +215,7 @@
     Hash256 invoiceId = Hash256.of(Hashing.sha256().hashBytes("Check this out.".getBytes()).toString());
     CheckCreate checkCreate = CheckCreate.builder()
       .account(sourceWallet.address())
-<<<<<<< HEAD
-      .fee(getComputedNetworkFee(feeResult))
-=======
-      .fee(computeFees(feeResult).recommendedFee())
->>>>>>> 30dd3c15
+      .fee(FeeUtils.computeNetworkFees(feeResult).recommendedFee())
       .sequence(accountInfoResult.accountData().sequence())
       .destination(destinationWallet.address())
       .sendMax(XrpCurrencyAmount.ofDrops(12345))
@@ -277,11 +254,7 @@
     CheckCancel checkCancel = CheckCancel.builder()
       .account(destinationWallet.address())
       .sequence(destinationAccountInfo.accountData().sequence())
-<<<<<<< HEAD
-      .fee(getComputedNetworkFee(feeResult))
-=======
-      .fee(computeFees(feeResult).recommendedFee())
->>>>>>> 30dd3c15
+      .fee(FeeUtils.computeNetworkFees(feeResult).recommendedFee())
       .checkId(checkObject.index())
       .signingPublicKey(destinationWallet.publicKey().base16Value())
       .build();
