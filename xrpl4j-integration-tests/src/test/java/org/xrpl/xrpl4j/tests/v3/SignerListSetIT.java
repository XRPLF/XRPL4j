package org.xrpl.xrpl4j.tests.v3;

import static org.assertj.core.api.Assertions.assertThat;
<<<<<<< HEAD
=======
import static org.xrpl.xrpl4j.model.client.fees.FeeUtils.computeFees;
>>>>>>> 30dd3c15

import com.fasterxml.jackson.core.JsonProcessingException;
import com.google.common.primitives.UnsignedInteger;
import org.assertj.core.util.Lists;
import org.junit.jupiter.api.Test;
import org.xrpl.xrpl4j.client.JsonRpcClientErrorException;
import org.xrpl.xrpl4j.crypto.core.signing.Signature;
import org.xrpl.xrpl4j.crypto.core.signing.SingleSingedTransaction;
import org.xrpl.xrpl4j.crypto.core.wallet.Wallet;
import org.xrpl.xrpl4j.model.client.accounts.AccountInfoResult;
import org.xrpl.xrpl4j.model.client.fees.FeeResult;
import org.xrpl.xrpl4j.model.client.fees.FeeUtils;
import org.xrpl.xrpl4j.model.client.transactions.SubmitMultiSignedResult;
import org.xrpl.xrpl4j.model.client.transactions.SubmitResult;
import org.xrpl.xrpl4j.model.ledger.SignerEntry;
import org.xrpl.xrpl4j.model.ledger.SignerEntryWrapper;
import org.xrpl.xrpl4j.model.transactions.Payment;
import org.xrpl.xrpl4j.model.transactions.Signer;
import org.xrpl.xrpl4j.model.transactions.SignerListSet;
import org.xrpl.xrpl4j.model.transactions.SignerWrapper;
import org.xrpl.xrpl4j.model.transactions.XrpCurrencyAmount;

import java.util.Comparator;
import java.util.List;
import java.util.stream.Collectors;

/**
 * Integration tests to validate submission of SignerListSet transactions.
 */
public class SignerListSetIT extends AbstractIT {

  @Test
  void addSignersToSignerListAndSendPayment() throws JsonRpcClientErrorException, JsonProcessingException {
    /////////////////////////////
    // Create four accounts, one for the multisign account owner, one for their two friends,
    // and one to send a Payment to.
    Wallet sourceWallet = createRandomAccountEd25519();
    Wallet aliceWallet = createRandomAccountEd25519();
    Wallet bobWallet = createRandomAccountEd25519();
    Wallet destinationWallet = createRandomAccountEd25519();

    /////////////////////////////
    // Wait for all accounts to show up in a validated ledger
    final AccountInfoResult sourceAccountInfo = scanForResult(
      () -> this.getValidatedAccountInfo(sourceWallet.address())
    );
    scanForResult(() -> this.getValidatedAccountInfo(aliceWallet.address()));
    scanForResult(() -> this.getValidatedAccountInfo(bobWallet.address()));
    scanForResult(() -> this.getValidatedAccountInfo(destinationWallet.address()));

    /////////////////////////////
    // And validate that the source account has not set up any signer lists
    assertThat(sourceAccountInfo.accountData().signerLists()).isEmpty();

    /////////////////////////////
    // Then submit a SignerListSet transaction to add alice and bob as signers on the account
    FeeResult feeResult = xrplClient.fee();
    SignerListSet signerListSet = SignerListSet.builder()
      .account(sourceWallet.address())
<<<<<<< HEAD
      .fee(getComputedNetworkFee(feeResult))
=======
      .fee(computeFees(feeResult).recommendedFee())
>>>>>>> 30dd3c15
      .sequence(sourceAccountInfo.accountData().sequence())
      .signerQuorum(UnsignedInteger.valueOf(2))
      .addSignerEntries(
        SignerEntryWrapper.of(
          SignerEntry.builder()
            .account(aliceWallet.address())
            .signerWeight(UnsignedInteger.ONE)
            .build()
        ),
        SignerEntryWrapper.of(
          SignerEntry.builder()
            .account(bobWallet.address())
            .signerWeight(UnsignedInteger.ONE)
            .build()
        )
      )
      .signingPublicKey(sourceWallet.publicKey().base16Value())
      .build();

    SingleSingedTransaction<SignerListSet> signedSignerListSet = signatureService.sign(
      sourceWallet.privateKey(), signerListSet
    );
    SubmitResult<SignerListSet> signerListSetResult = xrplClient.submit(signedSignerListSet);
    assertThat(signerListSetResult.result()).isEqualTo("tesSUCCESS");
    logger.info(
      "SignerListSet transaction successful: https://testnet.xrpl.org/transactions/{}",
      signerListSetResult.transactionResult().hash()
    );

    /////////////////////////////
    // Then wait until the transaction enters a validated ledger and the source account's signer list
    // exists
    AccountInfoResult sourceAccountInfoAfterSignerListSet = scanForResult(
      () -> this.getValidatedAccountInfo(sourceWallet.address()),
      infoResult -> infoResult.accountData().signerLists().size() == 1
    );

    assertThat(
      sourceAccountInfoAfterSignerListSet.accountData().signerLists().get(0)
        .signerEntries().stream()
        .sorted(Comparator.comparing(entry -> entry.signerEntry().account()))
        .collect(Collectors.toList())
    ).isEqualTo(signerListSet.signerEntries().stream()
      .sorted(Comparator.comparing(entry -> entry.signerEntry().account()))
      .collect(Collectors.toList()));

    /////////////////////////////
    // Construct an unsigned Payment transaction to be multisigned
    Payment unsignedPayment = Payment.builder()
      .account(sourceWallet.address())
      .fee(
        FeeUtils.computeMultiSigFee(
          feeResult.drops().openLedgerFee(),
          sourceAccountInfoAfterSignerListSet.accountData().signerLists().get(0)
        )
      )
      .sequence(sourceAccountInfoAfterSignerListSet.accountData().sequence())
      .amount(XrpCurrencyAmount.ofDrops(12345))
      .destination(destinationWallet.address())
      .signingPublicKey("")
      .build();

    /////////////////////////////
    // Alice and Bob sign the transaction with their private keys using the "multiSign" method.
    List<SignerWrapper> signers = Lists.newArrayList(aliceWallet, bobWallet).stream()
      .map(wallet -> {
          Signature signedPayment = signatureService.multiSign(wallet.privateKey(), unsignedPayment);
          return SignerWrapper.of(Signer.builder()
            .account(wallet.address())
            .signingPublicKey(wallet.publicKey().base16Value())
            .transactionSignature(signedPayment.base16Value())
            .build()
          );
        }
      )
      .collect(Collectors.toList());

    /////////////////////////////
    // Then we add the signatures to the Payment object and submit it
    Payment multiSigPayment = Payment.builder()
      .from(unsignedPayment)
      .signers(signers)
      .build();

    SubmitMultiSignedResult<Payment> paymentResult = xrplClient.submitMultisigned(multiSigPayment);
    assertThat(paymentResult.result()).isEqualTo("tesSUCCESS");
    logger.info(
      "Payment transaction successful: https://testnet.xrpl.org/transactions/{}",
      paymentResult.transaction().hash()
    );
  }

  @Test
  void addSignersToSignerListThenDeleteSignerList() throws JsonRpcClientErrorException, JsonProcessingException {
    /////////////////////////////
    // Create three accounts, one for the multisign account owner, one for their two friends
    Wallet sourceWallet = createRandomAccountEd25519();
    Wallet aliceWallet = createRandomAccountEd25519();
    Wallet bobWallet = createRandomAccountEd25519();

    /////////////////////////////
    // Wait for all accounts to show up in a validated ledger
    AccountInfoResult sourceAccountInfo = scanForResult(
      () -> this.getValidatedAccountInfo(sourceWallet.address())
    );
    scanForResult(() -> this.getValidatedAccountInfo(aliceWallet.address()));
    scanForResult(() -> this.getValidatedAccountInfo(bobWallet.address()));

    /////////////////////////////
    // And validate that the source account has not set up any signer lists
    assertThat(sourceAccountInfo.accountData().signerLists()).isEmpty();

    /////////////////////////////
    // Then submit a SignerListSet transaction to add alice and bob as signers on the account
    FeeResult feeResult = xrplClient.fee();
    SignerListSet signerListSet = SignerListSet.builder()
      .account(sourceWallet.address())
<<<<<<< HEAD
      .fee(getComputedNetworkFee(feeResult))
=======
      .fee(computeFees(feeResult).recommendedFee())
>>>>>>> 30dd3c15
      .sequence(sourceAccountInfo.accountData().sequence())
      .signerQuorum(UnsignedInteger.valueOf(2))
      .addSignerEntries(
        SignerEntryWrapper.of(
          SignerEntry.builder()
            .account(aliceWallet.address())
            .signerWeight(UnsignedInteger.ONE)
            .build()
        ),
        SignerEntryWrapper.of(
          SignerEntry.builder()
            .account(bobWallet.address())
            .signerWeight(UnsignedInteger.ONE)
            .build()
        )
      )
      .signingPublicKey(sourceWallet.publicKey().base16Value())
      .build();

    SingleSingedTransaction<SignerListSet> signedSignerListSet = signatureService.sign(
      sourceWallet.privateKey(), signerListSet
    );
    SubmitResult<SignerListSet> signerListSetResult = xrplClient.submit(signedSignerListSet);
    assertThat(signerListSetResult.result()).isEqualTo("tesSUCCESS");
    logger.info(
      "SignerListSet transaction successful: https://testnet.xrpl.org/transactions/{}",
      signerListSetResult.transactionResult().hash()
    );

    /////////////////////////////
    // Then wait until the transaction enters a validated ledger and the source account's signer list
    // exists
    AccountInfoResult sourceAccountInfoAfterSignerListSet = scanForResult(
      () -> this.getValidatedAccountInfo(sourceWallet.address()),
      infoResult -> infoResult.accountData().signerLists().size() == 1
    );

    assertThat(
      sourceAccountInfoAfterSignerListSet.accountData().signerLists().get(0)
        .signerEntries().stream()
        .sorted(Comparator.comparing(entry -> entry.signerEntry().account()))
        .collect(Collectors.toList())
    ).isEqualTo(signerListSet.signerEntries().stream()
      .sorted(Comparator.comparing(entry -> entry.signerEntry().account()))
      .collect(Collectors.toList()));

    /////////////////////////////
    // Construct a SignerListSet transaction with 0 quorum and an empty list of signer entries to
    // delete the signer list
    SignerListSet deleteSignerList = SignerListSet.builder()
      .from(signerListSet)
      .signerQuorum(UnsignedInteger.ZERO)
      .signerEntries(Lists.emptyList())
      .sequence(sourceAccountInfoAfterSignerListSet.accountData().sequence())
      .build();

    SingleSingedTransaction<SignerListSet> signedDeleteSignerList = signatureService.sign(
      sourceWallet.privateKey(), deleteSignerList
    );
    SubmitResult<SignerListSet> signerListDeleteResult = xrplClient.submit(signedDeleteSignerList);
    assertThat(signerListDeleteResult.result()).isEqualTo("tesSUCCESS");
    logger.info(
      "SignerListSet transaction successful: https://testnet.xrpl.org/transactions/{}",
      signerListDeleteResult.transactionResult().hash()
    );

    /////////////////////////////
    // Then wait until the transaction enters a validated ledger and the signer list has been deleted
    scanForResult(
      () -> this.getValidatedAccountInfo(sourceWallet.address()),
      infoResult -> infoResult.accountData().signerLists().size() == 0
    );

  }
}<|MERGE_RESOLUTION|>--- conflicted
+++ resolved
@@ -1,10 +1,6 @@
 package org.xrpl.xrpl4j.tests.v3;
 
 import static org.assertj.core.api.Assertions.assertThat;
-<<<<<<< HEAD
-=======
-import static org.xrpl.xrpl4j.model.client.fees.FeeUtils.computeFees;
->>>>>>> 30dd3c15
 
 import com.fasterxml.jackson.core.JsonProcessingException;
 import com.google.common.primitives.UnsignedInteger;
@@ -64,11 +60,7 @@
     FeeResult feeResult = xrplClient.fee();
     SignerListSet signerListSet = SignerListSet.builder()
       .account(sourceWallet.address())
-<<<<<<< HEAD
-      .fee(getComputedNetworkFee(feeResult))
-=======
-      .fee(computeFees(feeResult).recommendedFee())
->>>>>>> 30dd3c15
+      .fee(FeeUtils.computeNetworkFees(feeResult).recommendedFee())
       .sequence(sourceAccountInfo.accountData().sequence())
       .signerQuorum(UnsignedInteger.valueOf(2))
       .addSignerEntries(
@@ -120,10 +112,10 @@
     Payment unsignedPayment = Payment.builder()
       .account(sourceWallet.address())
       .fee(
-        FeeUtils.computeMultiSigFee(
-          feeResult.drops().openLedgerFee(),
+        FeeUtils.computeMultisigNetworkFees(
+          feeResult,
           sourceAccountInfoAfterSignerListSet.accountData().signerLists().get(0)
-        )
+        ).recommendedFee()
       )
       .sequence(sourceAccountInfoAfterSignerListSet.accountData().sequence())
       .amount(XrpCurrencyAmount.ofDrops(12345))
@@ -186,11 +178,7 @@
     FeeResult feeResult = xrplClient.fee();
     SignerListSet signerListSet = SignerListSet.builder()
       .account(sourceWallet.address())
-<<<<<<< HEAD
-      .fee(getComputedNetworkFee(feeResult))
-=======
-      .fee(computeFees(feeResult).recommendedFee())
->>>>>>> 30dd3c15
+      .fee(FeeUtils.computeNetworkFees(feeResult).recommendedFee())
       .sequence(sourceAccountInfo.accountData().sequence())
       .signerQuorum(UnsignedInteger.valueOf(2))
       .addSignerEntries(
