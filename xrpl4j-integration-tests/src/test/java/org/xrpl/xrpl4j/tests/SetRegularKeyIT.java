--- conflicted
+++ resolved
@@ -9,9 +9,9 @@
  * Licensed under the Apache License, Version 2.0 (the "License");
  * you may not use this file except in compliance with the License.
  * You may obtain a copy of the License at
- * 
+ *
  *      http://www.apache.org/licenses/LICENSE-2.0
- * 
+ *
  * Unless required by applicable law or agreed to in writing, software
  * distributed under the License is distributed on an "AS IS" BASIS,
  * WITHOUT WARRANTIES OR CONDITIONS OF ANY KIND, either express or implied.
@@ -31,11 +31,8 @@
 import org.xrpl.xrpl4j.model.client.transactions.SubmitResult;
 import org.xrpl.xrpl4j.model.transactions.AccountSet;
 import org.xrpl.xrpl4j.model.transactions.SetRegularKey;
-import org.xrpl.xrpl4j.model.transactions.XrpCurrencyAmount;
 import org.xrpl.xrpl4j.model.transactions.TransactionResultCodes;
 import org.xrpl.xrpl4j.wallet.Wallet;
-
-import java.math.BigDecimal;
 
 public class SetRegularKeyIT extends AbstractIT {
 
@@ -59,11 +56,7 @@
     FeeResult feeResult = xrplClient.fee();
     SetRegularKey setRegularKey = SetRegularKey.builder()
       .account(wallet.classicAddress())
-<<<<<<< HEAD
-      .fee(XrpCurrencyAmount.ofXrp(BigDecimal.valueOf(1)))
-=======
       .fee(FeeUtils.calculateFeeDynamically(feeResult))
->>>>>>> 831777bb
       .sequence(accountInfo.accountData().sequence())
       .regularKey(newWallet.classicAddress())
       .signingPublicKey(wallet.publicKey())
@@ -87,11 +80,7 @@
       () -> {
         AccountSet accountSet = AccountSet.builder()
           .account(wallet.classicAddress())
-<<<<<<< HEAD
-          .fee(XrpCurrencyAmount.ofXrp(BigDecimal.valueOf(1)))
-=======
           .fee(FeeUtils.calculateFeeDynamically(feeResult))
->>>>>>> 831777bb
           .sequence(accountInfo.accountData().sequence().plus(UnsignedInteger.ONE))
           .signingPublicKey(newWallet.publicKey())
           .build();
@@ -126,11 +115,7 @@
     FeeResult feeResult = xrplClient.fee();
     SetRegularKey setRegularKey = SetRegularKey.builder()
       .account(wallet.classicAddress())
-<<<<<<< HEAD
-      .fee(XrpCurrencyAmount.ofXrp(BigDecimal.valueOf(1)))
-=======
       .fee(FeeUtils.calculateFeeDynamically(feeResult))
->>>>>>> 831777bb
       .sequence(accountInfo.accountData().sequence())
       .regularKey(newWallet.classicAddress())
       .signingPublicKey(wallet.publicKey())
@@ -154,11 +139,7 @@
       () -> {
         AccountSet accountSet = AccountSet.builder()
           .account(wallet.classicAddress())
-<<<<<<< HEAD
-          .fee(XrpCurrencyAmount.ofXrp(BigDecimal.valueOf(1)))
-=======
           .fee(FeeUtils.calculateFeeDynamically(feeResult))
->>>>>>> 831777bb
           .sequence(accountInfo.accountData().sequence().plus(UnsignedInteger.ONE))
           .signingPublicKey(newWallet.publicKey())
           .build();
@@ -171,14 +152,9 @@
       }
     );
 
-
     SetRegularKey removeRegularKey = SetRegularKey.builder()
       .account(wallet.classicAddress())
-<<<<<<< HEAD
-      .fee(XrpCurrencyAmount.ofXrp(BigDecimal.valueOf(1)))
-=======
       .fee(FeeUtils.calculateFeeDynamically(feeResult))
->>>>>>> 831777bb
       .sequence(accountInfo.accountData().sequence().plus(UnsignedInteger.valueOf(2)))
       .signingPublicKey(wallet.publicKey())
       .build();
