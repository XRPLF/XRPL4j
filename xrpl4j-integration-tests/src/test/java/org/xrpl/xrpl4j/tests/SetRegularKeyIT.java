--- conflicted
+++ resolved
@@ -56,11 +56,7 @@
     FeeResult feeResult = xrplClient.fee();
     SetRegularKey setRegularKey = SetRegularKey.builder()
       .account(wallet.classicAddress())
-<<<<<<< HEAD
-      .fee(getComputedNetworkFee(feeResult))
-=======
-      .fee(FeeUtils.computeFees(feeResult).recommendedFee())
->>>>>>> 30dd3c15
+      .fee(FeeUtils.computeNetworkFees(feeResult).recommendedFee())
       .sequence(accountInfo.accountData().sequence())
       .regularKey(newWallet.classicAddress())
       .signingPublicKey(wallet.publicKey())
@@ -82,11 +78,7 @@
       () -> {
         AccountSet accountSet = AccountSet.builder()
           .account(wallet.classicAddress())
-<<<<<<< HEAD
-          .fee(getComputedNetworkFee(feeResult))
-=======
-          .fee(FeeUtils.computeFees(feeResult).recommendedFee())
->>>>>>> 30dd3c15
+          .fee(FeeUtils.computeNetworkFees(feeResult).recommendedFee())
           .sequence(accountInfo.accountData().sequence().plus(UnsignedInteger.ONE))
           .signingPublicKey(newWallet.publicKey())
           .build();
@@ -121,11 +113,7 @@
     FeeResult feeResult = xrplClient.fee();
     SetRegularKey setRegularKey = SetRegularKey.builder()
       .account(wallet.classicAddress())
-<<<<<<< HEAD
-      .fee(getComputedNetworkFee(feeResult))
-=======
-      .fee(FeeUtils.computeFees(feeResult).recommendedFee())
->>>>>>> 30dd3c15
+      .fee(FeeUtils.computeNetworkFees(feeResult).recommendedFee())
       .sequence(accountInfo.accountData().sequence())
       .regularKey(newWallet.classicAddress())
       .signingPublicKey(wallet.publicKey())
@@ -147,11 +135,7 @@
       () -> {
         AccountSet accountSet = AccountSet.builder()
           .account(wallet.classicAddress())
-<<<<<<< HEAD
-          .fee(getComputedNetworkFee(feeResult))
-=======
-          .fee(FeeUtils.computeFees(feeResult).recommendedFee())
->>>>>>> 30dd3c15
+          .fee(FeeUtils.computeNetworkFees(feeResult).recommendedFee())
           .sequence(accountInfo.accountData().sequence().plus(UnsignedInteger.ONE))
           .signingPublicKey(newWallet.publicKey())
           .build();
@@ -167,11 +151,7 @@
 
     SetRegularKey removeRegularKey = SetRegularKey.builder()
       .account(wallet.classicAddress())
-<<<<<<< HEAD
-      .fee(getComputedNetworkFee(feeResult))
-=======
-      .fee(FeeUtils.computeFees(feeResult).recommendedFee())
->>>>>>> 30dd3c15
+      .fee(FeeUtils.computeNetworkFees(feeResult).recommendedFee())
       .sequence(accountInfo.accountData().sequence().plus(UnsignedInteger.valueOf(2)))
       .signingPublicKey(wallet.publicKey())
       .build();
