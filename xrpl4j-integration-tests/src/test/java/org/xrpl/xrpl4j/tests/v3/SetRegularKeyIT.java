package org.xrpl.xrpl4j.tests.v3;

import static org.assertj.core.api.Assertions.assertThat;
<<<<<<< HEAD
=======
import static org.xrpl.xrpl4j.model.client.fees.FeeUtils.computeFees;
>>>>>>> 30dd3c15

import com.fasterxml.jackson.core.JsonProcessingException;
import com.google.common.primitives.UnsignedInteger;
import org.junit.jupiter.api.Test;
import org.xrpl.xrpl4j.client.JsonRpcClientErrorException;
import org.xrpl.xrpl4j.crypto.core.signing.SingleSingedTransaction;
import org.xrpl.xrpl4j.crypto.core.wallet.Wallet;
import org.xrpl.xrpl4j.model.client.accounts.AccountInfoResult;
import org.xrpl.xrpl4j.model.client.fees.FeeResult;
import org.xrpl.xrpl4j.model.client.transactions.SubmitResult;
import org.xrpl.xrpl4j.model.transactions.AccountSet;
import org.xrpl.xrpl4j.model.transactions.SetRegularKey;

/**
 * Integration Tests to validate submission of SetRegularKey transactions.
 */
public class SetRegularKeyIT extends AbstractIT {

  @Test
  void setRegularKeyOnAccount() throws JsonRpcClientErrorException, JsonProcessingException {
    //////////////////////////
    // Create a random account
    Wallet wallet = createRandomAccountEd25519();

    //////////////////////////
    // Wait for the account to show up on ledger
    AccountInfoResult accountInfo = scanForResult(() -> getValidatedAccountInfo(wallet.address()));

    //////////////////////////
    // Generate a new wallet locally
    Wallet newWallet = walletFactory.randomWallet().wallet();

    //////////////////////////
    // Submit a SetRegularKey transaction with the new wallet's address so that we
    // can sign future transactions with the new wallet's keypair
    FeeResult feeResult = xrplClient.fee();
    SetRegularKey setRegularKey = SetRegularKey.builder()
      .account(wallet.address())
<<<<<<< HEAD
      .fee(getComputedNetworkFee(feeResult))
=======
      .fee(computeFees(feeResult).recommendedFee())
>>>>>>> 30dd3c15
      .sequence(accountInfo.accountData().sequence())
      .regularKey(newWallet.address())
      .signingPublicKey(wallet.publicKey().base16Value())
      .build();

    SingleSingedTransaction<SetRegularKey> signedSetRegularKey = signatureService.sign(
      wallet.privateKey(), setRegularKey
    );
    SubmitResult<SetRegularKey> setResult = xrplClient.submit(signedSetRegularKey);
    assertThat(setResult.result()).isEqualTo("tesSUCCESS");
    logger.info(
      "SetRegularKey transaction successful. https://testnet.xrpl.org/transactions/{}",
      setResult.transactionResult().hash()
    );

    //////////////////////////
    // Verify that the SetRegularKey transaction worked by submitting empty
    // AccountSet transactions, signed with the new wallet key pair, until
    // we get a successful response.
    scanForResult(
      () -> {
        AccountSet accountSet = AccountSet.builder()
          .account(wallet.address())
<<<<<<< HEAD
          .fee(getComputedNetworkFee(feeResult))
=======
          .fee(computeFees(feeResult).recommendedFee())
>>>>>>> 30dd3c15
          .sequence(accountInfo.accountData().sequence().plus(UnsignedInteger.ONE))
          .signingPublicKey(newWallet.publicKey().base16Value())
          .build();
        SingleSingedTransaction<AccountSet> signedAccountSet = signatureService.sign(
          newWallet.privateKey(), accountSet
        );
        try {
          return xrplClient.submit(signedAccountSet);
        } catch (JsonRpcClientErrorException | JsonProcessingException e) {
          throw new RuntimeException(e.getMessage(), e);
        }
      }
    );

  }

  @Test
  void removeRegularKeyFromAccount() throws JsonRpcClientErrorException, JsonProcessingException {
    //////////////////////////
    // Create a random account
    Wallet wallet = createRandomAccountEd25519();

    //////////////////////////
    // Wait for the account to show up on ledger
    AccountInfoResult accountInfo = scanForResult(() -> getValidatedAccountInfo(wallet.address()));

    //////////////////////////
    // Generate a new wallet locally
    Wallet newWallet = walletFactory.randomWallet().wallet();

    //////////////////////////
    // Submit a SetRegularKey transaction with the new wallet's address so that we
    // can sign future transactions with the new wallet's keypair
    FeeResult feeResult = xrplClient.fee();
    SetRegularKey setRegularKey = SetRegularKey.builder()
      .account(wallet.address())
<<<<<<< HEAD
      .fee(getComputedNetworkFee(feeResult))
=======
      .fee(computeFees(feeResult).recommendedFee())
>>>>>>> 30dd3c15
      .sequence(accountInfo.accountData().sequence())
      .regularKey(newWallet.address())
      .signingPublicKey(wallet.publicKey().base16Value())
      .build();

    SingleSingedTransaction<SetRegularKey> signedSetRegularKey = signatureService.sign(
      wallet.privateKey(), setRegularKey
    );
    SubmitResult<SetRegularKey> setResult = xrplClient.submit(signedSetRegularKey);
    assertThat(setResult.result()).isEqualTo("tesSUCCESS");
    logger.info(
      "SetRegularKey transaction successful. https://testnet.xrpl.org/transactions/{}",
      setResult.transactionResult().hash()
    );

    //////////////////////////
    // Verify that the SetRegularKey transaction worked by submitting empty
    // AccountSet transactions, signed with the new wallet key pair, until
    // we get a successful response.
    scanForResult(
      () -> {
        AccountSet accountSet = AccountSet.builder()
          .account(wallet.address())
<<<<<<< HEAD
          .fee(getComputedNetworkFee(feeResult))
=======
          .fee(computeFees(feeResult).recommendedFee())
>>>>>>> 30dd3c15
          .sequence(accountInfo.accountData().sequence().plus(UnsignedInteger.ONE))
          .signingPublicKey(newWallet.publicKey().base16Value())
          .build();

        SingleSingedTransaction<AccountSet> signedAccountSet = signatureService.sign(
          newWallet.privateKey(), accountSet
        );
        try {
          return xrplClient.submit(signedAccountSet);
        } catch (JsonRpcClientErrorException | JsonProcessingException e) {
          throw new RuntimeException(e.getMessage(), e);
        }
      }
    );

    SetRegularKey removeRegularKey = SetRegularKey.builder()
      .account(wallet.address())
<<<<<<< HEAD
      .fee(getComputedNetworkFee(feeResult))
=======
      .fee(computeFees(feeResult).recommendedFee())
>>>>>>> 30dd3c15
      .sequence(accountInfo.accountData().sequence().plus(UnsignedInteger.valueOf(2)))
      .signingPublicKey(wallet.publicKey().base16Value())
      .build();
    SingleSingedTransaction<SetRegularKey> signedRemoveRegularKey = signatureService.sign(
      wallet.privateKey(), removeRegularKey
    );
    SubmitResult<SetRegularKey> removeResult = xrplClient.submit(signedRemoveRegularKey);
    assertThat(removeResult.result()).isEqualTo("tesSUCCESS");
    logger.info(
      "SetRegularKey transaction successful. https://testnet.xrpl.org/transactions/{}",
      removeResult.transactionResult().hash()
    );

    scanForResult(
      () -> getValidatedAccountInfo(wallet.address()),
      infoResult -> !infoResult.accountData().regularKey().isPresent()
    );
  }
}<|MERGE_RESOLUTION|>--- conflicted
+++ resolved
@@ -1,10 +1,6 @@
 package org.xrpl.xrpl4j.tests.v3;
 
 import static org.assertj.core.api.Assertions.assertThat;
-<<<<<<< HEAD
-=======
-import static org.xrpl.xrpl4j.model.client.fees.FeeUtils.computeFees;
->>>>>>> 30dd3c15
 
 import com.fasterxml.jackson.core.JsonProcessingException;
 import com.google.common.primitives.UnsignedInteger;
@@ -14,6 +10,7 @@
 import org.xrpl.xrpl4j.crypto.core.wallet.Wallet;
 import org.xrpl.xrpl4j.model.client.accounts.AccountInfoResult;
 import org.xrpl.xrpl4j.model.client.fees.FeeResult;
+import org.xrpl.xrpl4j.model.client.fees.FeeUtils;
 import org.xrpl.xrpl4j.model.client.transactions.SubmitResult;
 import org.xrpl.xrpl4j.model.transactions.AccountSet;
 import org.xrpl.xrpl4j.model.transactions.SetRegularKey;
@@ -43,11 +40,7 @@
     FeeResult feeResult = xrplClient.fee();
     SetRegularKey setRegularKey = SetRegularKey.builder()
       .account(wallet.address())
-<<<<<<< HEAD
-      .fee(getComputedNetworkFee(feeResult))
-=======
-      .fee(computeFees(feeResult).recommendedFee())
->>>>>>> 30dd3c15
+      .fee(FeeUtils.computeNetworkFees(feeResult).recommendedFee())
       .sequence(accountInfo.accountData().sequence())
       .regularKey(newWallet.address())
       .signingPublicKey(wallet.publicKey().base16Value())
@@ -71,11 +64,7 @@
       () -> {
         AccountSet accountSet = AccountSet.builder()
           .account(wallet.address())
-<<<<<<< HEAD
-          .fee(getComputedNetworkFee(feeResult))
-=======
-          .fee(computeFees(feeResult).recommendedFee())
->>>>>>> 30dd3c15
+          .fee(FeeUtils.computeNetworkFees(feeResult).recommendedFee())
           .sequence(accountInfo.accountData().sequence().plus(UnsignedInteger.ONE))
           .signingPublicKey(newWallet.publicKey().base16Value())
           .build();
@@ -112,11 +101,7 @@
     FeeResult feeResult = xrplClient.fee();
     SetRegularKey setRegularKey = SetRegularKey.builder()
       .account(wallet.address())
-<<<<<<< HEAD
-      .fee(getComputedNetworkFee(feeResult))
-=======
-      .fee(computeFees(feeResult).recommendedFee())
->>>>>>> 30dd3c15
+      .fee(FeeUtils.computeNetworkFees(feeResult).recommendedFee())
       .sequence(accountInfo.accountData().sequence())
       .regularKey(newWallet.address())
       .signingPublicKey(wallet.publicKey().base16Value())
@@ -140,11 +125,7 @@
       () -> {
         AccountSet accountSet = AccountSet.builder()
           .account(wallet.address())
-<<<<<<< HEAD
-          .fee(getComputedNetworkFee(feeResult))
-=======
-          .fee(computeFees(feeResult).recommendedFee())
->>>>>>> 30dd3c15
+          .fee(FeeUtils.computeNetworkFees(feeResult).recommendedFee())
           .sequence(accountInfo.accountData().sequence().plus(UnsignedInteger.ONE))
           .signingPublicKey(newWallet.publicKey().base16Value())
           .build();
@@ -162,11 +143,7 @@
 
     SetRegularKey removeRegularKey = SetRegularKey.builder()
       .account(wallet.address())
-<<<<<<< HEAD
-      .fee(getComputedNetworkFee(feeResult))
-=======
-      .fee(computeFees(feeResult).recommendedFee())
->>>>>>> 30dd3c15
+      .fee(FeeUtils.computeNetworkFees(feeResult).recommendedFee())
       .sequence(accountInfo.accountData().sequence().plus(UnsignedInteger.valueOf(2)))
       .signingPublicKey(wallet.publicKey().base16Value())
       .build();
