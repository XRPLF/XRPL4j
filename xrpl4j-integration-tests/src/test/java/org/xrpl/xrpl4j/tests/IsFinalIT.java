package org.xrpl.xrpl4j.tests;

import static org.assertj.core.api.Assertions.assertThat;

import com.google.common.primitives.UnsignedInteger;
import com.google.common.primitives.UnsignedLong;
import org.junit.jupiter.api.BeforeEach;
import org.junit.jupiter.api.Test;
import org.xrpl.xrpl4j.client.JsonRpcClientErrorException;
import org.xrpl.xrpl4j.model.client.FinalityStatus;
import org.xrpl.xrpl4j.model.client.accounts.AccountInfoResult;
import org.xrpl.xrpl4j.model.client.common.LedgerIndex;
import org.xrpl.xrpl4j.model.client.common.LedgerSpecifier;
import org.xrpl.xrpl4j.model.client.fees.FeeResult;
import org.xrpl.xrpl4j.model.client.fees.FeeUtils;
import org.xrpl.xrpl4j.model.client.ledger.LedgerRequestParams;
import org.xrpl.xrpl4j.model.client.transactions.SubmitResult;
<<<<<<< HEAD
import org.xrpl.xrpl4j.model.immutables.FluentCompareTo;
=======
>>>>>>> f806a765
import org.xrpl.xrpl4j.model.transactions.Hash256;
import org.xrpl.xrpl4j.model.transactions.ImmutablePayment;
import org.xrpl.xrpl4j.model.transactions.IssuedCurrencyAmount;
import org.xrpl.xrpl4j.model.transactions.Payment;
import org.xrpl.xrpl4j.model.transactions.XrpCurrencyAmount;
import org.xrpl.xrpl4j.wallet.Wallet;

public class IsFinalIT extends AbstractIT {

  Wallet wallet = createRandomAccount();

  ImmutablePayment.Builder payment;
  UnsignedInteger lastLedgerSequence;
  AccountInfoResult accountInfo;

  @BeforeEach
  void setup() throws JsonRpcClientErrorException {
    ///////////////////////
    // Get validated account info and validate account state
    accountInfo = this.scanForResult(() -> this.getValidatedAccountInfo(wallet.classicAddress()));
    assertThat(accountInfo.status()).isNotEmpty().get().isEqualTo("success");
    assertThat(accountInfo.accountData().flags().lsfGlobalFreeze()).isEqualTo(false);

    FeeResult feeResult = xrplClient.fee();

    LedgerIndex validatedLedger = xrplClient.ledger(
        LedgerRequestParams.builder().ledgerSpecifier(LedgerSpecifier.VALIDATED)
          .build()
      )
      .ledgerIndexSafe();


    lastLedgerSequence = UnsignedInteger.valueOf(
      validatedLedger.plus(UnsignedLong.valueOf(1)).unsignedLongValue().intValue()
    );

    Wallet destinationWallet = createRandomAccount();
    payment = Payment.builder()
      .account(wallet.classicAddress())
      .fee(FeeUtils.computeNetworkFees(feeResult).recommendedFee())
      .sequence(accountInfo.accountData().sequence())
      .destination(destinationWallet.classicAddress())
      .amount(XrpCurrencyAmount.ofDrops(10))
      .signingPublicKey(wallet.publicKey());
  }

  @Test
  public void simpleIsFinalTest() throws JsonRpcClientErrorException {

    Payment builtPayment = payment.build();
    SubmitResult response = xrplClient.submit(wallet, builtPayment);
    assertThat(response.result()).isEqualTo("tesSUCCESS");
    Hash256 txHash = response.transactionResult().hash();

    assertThat(
      xrplClient.isFinal(
        txHash,
        response.validatedLedgerIndex(),
        lastLedgerSequence,
        accountInfo.accountData().sequence(),
        wallet.classicAddress()
      ).finalityStatus()
    ).isEqualTo(FinalityStatus.NOT_FINAL);

    this.scanForResult(
      () -> getValidatedTransaction(txHash, Payment.class)
    );

    assertThat(
      xrplClient.isFinal(
        txHash,
        response.validatedLedgerIndex(),
        lastLedgerSequence,
        accountInfo.accountData().sequence(),
        wallet.classicAddress()
      ).finalityStatus()
    ).isEqualTo(FinalityStatus.VALIDATED_SUCCESS);
  }

  @Test
  public void isFinalExpiredTxTest() throws JsonRpcClientErrorException {

    Payment builtPayment = payment
      .sequence(accountInfo.accountData().sequence().minus(UnsignedInteger.ONE))
      .build();
    SubmitResult response = xrplClient.submit(wallet, builtPayment);
    Hash256 txHash = response.transactionResult().hash();

    assertThat(
      xrplClient.isFinal(
        txHash,
        response.validatedLedgerIndex(),
        lastLedgerSequence.minus(UnsignedInteger.ONE),
        accountInfo.accountData().sequence(),
        wallet.classicAddress()
      ).finalityStatus()
    ).isEqualTo(FinalityStatus.NOT_FINAL);
<<<<<<< HEAD

    this.scanForResult(
      () -> this.getValidatedLedger(),
      ledger -> FluentCompareTo.is(ledger.ledgerIndexSafe().unsignedIntegerValue())
        .greaterThan(lastLedgerSequence.minus(UnsignedInteger.ONE))
    );

    assertThat(
      xrplClient.isFinal(
        txHash,
=======

    this.scanForResult(
      () -> xrplClient.isFinal(
        response.transactionResult().hash(),
>>>>>>> f806a765
        response.validatedLedgerIndex(),
        lastLedgerSequence.minus(UnsignedInteger.ONE),
        accountInfo.accountData().sequence(),
        wallet.classicAddress()
      ).finalityStatus(),
      finalityStatus -> finalityStatus.equals(FinalityStatus.EXPIRED)
    );
  }

  @Test
<<<<<<< HEAD
  public void isFinalNoTrustlineIouPayment_ValidatedFailureResponse() throws JsonRpcClientErrorException {
=======
  public void isFinalNoTrustlineIouPayment_ValidatedFailureResponse()
    throws JsonRpcClientErrorException {
>>>>>>> f806a765

    Payment builtPayment = payment
      .amount(IssuedCurrencyAmount.builder().currency("USD").issuer(
        wallet.classicAddress()).value("500").build()
      ).build();
    SubmitResult response = xrplClient.submit(wallet, builtPayment);
    Hash256 txHash = response.transactionResult().hash();

    assertThat(
      xrplClient.isFinal(
        txHash,
        response.validatedLedgerIndex(),
        lastLedgerSequence,
        accountInfo.accountData().sequence(),
        wallet.classicAddress()
      ).finalityStatus()
    ).isEqualTo(FinalityStatus.NOT_FINAL);
<<<<<<< HEAD

    this.scanForResult(
      () -> getValidatedTransaction(txHash, Payment.class)
    );

    assertThat(
      xrplClient.isFinal(
        txHash,
=======

    this.scanForResult(
      () -> xrplClient.isFinal(
        response.transactionResult().hash(),
>>>>>>> f806a765
        response.validatedLedgerIndex(),
        lastLedgerSequence.minus(UnsignedInteger.ONE),
        accountInfo.accountData().sequence(),
        wallet.classicAddress()
      ).finalityStatus(),
      finalityStatus -> finalityStatus.equals(FinalityStatus.VALIDATED_FAILURE)
    );
  }
}<|MERGE_RESOLUTION|>--- conflicted
+++ resolved
@@ -15,10 +15,6 @@
 import org.xrpl.xrpl4j.model.client.fees.FeeUtils;
 import org.xrpl.xrpl4j.model.client.ledger.LedgerRequestParams;
 import org.xrpl.xrpl4j.model.client.transactions.SubmitResult;
-<<<<<<< HEAD
-import org.xrpl.xrpl4j.model.immutables.FluentCompareTo;
-=======
->>>>>>> f806a765
 import org.xrpl.xrpl4j.model.transactions.Hash256;
 import org.xrpl.xrpl4j.model.transactions.ImmutablePayment;
 import org.xrpl.xrpl4j.model.transactions.IssuedCurrencyAmount;
@@ -116,23 +112,10 @@
         wallet.classicAddress()
       ).finalityStatus()
     ).isEqualTo(FinalityStatus.NOT_FINAL);
-<<<<<<< HEAD
-
-    this.scanForResult(
-      () -> this.getValidatedLedger(),
-      ledger -> FluentCompareTo.is(ledger.ledgerIndexSafe().unsignedIntegerValue())
-        .greaterThan(lastLedgerSequence.minus(UnsignedInteger.ONE))
-    );
-
-    assertThat(
-      xrplClient.isFinal(
-        txHash,
-=======
 
     this.scanForResult(
       () -> xrplClient.isFinal(
         response.transactionResult().hash(),
->>>>>>> f806a765
         response.validatedLedgerIndex(),
         lastLedgerSequence.minus(UnsignedInteger.ONE),
         accountInfo.accountData().sequence(),
@@ -143,12 +126,8 @@
   }
 
   @Test
-<<<<<<< HEAD
-  public void isFinalNoTrustlineIouPayment_ValidatedFailureResponse() throws JsonRpcClientErrorException {
-=======
   public void isFinalNoTrustlineIouPayment_ValidatedFailureResponse()
     throws JsonRpcClientErrorException {
->>>>>>> f806a765
 
     Payment builtPayment = payment
       .amount(IssuedCurrencyAmount.builder().currency("USD").issuer(
@@ -166,21 +145,10 @@
         wallet.classicAddress()
       ).finalityStatus()
     ).isEqualTo(FinalityStatus.NOT_FINAL);
-<<<<<<< HEAD
-
-    this.scanForResult(
-      () -> getValidatedTransaction(txHash, Payment.class)
-    );
-
-    assertThat(
-      xrplClient.isFinal(
-        txHash,
-=======
 
     this.scanForResult(
       () -> xrplClient.isFinal(
         response.transactionResult().hash(),
->>>>>>> f806a765
         response.validatedLedgerIndex(),
         lastLedgerSequence.minus(UnsignedInteger.ONE),
         accountInfo.accountData().sequence(),
