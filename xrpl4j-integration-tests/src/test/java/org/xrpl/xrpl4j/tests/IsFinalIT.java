--- conflicted
+++ resolved
@@ -53,11 +53,7 @@
     Wallet destinationWallet = createRandomAccount();
     payment = Payment.builder()
       .account(wallet.classicAddress())
-<<<<<<< HEAD
-      .fee(FeeUtils.calculateFeeDynamically(feeResult))
-=======
       .fee(FeeUtils.computeNetworkFees(feeResult).recommendedFee())
->>>>>>> 698c030a
       .sequence(accountInfo.accountData().sequence())
       .destination(destinationWallet.classicAddress())
       .amount(XrpCurrencyAmount.ofDrops(10))
