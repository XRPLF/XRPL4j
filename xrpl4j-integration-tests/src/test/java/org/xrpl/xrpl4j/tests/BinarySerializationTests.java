package org.xrpl.xrpl4j.tests;

/*-
 * ========================LICENSE_START=================================
 * xrpl4j :: integration-tests
 * %%
 * Copyright (C) 2020 - 2022 XRPL Foundation and its contributors
 * %%
 * Licensed under the Apache License, Version 2.0 (the "License");
 * you may not use this file except in compliance with the License.
 * You may obtain a copy of the License at
 * 
 *      http://www.apache.org/licenses/LICENSE-2.0
 * 
 * Unless required by applicable law or agreed to in writing, software
 * distributed under the License is distributed on an "AS IS" BASIS,
 * WITHOUT WARRANTIES OR CONDITIONS OF ANY KIND, either express or implied.
 * See the License for the specific language governing permissions and
 * limitations under the License.
 * =========================LICENSE_END==================================
 */

import static org.assertj.core.api.Assertions.assertThat;

import com.fasterxml.jackson.core.JsonProcessingException;
import com.fasterxml.jackson.databind.ObjectMapper;
import com.google.common.io.BaseEncoding;
import com.google.common.primitives.UnsignedInteger;
import com.google.common.primitives.UnsignedLong;
import com.ripple.cryptoconditions.CryptoConditionReader;
import com.ripple.cryptoconditions.der.DerEncodingException;
import org.assertj.core.util.Lists;
import org.junit.jupiter.api.Test;
import org.xrpl.xrpl4j.codec.addresses.AddressCodec;
import org.xrpl.xrpl4j.codec.binary.XrplBinaryCodec;
import org.xrpl.xrpl4j.model.flags.Flags;
import org.xrpl.xrpl4j.model.flags.Flags.PaymentFlags;
import org.xrpl.xrpl4j.model.jackson.ObjectMapperFactory;
import org.xrpl.xrpl4j.model.ledger.SignerEntry;
import org.xrpl.xrpl4j.model.ledger.SignerEntryWrapper;
import org.xrpl.xrpl4j.model.transactions.AccountDelete;
import org.xrpl.xrpl4j.model.transactions.AccountSet;
import org.xrpl.xrpl4j.model.transactions.Address;
import org.xrpl.xrpl4j.model.transactions.CheckCancel;
import org.xrpl.xrpl4j.model.transactions.CheckCash;
import org.xrpl.xrpl4j.model.transactions.CheckCreate;
import org.xrpl.xrpl4j.model.transactions.CurrencyAmount;
import org.xrpl.xrpl4j.model.transactions.DepositPreAuth;
import org.xrpl.xrpl4j.model.transactions.EscrowCancel;
import org.xrpl.xrpl4j.model.transactions.EscrowCreate;
import org.xrpl.xrpl4j.model.transactions.EscrowFinish;
import org.xrpl.xrpl4j.model.transactions.Hash256;
import org.xrpl.xrpl4j.model.transactions.IssuedCurrencyAmount;
import org.xrpl.xrpl4j.model.transactions.NfTokenAcceptOffer;
import org.xrpl.xrpl4j.model.transactions.NfTokenBurn;
import org.xrpl.xrpl4j.model.transactions.NfTokenCancelOffer;
import org.xrpl.xrpl4j.model.transactions.NfTokenCreateOffer;
import org.xrpl.xrpl4j.model.transactions.NfTokenId;
import org.xrpl.xrpl4j.model.transactions.NfTokenMint;
import org.xrpl.xrpl4j.model.transactions.NfTokenUri;
import org.xrpl.xrpl4j.model.transactions.OfferCancel;
import org.xrpl.xrpl4j.model.transactions.OfferCreate;
import org.xrpl.xrpl4j.model.transactions.PathStep;
import org.xrpl.xrpl4j.model.transactions.Payment;
import org.xrpl.xrpl4j.model.transactions.PaymentChannelClaim;
import org.xrpl.xrpl4j.model.transactions.PaymentChannelCreate;
import org.xrpl.xrpl4j.model.transactions.PaymentChannelFund;
import org.xrpl.xrpl4j.model.transactions.SetRegularKey;
import org.xrpl.xrpl4j.model.transactions.Signer;
import org.xrpl.xrpl4j.model.transactions.SignerListSet;
import org.xrpl.xrpl4j.model.transactions.SignerWrapper;
import org.xrpl.xrpl4j.model.transactions.Transaction;
import org.xrpl.xrpl4j.model.transactions.TrustSet;
import org.xrpl.xrpl4j.model.transactions.XrpCurrencyAmount;

<<<<<<< HEAD
import java.util.ArrayList;
import java.util.List;
=======
import java.math.BigInteger;
import java.util.Comparator;
import java.util.List;
import java.util.stream.Collectors;
>>>>>>> 7cabef96

public class BinarySerializationTests {

  ObjectMapper objectMapper = ObjectMapperFactory.create();
  XrplBinaryCodec binaryCodec = new XrplBinaryCodec();

  private static IssuedCurrencyAmount currencyAmount(int amount) {
    return IssuedCurrencyAmount.builder()
      .currency("WCG")
      .issuer(Address.of("rUx4xgE7bNWCCgGcXv1CCoQyTcCeZ275YG"))
      .value(amount + "")
      .build();
  }

  @Test
  public void serializeAccountSetTransaction() throws JsonProcessingException {
    AccountSet accountSet = AccountSet.builder()
      .account(Address.of("rpP2GdsQwenNnFPefbXFgiTvEgJWQpq8Rw"))
      .fee(XrpCurrencyAmount.ofDrops(10))
      .sequence(UnsignedInteger.valueOf(10598))
      .build();

    String expectedBinary = "1200032280000000240000296668400000000000000A81140F3D0C7D2CFAB2EC8295451F0B3CA038E8E9CDCD";
    assertSerializesAndDeserializes(accountSet, expectedBinary);
  }

  @Test
  public void serializeAccountDelete() throws JsonProcessingException {
    AccountDelete accountDelete = AccountDelete.builder()
      .account(Address.of("rWYkbWkCeg8dP6rXALnjgZSjjLyih5NXm"))
      .fee(XrpCurrencyAmount.ofDrops(5000000))
      .sequence(UnsignedInteger.valueOf(2470665))
      .destination(Address.of("rPT1Sjq2YGrBMTttX4GZHjKu9dyfzbpAYe"))
      .destinationTag(UnsignedInteger.valueOf(13))
      .build();

    String expectedBinary = "1200152280000000240025B3092E0000000D6840000000004C4B4081140596915CFDEEE3A695B3EFD6B" +
      "DA9AC788A368B7B8314F667B0CA50CC7709A220B0561B85E53A48461FA8";
    assertSerializesAndDeserializes(accountDelete, expectedBinary);
  }

  @Test
  public void serializeCheckCancel() throws JsonProcessingException {
    CheckCancel checkCancel = CheckCancel.builder()
      .account(Address.of("rUn84CUYbNjRoTQ6mSW7BVJPSVJNLb1QLo"))
      .checkId(Hash256.of("49647F0D748DC3FE26BDACBC57F251AADEFFF391403EC9BF87C97F67E9977FB0"))
      .sequence(UnsignedInteger.valueOf(12))
      .fee(XrpCurrencyAmount.ofDrops(12))
      .build();

    String expectedBinary = "1200122280000000240000000C501849647F0D748DC3FE26BDACBC57F251AADEFFF391403EC9BF87C97F" +
      "67E9977FB068400000000000000C81147990EC5D1D8DF69E070A968D4B186986FDF06ED0";
    assertSerializesAndDeserializes(checkCancel, expectedBinary);
  }

  @Test
  public void serializeCheckCashWithXrpAmount() throws JsonProcessingException {
    CheckCash checkCash = CheckCash.builder()
      .account(Address.of("rfkE1aSy9G8Upk4JssnwBxhEv5p4mn2KTy"))
      .checkId(Hash256.of("838766BA2B995C00744175F69A1B11E32C3DBC40E64801A4056FCBD657F57334"))
      .sequence(UnsignedInteger.ONE)
      .fee(XrpCurrencyAmount.ofDrops(12))
      .amount(XrpCurrencyAmount.ofDrops(100))
      .build();

    String expectedBinary = "120011228000000024000000015018838766BA2B995C00744175F69A1B11E32C3DBC40E64801A4056FCB" +
      "D657F5733461400000000000006468400000000000000C811449FF0C73CA6AF9733DA805F76CA2C37776B7C46B";
    assertSerializesAndDeserializes(checkCash, expectedBinary);
  }

  @Test
  public void serializeCheckCashWithXrpDeliverMin() throws JsonProcessingException {
    CheckCash checkCash = CheckCash.builder()
      .account(Address.of("rfkE1aSy9G8Upk4JssnwBxhEv5p4mn2KTy"))
      .checkId(Hash256.of("838766BA2B995C00744175F69A1B11E32C3DBC40E64801A4056FCBD657F57334"))
      .sequence(UnsignedInteger.ONE)
      .fee(XrpCurrencyAmount.ofDrops(12))
      .deliverMin(XrpCurrencyAmount.ofDrops(100))
      .build();

    String expectedBinary = "120011228000000024000000015018838766BA2B995C00744175F69A1B11E32C3DBC40E64801A4056FCBD" +
      "657F5733468400000000000000C6A4000000000000064811449FF0C73CA6AF9733DA805F76CA2C37776B7C46B";
    assertSerializesAndDeserializes(checkCash, expectedBinary);
  }

  @Test
  public void serializeCheckCashWithIssuedCurrencyDeliverMin() throws JsonProcessingException {
    CheckCash checkCash = CheckCash.builder()
      .account(Address.of("rfkE1aSy9G8Upk4JssnwBxhEv5p4mn2KTy"))
      .checkId(Hash256.of("838766BA2B995C00744175F69A1B11E32C3DBC40E64801A4056FCBD657F57334"))
      .sequence(UnsignedInteger.ONE)
      .fee(XrpCurrencyAmount.ofDrops(12))
      .deliverMin(IssuedCurrencyAmount.builder()
        .currency("USD")
        .issuer(Address.of("rfkE1aSy9G8Upk4JssnwBxhEv5p4mn2KTy"))
        .value("100")
        .build())
      .build();

    String expectedBinary = "120011228000000024000000015018838766BA2B995C00744175F69A1B11E32C3DBC40E64801A4056FCB" +
      "D657F5733468400000000000000C6AD5038D7EA4C68000000000000000000000000000555344000000000049FF0C73CA6AF9733DA8" +
      "05F76CA2C37776B7C46B811449FF0C73CA6AF9733DA805F76CA2C37776B7C46B";
    assertSerializesAndDeserializes(checkCash, expectedBinary);
  }

  @Test
  void serializeCheckCreate() throws JsonProcessingException {
    CheckCreate checkCreate = CheckCreate.builder()
      .account(Address.of("rUn84CUYbNjRoTQ6mSW7BVJPSVJNLb1QLo"))
      .sequence(UnsignedInteger.ONE)
      .fee(XrpCurrencyAmount.ofDrops(12))
      .destination(Address.of("rfkE1aSy9G8Upk4JssnwBxhEv5p4mn2KTy"))
      .destinationTag(UnsignedInteger.ONE)
      .sendMax(XrpCurrencyAmount.ofDrops(100000000))
      .expiration(UnsignedInteger.valueOf(570113521))
      .invoiceId(Hash256.of("6F1DFD1D0FE8A32E40E1F2C05CF1C15545BAB56B617F9C6C2D63A6B704BEF59B"))
      .build();

    String expectedBinary = "120010228000000024000000012A21FB3DF12E0000000150116F1DFD1D0FE8A32E40E1F2C05CF1C15545" +
      "BAB56B617F9C6C2D63A6B704BEF59B68400000000000000C694000000005F5E10081147990EC5D1D8DF69E070A968D4B186986FDF0" +
      "6ED0831449FF0C73CA6AF9733DA805F76CA2C37776B7C46B";
    assertSerializesAndDeserializes(checkCreate, expectedBinary);
  }

  @Test
  void serializeDepositPreAuth() throws JsonProcessingException {
    DepositPreAuth preAuth = DepositPreAuth.builder()
      .account(Address.of("rDd6FpNbeY2CrQajSmP178BmNGusmQiYMM"))
      .authorize(Address.of("rDJFnv5sEfp42LMFiX3mVQKczpFTdxYDzM"))
      .fee(XrpCurrencyAmount.ofDrops(10))
      .sequence(UnsignedInteger.valueOf(65))
      .build();

    String expectedBinary = "1200132280000000240000004168400000000000000A81148A928D14A643F388AC0D26BAF9755B07EB0A" +
      "2B44851486FFE2A17E861BA0FE9A3ED8352F895D80E789E0";
    assertSerializesAndDeserializes(preAuth, expectedBinary);
  }

  @Test
  void serializeEscrowCreate() throws JsonProcessingException, DerEncodingException {
    EscrowCreate checkCreate = EscrowCreate.builder()
      .account(Address.of("r4jQDHCUvgcBAa5EzcB1D8BHGcjYP9eBC2"))
      .amount(XrpCurrencyAmount.ofDrops(100))
      .fee(XrpCurrencyAmount.ofDrops(12))
      .sequence(UnsignedInteger.ONE)
      .cancelAfter(UnsignedLong.valueOf(630000001))
      .finishAfter(UnsignedLong.valueOf(630000000))
      .destination(Address.of("rHb9CJAWyB4rj91VRWn96DkukG4bwdtyTh"))
      .destinationTag(UnsignedInteger.valueOf(23480))
      .condition(CryptoConditionReader.readCondition(BaseEncoding.base16().decode(
        "A0258020E3B0C44298FC1C149AFBF4C8996FB92427AE41E4649B934CA495991B7852B855810100"))
      )
      .build();

    String expectedBinary = "120001228000000024000000012E00005BB82024258D09812025258D09806140000000000000646840" +
      "0000000000000C701127A0258020E3B0C44298FC1C149AFBF4C8996FB92427AE41E4649B934CA495991B7852B8558101008114EE" +
      "5F7CF61504C7CF7E0C22562EB19CC7ACB0FCBA8314B5F762798A53D543A014CAF8B297CFF8F2F937E8";
    assertSerializesAndDeserializes(checkCreate, expectedBinary);
  }

  @Test
  void serializeEscrowCancel() throws JsonProcessingException {
    EscrowCancel escrowCancel = EscrowCancel.builder()
      .account(Address.of("r4jQDHCUvgcBAa5EzcB1D8BHGcjYP9eBC2"))
      .fee(XrpCurrencyAmount.ofDrops(12))
      .sequence(UnsignedInteger.ONE)
      .owner(Address.of("r4jQDHCUvgcBAa5EzcB1D8BHGcjYP9eBC2"))
      .offerSequence(UnsignedInteger.valueOf(25))
      .build();

    String expectedBinary = "1200042280000000240000000120190000001968400000000000000C8114EE5F7CF61504C7CF7E0C2256" +
      "2EB19CC7ACB0FCBA8214EE5F7CF61504C7CF7E0C22562EB19CC7ACB0FCBA";
    assertSerializesAndDeserializes(escrowCancel, expectedBinary);
  }

  @Test
  void serializeEscrowFinish() throws JsonProcessingException, DerEncodingException {
    EscrowFinish escrowFinish = EscrowFinish.builder()
      .account(Address.of("rMYPppnVNQ7crMizv8D6wF45kYuSupygyr"))
      .fee(XrpCurrencyAmount.ofDrops(330))
      .sequence(UnsignedInteger.valueOf(3))
      .owner(Address.of("rMYPppnVNQ7crMizv8D6wF45kYuSupygyr"))
      .offerSequence(UnsignedInteger.valueOf(25))
      .condition(CryptoConditionReader.readCondition(BaseEncoding.base16().decode(
        "A0258020E3B0C44298FC1C149AFBF4C8996FB92427AE41E4649B934CA495991B7852B855810100")
      ))
      .fulfillment(CryptoConditionReader.readFulfillment(BaseEncoding.base16().decode("A0028000")))
      .build();

    String expectedBinary = "1200022280000000240000000320190000001968400000000000014A701004A0028000701127A0258020" +
      "E3B0C44298FC1C149AFBF4C8996FB92427AE41E4649B934CA495991B7852B8558101008114E151CA3207BAB5B91D2F0E4D35ECDFD4" +
      "551C69A18214E151CA3207BAB5B91D2F0E4D35ECDFD4551C69A1";
    assertSerializesAndDeserializes(escrowFinish, expectedBinary);
  }

  @Test
  void serializeXrpPayment() throws JsonProcessingException {
    Address source = Address.builder()
      .value("r45dBj4S3VvMMYXxr9vHX4Z4Ma6ifPMCkK")
      .build();

    Address destination = Address.builder()
      .value("rrrrrrrrrrrrrrrrrrrrBZbvji")
      .build();

    Payment payment = Payment.builder()
      .account(source)
      .destination(destination)
      .sourceTag(UnsignedInteger.valueOf(1))
      .destinationTag(UnsignedInteger.valueOf(2))
      .amount(XrpCurrencyAmount.ofDrops(12345))
      .fee(XrpCurrencyAmount.ofDrops(789))
      .sequence(UnsignedInteger.valueOf(56565656))
      .build();

    String expectedBinary = "1200002280000000230000000124035F1F982E00000002614000000000003039684000000000000" +
      "3158114EE39E6D05CFD6A90DAB700A1D70149ECEE29DFEC83140000000000000000000000000000000000000001";
    assertSerializesAndDeserializes(payment, expectedBinary);
  }

  @Test
  void serializeIssuedCurrencyPayment() throws JsonProcessingException {
    Address source = Address.builder()
      .value("r45dBj4S3VvMMYXxr9vHX4Z4Ma6ifPMCkK")
      .build();

    Address destination = Address.builder()
      .value("rrrrrrrrrrrrrrrrrrrrBZbvji")
      .build();

    Address issuer = Address.builder()
      .value("rDgZZ3wyprx4ZqrGQUkquE9Fs2Xs8XBcdw")
      .build();

    CurrencyAmount amount = IssuedCurrencyAmount.builder()
      .currency("USD")
      .issuer(issuer)
      .value("1234567890123456")
      .build();

    Payment payment = Payment.builder()
      .flags(PaymentFlags.builder()
        .tfPartialPayment(true)
        .build())
      .account(source)
      .destination(destination)
      .sourceTag(UnsignedInteger.valueOf(1))
      .destinationTag(UnsignedInteger.valueOf(2))
      .amount(amount)
      .fee(XrpCurrencyAmount.ofDrops(789))
      .sequence(UnsignedInteger.valueOf(1))
      .build();

    String expectedBinary = "1200002280020000230000000124000000012E0000000261D84462D53C8ABAC0000000000000000000000000" +
      "55534400000000008B1CE810C13D6F337DAC85863B3D70265A24DF446840000000000003158114EE39E6D05CFD6A90DAB700A1D7" +
      "0149ECEE29DFEC83140000000000000000000000000000000000000001";
    assertSerializesAndDeserializes(payment, expectedBinary);
  }

  @Test
  void serializePaymentChannelCreate() throws JsonProcessingException {
    PaymentChannelCreate create = PaymentChannelCreate.builder()
      .account(Address.of("rf1BiGeXwwQoi8Z2ueFYTEXSwuJYfV2Jpn"))
      .sourceTag(UnsignedInteger.ONE)
      .fee(XrpCurrencyAmount.ofDrops(100))
      .sequence(UnsignedInteger.ONE)
      .amount(XrpCurrencyAmount.ofDrops(10000))
      .destination(Address.of("rf1BiGeXwwQoi8Z2ueFYTEXSwuJYfV2Jpn"))
      .destinationTag(UnsignedInteger.valueOf(2))
      .settleDelay(UnsignedInteger.ONE)
      .publicKey("32D2471DB72B27E3310F355BB33E339BF26F8392D5A93D3BC0FC3B566612DA0F0A")
      .cancelAfter(UnsignedLong.valueOf(533171558))
      .build();

    String expectedBinary = "12000D2280000000230000000124000000012E0000000220241FC78D6620270000000161400000000000" +
      "2710684000000000000064712132D2471DB72B27E3310F355BB33E339BF26F8392D5A93D3BC0FC3B566612DA0F0A81144B4E9C06F" +
      "24296074F7BC48F92A97916C6DC5EA983144B4E9C06F24296074F7BC48F92A97916C6DC5EA9";
    assertSerializesAndDeserializes(create, expectedBinary);
  }

  @Test
  void serializePaymentChannelClaim() throws JsonProcessingException {
    PaymentChannelClaim claim = PaymentChannelClaim.builder()
      .account(Address.of("rsA2LpzuawewSBQXkiju3YQTMzW13pAAdW"))
      .fee(XrpCurrencyAmount.ofDrops(10))
      .sequence(UnsignedInteger.ONE)
      .flags(Flags.PaymentChannelClaimFlags.builder().tfClose(true).build())
      .channel(Hash256.of("C1AE6DDDEEC05CF2978C0BAD6FE302948E9533691DC749DCDD3B9E5992CA6198"))
      .balance(XrpCurrencyAmount.ofDrops(1000000))
      .amount(XrpCurrencyAmount.ofDrops(1000000))
      .signature("30440220718D264EF05CAED7C781FF6DE298DCAC68D002562C9BF3A07C1E721B420C0DAB02203A5A4779E" +
        "F4D2CCC7BC3EF886676D803A9981B928D3B8ACA483B80ECA3CD7B9B")
      .publicKey("32D2471DB72B27E3310F355BB33E339BF26F8392D5A93D3BC0FC3B566612DA0F0A")
      .build();

    String expectedBinary = "12000F228002000024000000015016C1AE6DDDEEC05CF2978C0BAD6FE302948E9533691DC74" +
      "9DCDD3B9E5992CA61986140000000000F42406240000000000F424068400000000000000A712132D2471DB72B27E3310F" +
      "355BB33E339BF26F8392D5A93D3BC0FC3B566612DA0F0A764630440220718D264EF05CAED7C781FF6DE298DCAC68D0025" +
      "62C9BF3A07C1E721B420C0DAB02203A5A4779EF4D2CCC7BC3EF886676D803A9981B928D3B8ACA483B80ECA3CD7B9B8114" +
      "204288D2E47F8EF6C99BCC457966320D12409711";

    assertSerializesAndDeserializes(claim, expectedBinary);
  }

  @Test
  void serializePaymentChannelFund() throws JsonProcessingException {
    PaymentChannelFund fund = PaymentChannelFund.builder()
      .account(Address.of("rf1BiGeXwwQoi8Z2ueFYTEXSwuJYfV2Jpn"))
      .fee(XrpCurrencyAmount.ofDrops(10))
      .sequence(UnsignedInteger.ONE)
      .channel(Hash256.of("C1AE6DDDEEC05CF2978C0BAD6FE302948E9533691DC749DCDD3B9E5992CA6198"))
      .amount(XrpCurrencyAmount.ofDrops(200000))
      .expiration(UnsignedLong.valueOf(543171558))
      .build();

    String expectedJson = "12000E228000000024000000012A206023E65016C1AE6DDDEEC05CF2978C0BAD6FE302948E9533" +
      "691DC749DCDD3B9E5992CA6198614000000000030D4068400000000000000A81144B4E9C06F24296074F7BC48F92A97916C6DC5EA9";

    assertSerializesAndDeserializes(fund, expectedJson);
  }

  @Test
  void serializeTrustLine() throws JsonProcessingException {
    TrustSet trustSet = TrustSet.builder()
      .account(Address.of("rJMiz2rCMjZzEMijXNH1exNBryTQEjFd9S"))
      .fee(XrpCurrencyAmount.ofDrops(12))
      .flags(Flags.TrustSetFlags.builder()
        .tfSetNoRipple()
        .tfFullyCanonicalSig(false)
        .build())
      .sequence(UnsignedInteger.valueOf(44))
      .limitAmount(IssuedCurrencyAmount.builder()
        .currency("WCG")
        .issuer(Address.of("rUx4xgE7bNWCCgGcXv1CCoQyTcCeZ275YG"))
        .value("10000000")
        .build())
      .build();


    String expectedBinary = "1200142200020000240000002C63D6438D7EA4C680000000000000000000000000005743470000" +
      "000000832297BEF589D59F9C03A84F920F8D9128CC1CE468400000000000000C8114BE6C30732AE33CF2AF3344CE8172A6B9300183E3";
    assertSerializesAndDeserializes(trustSet, expectedBinary);
  }

  @Test
  public void serializeNfTokenAcceptOffer() throws JsonProcessingException {
    Hash256 offer = Hash256.of("000B013A95F14B0044F78A264E41713C64B5F89242540EE208C3098E00000D65");
    NfTokenAcceptOffer nfTokenAcceptOffer = NfTokenAcceptOffer.builder()
      .fee(XrpCurrencyAmount.ofDrops(12))
      .account(Address.of("rUx4xgE7bNWCCgGcXv1CCoQyTcCeZ275YG"))
      .sequence(UnsignedInteger.valueOf(12))
      .buyOffer(offer)
      .build();

    String expectedBinary = "12001D2280000000240000000C501C000B013A95F14B0044F78A264E41713C64B5F89242540EE208" +
      "C3098E00000D6568400000000000000C8114832297BEF589D59F9C03A84F920F8D9128CC1CE4";
    assertSerializesAndDeserializes(nfTokenAcceptOffer, expectedBinary);
  }

  @Test
  public void serializeNfTokenBurn() throws JsonProcessingException {
    NfTokenId id = NfTokenId.of("000B013A95F14B0044F78A264E41713C64B5F89242540EE208C3098E00000D65");
    NfTokenBurn nfTokenBurn = NfTokenBurn.builder()
      .fee(XrpCurrencyAmount.ofDrops(12))
      .account(Address.of("rUx4xgE7bNWCCgGcXv1CCoQyTcCeZ275YG"))
      .sequence(UnsignedInteger.valueOf(12))
      .tokenId(id)
      .build();

    String expectedBinary = "12001A2280000000240000000C5A000B013A95F14B0044F78A264E41713C64B5F8924254" +
      "0EE208C3098E00000D6568400000000000000C8114832297BEF589D59F9C03A84F920F8D9128CC1CE4";
    assertSerializesAndDeserializes(nfTokenBurn, expectedBinary);
  }

  @Test
  public void serializeNfTokenCancelOffer() throws JsonProcessingException {
    NfTokenId offer = NfTokenId.of("000B013A95F14B0044F78A264E41713C64B5F89242540EE208C3098E00000D65");
    List<NfTokenId> offers = new ArrayList<>();
    offers.add(offer);
    NfTokenCancelOffer nfTokenCancelOffer = NfTokenCancelOffer.builder()
      .account(Address.of("rf1BiGeXwwQoi8Z2ueFYTEXSwuJYfV2Jpn"))
      .fee(XrpCurrencyAmount.ofDrops(1))
      .tokenIds(offers)
      .build();

    String expectedBinary = "12001C2280000000240000000068400000000000000181144B4E9C06F24296074F7BC48F" +
      "92A97916C6DC5EA9041320000B013A95F14B0044F78A264E41713C64B5F89242540EE208C3098E00000D65";
    assertSerializesAndDeserializes(nfTokenCancelOffer, expectedBinary);
  }

  @Test
  public void serializeNfTokenCreateOffer() throws JsonProcessingException {

    NfTokenId id = NfTokenId.of("000B013A95F14B0044F78A264E41713C64B5F89242540EE208C3098E00000D65");
    NfTokenCreateOffer nfTokenCreateOffer = NfTokenCreateOffer.builder()
      .account(Address.of("rf1BiGeXwwQoi8Z2ueFYTEXSwuJYfV2Jpn"))
      .fee(XrpCurrencyAmount.ofDrops(1))
      .tokenId(id)
      .amount(XrpCurrencyAmount.ofDrops(2000L))
      .build();

    String expectedBinary = "12001B228000000024000000005A000B013A95F14B0044F78A264E41713C64B5F8924254" +
      "0EE208C3098E00000D656140000000000007D068400000000000000181144B4E9C06F24296074F7BC48F92A97916C6DC5EA9";
    assertSerializesAndDeserializes(nfTokenCreateOffer, expectedBinary);
  }

  @Test
  public void serializeNfTokenMintWithStringUri() throws JsonProcessingException {

    UnsignedLong taxon = UnsignedLong.valueOf(146999694L);
    NfTokenMint nfTokenMint = NfTokenMint.builder()
      .fee(XrpCurrencyAmount.ofDrops(1))
      .account(Address.of("rf1BiGeXwwQoi8Z2ueFYTEXSwuJYfV2Jpn"))
      .uri(NfTokenUri.ofPlainText("ipfs://bafybeigdyrzt5sfp7udm7hu76uh7y26nf4dfuylqabf3oclgtqy55fbzdi"))
      .tokenTaxon(taxon)
      .build();

    String expectedBinary = "12001922800000002400000000202A08C3098E6840000000000000017542697066733A2F2F6261667" +
      "9626569676479727A74357366703775646D37687537367568377932366E6634646675796C71616266336F636C67747179353566" +
      "627A646981144B4E9C06F24296074F7BC48F92A97916C6DC5EA9";
    assertSerializesAndDeserializes(nfTokenMint, expectedBinary);

  }

  @Test
  public void serializeNfTokenMintWithHexUri() throws JsonProcessingException {

    UnsignedLong taxon = UnsignedLong.valueOf(146999694L);
    String uri = "697066733A2F2F62616679626569676479727A74357366703775646D37687537367568377932366E6634646675796" +
      "C71616266336F636C67747179353566627A6469";
    NfTokenMint nfTokenMint = NfTokenMint.builder()
      .fee(XrpCurrencyAmount.ofDrops(1))
      .account(Address.of("rf1BiGeXwwQoi8Z2ueFYTEXSwuJYfV2Jpn"))
      .uri(NfTokenUri.of(uri))
      .tokenTaxon(taxon)
      .build();

    String expectedBinary = "12001922800000002400000000202A08C3098E6840000000000000017542697066733A2F2F6261667" +
      "9626569676479727A74357366703775646D37687537367568377932366E6634646675796C71616266336F636C67747179353566" +
      "627A646981144B4E9C06F24296074F7BC48F92A97916C6DC5EA9";
    assertSerializesAndDeserializes(nfTokenMint, expectedBinary);

  }


  @Test
  public void serializeOfferCreate() throws JsonProcessingException {
    OfferCreate offerCreate = OfferCreate.builder()
      .takerGets(currencyAmount(100))
      .takerPays(currencyAmount(200))
      .fee(XrpCurrencyAmount.ofDrops(300))
      .account(Address.of("rUx4xgE7bNWCCgGcXv1CCoQyTcCeZ275YG"))
      .sequence(UnsignedInteger.valueOf(11223344))
      .offerSequence(UnsignedInteger.valueOf(123))
      .flags(Flags.OfferCreateFlags.builder().tfFullyCanonicalSig(true).tfSell(true).build())
      .expiration(UnsignedInteger.valueOf(456))
      .build();

    String expectedBinary = "12000722800800002400AB41302A000001C820190000007B64D5071AFD498D00000000000000000" +
      "000000000005743470000000000832297BEF589D59F9C03A84F920F8D9128CC1CE465D5038D7EA4C680000000000000000000" +
      "000000005743470000000000832297BEF589D59F9C03A84F920F8D9128CC1CE468400000000000012C8114832297BEF589D59" +
      "F9C03A84F920F8D9128CC1CE4";
    assertSerializesAndDeserializes(offerCreate, expectedBinary);
  }

  @Test
  public void serializeOfferCancel() throws JsonProcessingException {
    OfferCancel offerCreate = OfferCancel.builder()
      .fee(XrpCurrencyAmount.ofDrops(300))
      .account(Address.of("rUx4xgE7bNWCCgGcXv1CCoQyTcCeZ275YG"))
      .sequence(UnsignedInteger.valueOf(11223344))
      .offerSequence(UnsignedInteger.valueOf(123))
      .build();

    String expectedBinary = "12000822800000002400AB413020190000007B68400000000000012C8114832297BEF589D59F9C0" +
      "3A84F920F8D9128CC1CE4";
    assertSerializesAndDeserializes(offerCreate, expectedBinary);
  }

  @Test
  public void serializeSetRegularKey() throws JsonProcessingException {
    SetRegularKey setRegularKey = SetRegularKey.builder()
      .account(Address.of("rf1BiGeXwwQoi8Z2ueFYTEXSwuJYfV2Jpn"))
      .fee(XrpCurrencyAmount.ofDrops(12))
      .sequence(UnsignedInteger.ONE)
      .regularKey(Address.of("rAR8rR8sUkBoCZFawhkWzY4Y5YoyuznwD"))
      .build();

    String expectedBinary = "1200052280000000240000000168400000000000000C81144B4E9C06F24296074F7BC48F92A97916C6DC5" +
      "EA988140A4B24D606281E6E5A78D9F80E039F5E66FA5AC5";

    assertSerializesAndDeserializes(setRegularKey, expectedBinary);
  }

  @Test
  void serializeSignerListSet() throws JsonProcessingException {
    SignerListSet signerListSet = SignerListSet.builder()
      .account(Address.of("rf1BiGeXwwQoi8Z2ueFYTEXSwuJYfV2Jpn"))
      .fee(XrpCurrencyAmount.ofDrops(12))
      .sequence(UnsignedInteger.ONE)
      .signerQuorum(UnsignedInteger.valueOf(3))
      .addSignerEntries(
        SignerEntryWrapper.of(
          SignerEntry.builder()
            .account(Address.of("rsA2LpzuawewSBQXkiju3YQTMzW13pAAdW"))
            .signerWeight(UnsignedInteger.valueOf(2))
            .build()
        ),
        SignerEntryWrapper.of(
          SignerEntry.builder()
            .account(Address.of("rUpy3eEg8rqjqfUoLeBnZkscbKbFsKXC3v"))
            .signerWeight(UnsignedInteger.ONE)
            .build()
        ),
        SignerEntryWrapper.of(
          SignerEntry.builder()
            .account(Address.of("raKEEVSGnKSD9Zyvxu4z6Pqpm4ABH8FS6n"))
            .signerWeight(UnsignedInteger.ONE)
            .build()
        )
      )
      .build();

    String expectedBinary = "12000C2280000000240000000120230000000368400000000000000C81144B4E9C06F24296074F7BC" +
      "48F92A97916C6DC5EA9F4EB1300028114204288D2E47F8EF6C99BCC457966320D12409711E1EB13000181147908A7F0EDD48EA8" +
      "96C3580A399F0EE78611C8E3E1EB13000181143A4C02EA95AD6AC3BED92FA036E0BBFB712C030CE1F1";

    assertSerializesAndDeserializes(signerListSet, expectedBinary);
  }

  @Test
  public void serializePaymentWithPaths() throws JsonProcessingException {

    List<PathStep> paths = Lists.newArrayList(
      PathStep.builder().account(Address.of("rUpy3eEg8rqjqfUoLeBnZkscbKbFsKXC3v")).currency("ABC").build(),
      PathStep.builder().account(Address.of("rsA2LpzuawewSBQXkiju3YQTMzW13pAAdW")).currency("XYZ").build()
    );
    Payment payment = Payment.builder()
      .account(Address.of("raKEEVSGnKSD9Zyvxu4z6Pqpm4ABH8FS6n"))
      .amount(XrpCurrencyAmount.ofDrops(10))
      .destination(Address.of("rf1BiGeXwwQoi8Z2ueFYTEXSwuJYfV2Jpn"))
      .signingPublicKey("32D2471DB72B27E3310F355BB33E339BF26F8392D5A93D3BC0FC3B566612DA0F0A")
      .fee(XrpCurrencyAmount.ofDrops(12))
      .addPaths(paths)
      .build();

    String expected = "1200002280000000240000000061400000000000000A68400000000000000C732132D2471DB72B27E3310" +
      "F355BB33E339BF26F8392D5A93D3BC0FC3B566612DA0F0A81143A4C02EA95AD6AC3BED92FA036E0BBFB712C030C83144B4E9C0" +
      "6F24296074F7BC48F92A97916C6DC5EA90112117908A7F0EDD48EA896C3580A399F0EE78611C8E3000000000000000000000000" +
      "414243000000000011204288D2E47F8EF6C99BCC457966320D1240971100000000000000000000000058595A000000000000";

    assertSerializesAndDeserializes(payment, expected);
  }

  @Test
  public void submitMultisignedWithSignersOutOfOrder() throws JsonProcessingException {

    Payment unsignedPayment = Payment.builder()
      .account(Address.of("rBcTTDopDWefBJoRHkLQ4SXcJ7jmERsB54"))
      .fee(XrpCurrencyAmount.ofDrops(20))
      .sequence(UnsignedInteger.ONE)
      .amount(XrpCurrencyAmount.ofDrops(12345))
      .destination(Address.of("rB7KywQ7ewYrCTZimJBH7VSegnt8KYyVze"))
      .build();

    List<SignerWrapper> signers = Lists.newArrayList(
      SignerWrapper.of(Signer.builder()
        .account(Address.of("rPbYo1myPZq4JHbB7D587iR5rqBZ2L47J1"))
        .signingPublicKey("ED5B9B29CC4C59DB744B59814AF3D891AF7217E403ED734BA598DBE16994DED7EC")
        .transactionSignature("1DDF2D82C8C010F3ED4C4687AECD5977E60410EA89614E316CF26195A8336CD57B3026" +
          "4471C54D5BA089A91EDC8321B16C2444CFE0F9385E6B2A37B7C758000E")
        .build()
      ),
      SignerWrapper.of(Signer.builder()
        .account(Address.of("rEzLrF8UtmrvgS8JjXvmUr1dEZnxVCicnJ"))
        .signingPublicKey("EDB53FEFAB30FA2AD6EDB6EA3F5F9E4976CF765B94472933E1DAE3088F9707DDD7")
        .transactionSignature("FAB3FA0C72F1FDAC99EA31701983F8F4F89803D6F7DF5465A22378EFE4ADA1C993B86B3" +
          "226AAE3A239553F6DCF95CDED8E8FEBBC1C5343D3089A04C758353F03")
        .build()
      )
    );

    Payment multiSigPayment = Payment.builder()
      .from(unsignedPayment)
      .signers(signers)
      .build();

    String expected = "1200002280000000240000000161400000000000303968400000000000001481147465E5C80EA" +
      "A9829630FB52A2DBE5F47FF7B95E9831472DC52A028EF1F8317D87794DEC6036A7292D502F3E0107321EDB53FEFAB30" +
      "FA2AD6EDB6EA3F5F9E4976CF765B94472933E1DAE3088F9707DDD77440FAB3FA0C72F1FDAC99EA31701983F8F4F89803" +
      "D6F7DF5465A22378EFE4ADA1C993B86B3226AAE3A239553F6DCF95CDED8E8FEBBC1C5343D3089A04C758353F038114" +
      "A46957D247443D07D04ADF0DA0D9412111134744E1E0107321ED5B9B29CC4C59DB744B59814AF3D891AF7217E403ED7" +
      "34BA598DBE16994DED7EC74401DDF2D82C8C010F3ED4C4687AECD5977E60410EA89614E316CF26195A8336CD57B3026" +
      "4471C54D5BA089A91EDC8321B16C2444CFE0F9385E6B2A37B7C758000E8114F7DB764B848A8250D9967E19EEBB8F909C62B2E2E1F1";


    String decodedBinary = binaryCodec.decode(expected);
    Payment deserialized = objectMapper.readValue(
      decodedBinary,
      objectMapper.getTypeFactory().constructType(Payment.class)
    );

    assertThat(multiSigPayment).isNotEqualTo(deserialized);

    AddressCodec addressCodec = AddressCodec.getInstance();
    assertThat(multiSigPayment.signers().stream().sorted(Comparator.comparing(
      sign -> new BigInteger(addressCodec.decodeAccountId(
        Address.of(sign.signer().account().value())
      ).hexValue(), 16)
    )).collect(Collectors.toList()))
      .isEqualTo(deserialized.signers());

  }

  @Test
  public void submitMultisignedWithSignersInOrder() throws JsonProcessingException {

    Payment unsignedPayment = Payment.builder()
      .account(Address.of("rBcTTDopDWefBJoRHkLQ4SXcJ7jmERsB54"))
      .fee(XrpCurrencyAmount.ofDrops(20))
      .sequence(UnsignedInteger.ONE)
      .amount(XrpCurrencyAmount.ofDrops(12345))
      .destination(Address.of("rB7KywQ7ewYrCTZimJBH7VSegnt8KYyVze"))
      .build();

    List<SignerWrapper> signers = Lists.newArrayList(
      SignerWrapper.of(Signer.builder()
        .account(Address.of("rEzLrF8UtmrvgS8JjXvmUr1dEZnxVCicnJ"))
        .signingPublicKey("EDB53FEFAB30FA2AD6EDB6EA3F5F9E4976CF765B94472933E1DAE3088F9707DDD7")
        .transactionSignature("FAB3FA0C72F1FDAC99EA31701983F8F4F89803D6F7DF5465A22378EFE4ADA1C993B86B3" +
          "226AAE3A239553F6DCF95CDED8E8FEBBC1C5343D3089A04C758353F03")
        .build()
      ),
      SignerWrapper.of(Signer.builder()
        .account(Address.of("rPbYo1myPZq4JHbB7D587iR5rqBZ2L47J1"))
        .signingPublicKey("ED5B9B29CC4C59DB744B59814AF3D891AF7217E403ED734BA598DBE16994DED7EC")
        .transactionSignature("1DDF2D82C8C010F3ED4C4687AECD5977E60410EA89614E316CF26195A8336CD57B3026" +
          "4471C54D5BA089A91EDC8321B16C2444CFE0F9385E6B2A37B7C758000E")
        .build()
      )
    );

    Payment multiSigPayment = Payment.builder()
      .from(unsignedPayment)
      .signers(signers)
      .build();

    String expected = "1200002280000000240000000161400000000000303968400000000000001481147465E5C80EA" +
      "A9829630FB52A2DBE5F47FF7B95E9831472DC52A028EF1F8317D87794DEC6036A7292D502F3E0107321EDB53FEFAB30" +
      "FA2AD6EDB6EA3F5F9E4976CF765B94472933E1DAE3088F9707DDD77440FAB3FA0C72F1FDAC99EA31701983F8F4F89803" +
      "D6F7DF5465A22378EFE4ADA1C993B86B3226AAE3A239553F6DCF95CDED8E8FEBBC1C5343D3089A04C758353F038114" +
      "A46957D247443D07D04ADF0DA0D9412111134744E1E0107321ED5B9B29CC4C59DB744B59814AF3D891AF7217E403ED7" +
      "34BA598DBE16994DED7EC74401DDF2D82C8C010F3ED4C4687AECD5977E60410EA89614E316CF26195A8336CD57B3026" +
      "4471C54D5BA089A91EDC8321B16C2444CFE0F9385E6B2A37B7C758000E8114F7DB764B848A8250D9967E19EEBB8F909C62B2E2E1F1";

    assertSerializesAndDeserializes(multiSigPayment, expected);
  }

  private <T extends Transaction> void assertSerializesAndDeserializes(
    T transaction,
    String expectedBinary
  ) throws JsonProcessingException {
    String transactionJson = objectMapper.writeValueAsString(transaction);
    String transactionBinary = binaryCodec.encode(transactionJson);
    assertThat(transactionBinary).isEqualTo(expectedBinary);

    String decodedBinary = binaryCodec.decode(transactionBinary);
    T deserialized = objectMapper.readValue(
      decodedBinary,
      objectMapper.getTypeFactory().constructType(transaction.getClass())
    );
    assertThat(deserialized).isEqualTo(transaction);
  }

}<|MERGE_RESOLUTION|>--- conflicted
+++ resolved
@@ -73,15 +73,11 @@
 import org.xrpl.xrpl4j.model.transactions.TrustSet;
 import org.xrpl.xrpl4j.model.transactions.XrpCurrencyAmount;
 
-<<<<<<< HEAD
 import java.util.ArrayList;
 import java.util.List;
-=======
 import java.math.BigInteger;
 import java.util.Comparator;
-import java.util.List;
 import java.util.stream.Collectors;
->>>>>>> 7cabef96
 
 public class BinarySerializationTests {
 
@@ -459,7 +455,7 @@
   @Test
   public void serializeNfTokenCancelOffer() throws JsonProcessingException {
     NfTokenId offer = NfTokenId.of("000B013A95F14B0044F78A264E41713C64B5F89242540EE208C3098E00000D65");
-    List<NfTokenId> offers = new ArrayList<>();
+    List<NfTokenId> offers = new ArrayList<NfTokenId>();
     offers.add(offer);
     NfTokenCancelOffer nfTokenCancelOffer = NfTokenCancelOffer.builder()
       .account(Address.of("rf1BiGeXwwQoi8Z2ueFYTEXSwuJYfV2Jpn"))
