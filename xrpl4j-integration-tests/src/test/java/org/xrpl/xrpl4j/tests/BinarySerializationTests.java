package org.xrpl.xrpl4j.tests;

/*-
 * ========================LICENSE_START=================================
 * xrpl4j :: integration-tests
 * %%
 * Copyright (C) 2020 - 2022 XRPL Foundation and its contributors
 * %%
 * Licensed under the Apache License, Version 2.0 (the "License");
 * you may not use this file except in compliance with the License.
 * You may obtain a copy of the License at
 * 
 *      http://www.apache.org/licenses/LICENSE-2.0
 * 
 * Unless required by applicable law or agreed to in writing, software
 * distributed under the License is distributed on an "AS IS" BASIS,
 * WITHOUT WARRANTIES OR CONDITIONS OF ANY KIND, either express or implied.
 * See the License for the specific language governing permissions and
 * limitations under the License.
 * =========================LICENSE_END==================================
 */

import static org.assertj.core.api.Assertions.assertThat;

import com.fasterxml.jackson.core.JsonProcessingException;
import com.fasterxml.jackson.databind.ObjectMapper;
import com.google.common.io.BaseEncoding;
import com.google.common.primitives.UnsignedInteger;
import com.google.common.primitives.UnsignedLong;
import com.ripple.cryptoconditions.CryptoConditionReader;
import com.ripple.cryptoconditions.der.DerEncodingException;
import org.assertj.core.util.Lists;
import org.junit.jupiter.api.Test;
import org.xrpl.xrpl4j.codec.binary.XrplBinaryCodec;
import org.xrpl.xrpl4j.model.flags.Flags;
import org.xrpl.xrpl4j.model.flags.Flags.PaymentFlags;
import org.xrpl.xrpl4j.model.jackson.ObjectMapperFactory;
import org.xrpl.xrpl4j.model.ledger.SignerEntry;
import org.xrpl.xrpl4j.model.ledger.SignerEntryWrapper;
import org.xrpl.xrpl4j.model.transactions.AccountDelete;
import org.xrpl.xrpl4j.model.transactions.AccountSet;
import org.xrpl.xrpl4j.model.transactions.Address;
import org.xrpl.xrpl4j.model.transactions.CheckCancel;
import org.xrpl.xrpl4j.model.transactions.CheckCash;
import org.xrpl.xrpl4j.model.transactions.CheckCreate;
import org.xrpl.xrpl4j.model.transactions.CurrencyAmount;
import org.xrpl.xrpl4j.model.transactions.DepositPreAuth;
import org.xrpl.xrpl4j.model.transactions.EscrowCancel;
import org.xrpl.xrpl4j.model.transactions.EscrowCreate;
import org.xrpl.xrpl4j.model.transactions.EscrowFinish;
import org.xrpl.xrpl4j.model.transactions.Hash256;
import org.xrpl.xrpl4j.model.transactions.IssuedCurrencyAmount;
import org.xrpl.xrpl4j.model.transactions.OfferCancel;
import org.xrpl.xrpl4j.model.transactions.OfferCreate;
import org.xrpl.xrpl4j.model.transactions.PathStep;
import org.xrpl.xrpl4j.model.transactions.Payment;
import org.xrpl.xrpl4j.model.transactions.PaymentChannelClaim;
import org.xrpl.xrpl4j.model.transactions.PaymentChannelCreate;
import org.xrpl.xrpl4j.model.transactions.PaymentChannelFund;
import org.xrpl.xrpl4j.model.transactions.SetRegularKey;
import org.xrpl.xrpl4j.model.transactions.SignerListSet;
import org.xrpl.xrpl4j.model.transactions.Transaction;
import org.xrpl.xrpl4j.model.transactions.TrustSet;
import org.xrpl.xrpl4j.model.transactions.XrpCurrencyAmount;

<<<<<<< HEAD
import java.math.BigDecimal;
=======
import java.util.List;
>>>>>>> 529409c1

public class BinarySerializationTests {

  ObjectMapper objectMapper = ObjectMapperFactory.create();
  XrplBinaryCodec binaryCodec = new XrplBinaryCodec();

  private static IssuedCurrencyAmount currencyAmount(int amount) {
    return IssuedCurrencyAmount.builder()
      .currency("WCG")
      .issuer(Address.of("rUx4xgE7bNWCCgGcXv1CCoQyTcCeZ275YG"))
      .value(amount + "")
      .build();
  }

  @Test
  public void serializeAccountSetTransaction() throws JsonProcessingException {
    AccountSet accountSet = AccountSet.builder()
      .account(Address.of("rpP2GdsQwenNnFPefbXFgiTvEgJWQpq8Rw"))
      .fee(XrpCurrencyAmount.ofDrops(10))
      .sequence(UnsignedInteger.valueOf(10598))
      .build();

    String expectedBinary = "1200032280000000240000296668400000000000000A81140F3D0C7D2CFAB2EC8295451F0B3CA038E8E9CDCD";
    assertSerializesAndDeserializes(accountSet, expectedBinary);
  }

  @Test
  public void serializeAccountDelete() throws JsonProcessingException {
    AccountDelete accountDelete = AccountDelete.builder()
      .account(Address.of("rWYkbWkCeg8dP6rXALnjgZSjjLyih5NXm"))
      .fee(XrpCurrencyAmount.ofDrops(5000000))
      .sequence(UnsignedInteger.valueOf(2470665))
      .destination(Address.of("rPT1Sjq2YGrBMTttX4GZHjKu9dyfzbpAYe"))
      .destinationTag(UnsignedInteger.valueOf(13))
      .build();

    String expectedBinary = "1200152280000000240025B3092E0000000D6840000000004C4B4081140596915CFDEEE3A695B3EFD6B" +
      "DA9AC788A368B7B8314F667B0CA50CC7709A220B0561B85E53A48461FA8";
    assertSerializesAndDeserializes(accountDelete, expectedBinary);
  }

  @Test
  public void serializeCheckCancel() throws JsonProcessingException {
    CheckCancel checkCancel = CheckCancel.builder()
      .account(Address.of("rUn84CUYbNjRoTQ6mSW7BVJPSVJNLb1QLo"))
      .checkId(Hash256.of("49647F0D748DC3FE26BDACBC57F251AADEFFF391403EC9BF87C97F67E9977FB0"))
      .sequence(UnsignedInteger.valueOf(12))
      .fee(XrpCurrencyAmount.ofDrops(12))
      .build();

    String expectedBinary = "1200122280000000240000000C501849647F0D748DC3FE26BDACBC57F251AADEFFF391403EC9BF87C97F" +
      "67E9977FB068400000000000000C81147990EC5D1D8DF69E070A968D4B186986FDF06ED0";
    assertSerializesAndDeserializes(checkCancel, expectedBinary);
  }

  @Test
  public void serializeCheckCashWithXrpAmount() throws JsonProcessingException {
    CheckCash checkCash = CheckCash.builder()
      .account(Address.of("rfkE1aSy9G8Upk4JssnwBxhEv5p4mn2KTy"))
      .checkId(Hash256.of("838766BA2B995C00744175F69A1B11E32C3DBC40E64801A4056FCBD657F57334"))
      .sequence(UnsignedInteger.ONE)
      .fee(XrpCurrencyAmount.ofDrops(12))
      .amount(XrpCurrencyAmount.ofDrops(100))
      .build();

    String expectedBinary = "120011228000000024000000015018838766BA2B995C00744175F69A1B11E32C3DBC40E64801A4056FCB" +
      "D657F5733461400000000000006468400000000000000C811449FF0C73CA6AF9733DA805F76CA2C37776B7C46B";
    assertSerializesAndDeserializes(checkCash, expectedBinary);
  }

  @Test
  public void serializeCheckCashWithXrpDeliverMin() throws JsonProcessingException {
    CheckCash checkCash = CheckCash.builder()
      .account(Address.of("rfkE1aSy9G8Upk4JssnwBxhEv5p4mn2KTy"))
      .checkId(Hash256.of("838766BA2B995C00744175F69A1B11E32C3DBC40E64801A4056FCBD657F57334"))
      .sequence(UnsignedInteger.ONE)
      .fee(XrpCurrencyAmount.ofDrops(12))
      .deliverMin(XrpCurrencyAmount.ofDrops(100))
      .build();

    String expectedBinary = "120011228000000024000000015018838766BA2B995C00744175F69A1B11E32C3DBC40E64801A4056FCBD" +
      "657F5733468400000000000000C6A4000000000000064811449FF0C73CA6AF9733DA805F76CA2C37776B7C46B";
    assertSerializesAndDeserializes(checkCash, expectedBinary);
  }

  @Test
  public void serializeCheckCashWithIssuedCurrencyDeliverMin() throws JsonProcessingException {
    CheckCash checkCash = CheckCash.builder()
      .account(Address.of("rfkE1aSy9G8Upk4JssnwBxhEv5p4mn2KTy"))
      .checkId(Hash256.of("838766BA2B995C00744175F69A1B11E32C3DBC40E64801A4056FCBD657F57334"))
      .sequence(UnsignedInteger.ONE)
      .fee(XrpCurrencyAmount.ofDrops(12))
      .deliverMin(IssuedCurrencyAmount.builder()
        .currency("USD")
        .issuer(Address.of("rfkE1aSy9G8Upk4JssnwBxhEv5p4mn2KTy"))
        .value("100")
        .build())
      .build();

    String expectedBinary = "120011228000000024000000015018838766BA2B995C00744175F69A1B11E32C3DBC40E64801A4056FCB" +
      "D657F5733468400000000000000C6AD5038D7EA4C68000000000000000000000000000555344000000000049FF0C73CA6AF9733DA8" +
      "05F76CA2C37776B7C46B811449FF0C73CA6AF9733DA805F76CA2C37776B7C46B";
    assertSerializesAndDeserializes(checkCash, expectedBinary);
  }

  @Test
  void serializeCheckCreate() throws JsonProcessingException {
    CheckCreate checkCreate = CheckCreate.builder()
      .account(Address.of("rUn84CUYbNjRoTQ6mSW7BVJPSVJNLb1QLo"))
      .sequence(UnsignedInteger.ONE)
      .fee(XrpCurrencyAmount.ofDrops(12))
      .destination(Address.of("rfkE1aSy9G8Upk4JssnwBxhEv5p4mn2KTy"))
      .destinationTag(UnsignedInteger.ONE)
      .sendMax(XrpCurrencyAmount.ofDrops(100000000))
      .expiration(UnsignedInteger.valueOf(570113521))
      .invoiceId(Hash256.of("6F1DFD1D0FE8A32E40E1F2C05CF1C15545BAB56B617F9C6C2D63A6B704BEF59B"))
      .build();

    String expectedBinary = "120010228000000024000000012A21FB3DF12E0000000150116F1DFD1D0FE8A32E40E1F2C05CF1C15545" +
      "BAB56B617F9C6C2D63A6B704BEF59B68400000000000000C694000000005F5E10081147990EC5D1D8DF69E070A968D4B186986FDF0" +
      "6ED0831449FF0C73CA6AF9733DA805F76CA2C37776B7C46B";
    assertSerializesAndDeserializes(checkCreate, expectedBinary);
  }

  @Test
  void serializeDepositPreAuth() throws JsonProcessingException {
    DepositPreAuth preAuth = DepositPreAuth.builder()
      .account(Address.of("rDd6FpNbeY2CrQajSmP178BmNGusmQiYMM"))
      .authorize(Address.of("rDJFnv5sEfp42LMFiX3mVQKczpFTdxYDzM"))
      .fee(XrpCurrencyAmount.ofDrops(10))
      .sequence(UnsignedInteger.valueOf(65))
      .build();

    String expectedBinary = "1200132280000000240000004168400000000000000A81148A928D14A643F388AC0D26BAF9755B07EB0A" +
      "2B44851486FFE2A17E861BA0FE9A3ED8352F895D80E789E0";
    assertSerializesAndDeserializes(preAuth, expectedBinary);
  }

  @Test
  void serializeEscrowCreate() throws JsonProcessingException, DerEncodingException {
    EscrowCreate checkCreate = EscrowCreate.builder()
      .account(Address.of("r4jQDHCUvgcBAa5EzcB1D8BHGcjYP9eBC2"))
      .amount(XrpCurrencyAmount.ofDrops(100))
      .fee(XrpCurrencyAmount.ofDrops(12))
      .sequence(UnsignedInteger.ONE)
      .cancelAfter(UnsignedLong.valueOf(630000001))
      .finishAfter(UnsignedLong.valueOf(630000000))
      .destination(Address.of("rHb9CJAWyB4rj91VRWn96DkukG4bwdtyTh"))
      .destinationTag(UnsignedInteger.valueOf(23480))
      .condition(CryptoConditionReader.readCondition(BaseEncoding.base16().decode(
        "A0258020E3B0C44298FC1C149AFBF4C8996FB92427AE41E4649B934CA495991B7852B855810100"))
      )
      .build();

    String expectedBinary = "120001228000000024000000012E00005BB82024258D09812025258D09806140000000000000646840" +
      "0000000000000C701127A0258020E3B0C44298FC1C149AFBF4C8996FB92427AE41E4649B934CA495991B7852B8558101008114EE" +
      "5F7CF61504C7CF7E0C22562EB19CC7ACB0FCBA8314B5F762798A53D543A014CAF8B297CFF8F2F937E8";
    assertSerializesAndDeserializes(checkCreate, expectedBinary);
  }

  @Test
  void serializeEscrowCancel() throws JsonProcessingException {
    EscrowCancel escrowCancel = EscrowCancel.builder()
      .account(Address.of("r4jQDHCUvgcBAa5EzcB1D8BHGcjYP9eBC2"))
      .fee(XrpCurrencyAmount.ofDrops(12))
      .sequence(UnsignedInteger.ONE)
      .owner(Address.of("r4jQDHCUvgcBAa5EzcB1D8BHGcjYP9eBC2"))
      .offerSequence(UnsignedInteger.valueOf(25))
      .build();

    String expectedBinary = "1200042280000000240000000120190000001968400000000000000C8114EE5F7CF61504C7CF7E0C2256" +
      "2EB19CC7ACB0FCBA8214EE5F7CF61504C7CF7E0C22562EB19CC7ACB0FCBA";
    assertSerializesAndDeserializes(escrowCancel, expectedBinary);
  }

  @Test
  void serializeEscrowFinish() throws JsonProcessingException, DerEncodingException {
    EscrowFinish escrowFinish = EscrowFinish.builder()
      .account(Address.of("rMYPppnVNQ7crMizv8D6wF45kYuSupygyr"))
      .fee(XrpCurrencyAmount.ofDrops(330))
      .sequence(UnsignedInteger.valueOf(3))
      .owner(Address.of("rMYPppnVNQ7crMizv8D6wF45kYuSupygyr"))
      .offerSequence(UnsignedInteger.valueOf(25))
      .condition(CryptoConditionReader.readCondition(BaseEncoding.base16().decode(
        "A0258020E3B0C44298FC1C149AFBF4C8996FB92427AE41E4649B934CA495991B7852B855810100")
      ))
      .fulfillment(CryptoConditionReader.readFulfillment(BaseEncoding.base16().decode("A0028000")))
      .build();

    String expectedBinary = "1200022280000000240000000320190000001968400000000000014A701004A0028000701127A0258020" +
      "E3B0C44298FC1C149AFBF4C8996FB92427AE41E4649B934CA495991B7852B8558101008114E151CA3207BAB5B91D2F0E4D35ECDFD4" +
      "551C69A18214E151CA3207BAB5B91D2F0E4D35ECDFD4551C69A1";
    assertSerializesAndDeserializes(escrowFinish, expectedBinary);
  }

  @Test
  void serializeXrpPayment() throws JsonProcessingException {
    Address source = Address.builder()
      .value("r45dBj4S3VvMMYXxr9vHX4Z4Ma6ifPMCkK")
      .build();

    Address destination = Address.builder()
      .value("rrrrrrrrrrrrrrrrrrrrBZbvji")
      .build();

    Payment payment = Payment.builder()
      .account(source)
      .destination(destination)
      .sourceTag(UnsignedInteger.valueOf(1))
      .destinationTag(UnsignedInteger.valueOf(2))
      .amount(XrpCurrencyAmount.ofDrops(12345))
      .fee(XrpCurrencyAmount.ofDrops(789))
      .sequence(UnsignedInteger.valueOf(56565656))
      .build();

    String expectedBinary = "1200002280000000230000000124035F1F982E00000002614000000000003039684000000000000" +
      "3158114EE39E6D05CFD6A90DAB700A1D70149ECEE29DFEC83140000000000000000000000000000000000000001";
    assertSerializesAndDeserializes(payment, expectedBinary);
  }

  @Test
  void serializeIssuedCurrencyPayment() throws JsonProcessingException {
    Address source = Address.builder()
      .value("r45dBj4S3VvMMYXxr9vHX4Z4Ma6ifPMCkK")
      .build();

    Address destination = Address.builder()
      .value("rrrrrrrrrrrrrrrrrrrrBZbvji")
      .build();

    Address issuer = Address.builder()
      .value("rDgZZ3wyprx4ZqrGQUkquE9Fs2Xs8XBcdw")
      .build();

    CurrencyAmount amount = IssuedCurrencyAmount.builder()
      .currency("USD")
      .issuer(issuer)
      .value("1234567890123456")
      .build();

    Payment payment = Payment.builder()
      .flags(PaymentFlags.builder()
        .tfPartialPayment(true)
        .build())
      .account(source)
      .destination(destination)
      .sourceTag(UnsignedInteger.valueOf(1))
      .destinationTag(UnsignedInteger.valueOf(2))
      .amount(amount)
      .fee(XrpCurrencyAmount.ofDrops(789))
      .sequence(UnsignedInteger.valueOf(1))
      .build();

    String expectedBinary = "1200002280020000230000000124000000012E0000000261D84462D53C8ABAC0000000000000000000000000" +
      "55534400000000008B1CE810C13D6F337DAC85863B3D70265A24DF446840000000000003158114EE39E6D05CFD6A90DAB700A1D7" +
      "0149ECEE29DFEC83140000000000000000000000000000000000000001";
    assertSerializesAndDeserializes(payment, expectedBinary);
  }

  @Test
  void serializePaymentChannelCreate() throws JsonProcessingException {
    PaymentChannelCreate create = PaymentChannelCreate.builder()
      .account(Address.of("rf1BiGeXwwQoi8Z2ueFYTEXSwuJYfV2Jpn"))
      .sourceTag(UnsignedInteger.ONE)
      .fee(XrpCurrencyAmount.ofDrops(100))
      .sequence(UnsignedInteger.ONE)
      .amount(XrpCurrencyAmount.ofDrops(10000))
      .destination(Address.of("rf1BiGeXwwQoi8Z2ueFYTEXSwuJYfV2Jpn"))
      .destinationTag(UnsignedInteger.valueOf(2))
      .settleDelay(UnsignedInteger.ONE)
      .publicKey("32D2471DB72B27E3310F355BB33E339BF26F8392D5A93D3BC0FC3B566612DA0F0A")
      .cancelAfter(UnsignedLong.valueOf(533171558))
      .build();

    String expectedBinary = "12000D2280000000230000000124000000012E0000000220241FC78D6620270000000161400000000000" +
      "2710684000000000000064712132D2471DB72B27E3310F355BB33E339BF26F8392D5A93D3BC0FC3B566612DA0F0A81144B4E9C06F" +
      "24296074F7BC48F92A97916C6DC5EA983144B4E9C06F24296074F7BC48F92A97916C6DC5EA9";
    assertSerializesAndDeserializes(create, expectedBinary);
  }

  @Test
  void serializePaymentChannelClaim() throws JsonProcessingException {
    PaymentChannelClaim claim = PaymentChannelClaim.builder()
      .account(Address.of("rsA2LpzuawewSBQXkiju3YQTMzW13pAAdW"))
      .fee(XrpCurrencyAmount.ofDrops(10))
      .sequence(UnsignedInteger.ONE)
      .flags(Flags.PaymentChannelClaimFlags.builder().tfClose(true).build())
      .channel(Hash256.of("C1AE6DDDEEC05CF2978C0BAD6FE302948E9533691DC749DCDD3B9E5992CA6198"))
      .balance(XrpCurrencyAmount.ofDrops(1000000))
      .amount(XrpCurrencyAmount.ofDrops(1000000))
      .signature("30440220718D264EF05CAED7C781FF6DE298DCAC68D002562C9BF3A07C1E721B420C0DAB02203A5A4779E" +
        "F4D2CCC7BC3EF886676D803A9981B928D3B8ACA483B80ECA3CD7B9B")
      .publicKey("32D2471DB72B27E3310F355BB33E339BF26F8392D5A93D3BC0FC3B566612DA0F0A")
      .build();

    String expectedBinary = "12000F228002000024000000015016C1AE6DDDEEC05CF2978C0BAD6FE302948E9533691DC74" +
      "9DCDD3B9E5992CA61986140000000000F42406240000000000F424068400000000000000A712132D2471DB72B27E3310F" +
      "355BB33E339BF26F8392D5A93D3BC0FC3B566612DA0F0A764630440220718D264EF05CAED7C781FF6DE298DCAC68D0025" +
      "62C9BF3A07C1E721B420C0DAB02203A5A4779EF4D2CCC7BC3EF886676D803A9981B928D3B8ACA483B80ECA3CD7B9B8114" +
      "204288D2E47F8EF6C99BCC457966320D12409711";

    assertSerializesAndDeserializes(claim, expectedBinary);
  }

  @Test
  void serializePaymentChannelFund() throws JsonProcessingException {
    PaymentChannelFund fund = PaymentChannelFund.builder()
      .account(Address.of("rf1BiGeXwwQoi8Z2ueFYTEXSwuJYfV2Jpn"))
      .fee(XrpCurrencyAmount.ofDrops(10))
      .sequence(UnsignedInteger.ONE)
      .channel(Hash256.of("C1AE6DDDEEC05CF2978C0BAD6FE302948E9533691DC749DCDD3B9E5992CA6198"))
      .amount(XrpCurrencyAmount.ofDrops(200000))
      .expiration(UnsignedLong.valueOf(543171558))
      .build();

    String expectedJson = "12000E228000000024000000012A206023E65016C1AE6DDDEEC05CF2978C0BAD6FE302948E9533" +
      "691DC749DCDD3B9E5992CA6198614000000000030D4068400000000000000A81144B4E9C06F24296074F7BC48F92A97916C6DC5EA9";

    assertSerializesAndDeserializes(fund, expectedJson);
  }

  @Test
  void serializeTrustLine() throws JsonProcessingException {
    TrustSet trustSet = TrustSet.builder()
      .account(Address.of("rJMiz2rCMjZzEMijXNH1exNBryTQEjFd9S"))
      .fee(XrpCurrencyAmount.ofDrops(12))
      .flags(Flags.TrustSetFlags.builder()
        .tfSetNoRipple()
        .tfFullyCanonicalSig(false)
        .build())
      .sequence(UnsignedInteger.valueOf(44))
      .limitAmount(IssuedCurrencyAmount.builder()
        .currency("WCG")
        .issuer(Address.of("rUx4xgE7bNWCCgGcXv1CCoQyTcCeZ275YG"))
        .value("10000000")
        .build())
      .build();


    String expectedBinary = "1200142200020000240000002C63D6438D7EA4C680000000000000000000000000005743470000" +
      "000000832297BEF589D59F9C03A84F920F8D9128CC1CE468400000000000000C8114BE6C30732AE33CF2AF3344CE8172A6B9300183E3";
    assertSerializesAndDeserializes(trustSet, expectedBinary);
  }

  @Test
  public void serializeOfferCreate() throws JsonProcessingException {
    OfferCreate offerCreate = OfferCreate.builder()
      .takerGets(currencyAmount(100))
      .takerPays(currencyAmount(200))
      .fee(XrpCurrencyAmount.ofDrops(300))
      .account(Address.of("rUx4xgE7bNWCCgGcXv1CCoQyTcCeZ275YG"))
      .sequence(UnsignedInteger.valueOf(11223344))
      .offerSequence(UnsignedInteger.valueOf(123))
      .flags(Flags.OfferCreateFlags.builder().tfFullyCanonicalSig(true).tfSell(true).build())
      .expiration(UnsignedInteger.valueOf(456))
      .build();

    String expectedBinary = "12000722800800002400AB41302A000001C820190000007B64D5071AFD498D00000000000000000" +
      "000000000005743470000000000832297BEF589D59F9C03A84F920F8D9128CC1CE465D5038D7EA4C680000000000000000000" +
      "000000005743470000000000832297BEF589D59F9C03A84F920F8D9128CC1CE468400000000000012C8114832297BEF589D59" +
      "F9C03A84F920F8D9128CC1CE4";
    assertSerializesAndDeserializes(offerCreate, expectedBinary);
  }

  @Test
  public void serializeOfferCancel() throws JsonProcessingException {
    OfferCancel offerCreate = OfferCancel.builder()
      .fee(XrpCurrencyAmount.ofDrops(300))
      .account(Address.of("rUx4xgE7bNWCCgGcXv1CCoQyTcCeZ275YG"))
      .sequence(UnsignedInteger.valueOf(11223344))
      .offerSequence(UnsignedInteger.valueOf(123))
      .build();

    String expectedBinary = "12000822800000002400AB413020190000007B68400000000000012C8114832297BEF589D59F9C0" +
      "3A84F920F8D9128CC1CE4";
    assertSerializesAndDeserializes(offerCreate, expectedBinary);
  }

  @Test
  public void serializeSetRegularKey() throws JsonProcessingException {
    SetRegularKey setRegularKey = SetRegularKey.builder()
      .account(Address.of("rf1BiGeXwwQoi8Z2ueFYTEXSwuJYfV2Jpn"))
      .fee(XrpCurrencyAmount.ofDrops(12))
      .sequence(UnsignedInteger.ONE)
      .regularKey(Address.of("rAR8rR8sUkBoCZFawhkWzY4Y5YoyuznwD"))
      .build();

    String expectedBinary = "1200052280000000240000000168400000000000000C81144B4E9C06F24296074F7BC48F92A97916C6DC5" +
      "EA988140A4B24D606281E6E5A78D9F80E039F5E66FA5AC5";

    assertSerializesAndDeserializes(setRegularKey, expectedBinary);
  }

  @Test
  void serializeSignerListSet() throws JsonProcessingException {
    SignerListSet signerListSet = SignerListSet.builder()
      .account(Address.of("rf1BiGeXwwQoi8Z2ueFYTEXSwuJYfV2Jpn"))
      .fee(XrpCurrencyAmount.ofDrops(12))
      .sequence(UnsignedInteger.ONE)
      .signerQuorum(UnsignedInteger.valueOf(3))
      .addSignerEntries(
        SignerEntryWrapper.of(
          SignerEntry.builder()
            .account(Address.of("rsA2LpzuawewSBQXkiju3YQTMzW13pAAdW"))
            .signerWeight(UnsignedInteger.valueOf(2))
            .build()
        ),
        SignerEntryWrapper.of(
          SignerEntry.builder()
            .account(Address.of("rUpy3eEg8rqjqfUoLeBnZkscbKbFsKXC3v"))
            .signerWeight(UnsignedInteger.ONE)
            .build()
        ),
        SignerEntryWrapper.of(
          SignerEntry.builder()
            .account(Address.of("raKEEVSGnKSD9Zyvxu4z6Pqpm4ABH8FS6n"))
            .signerWeight(UnsignedInteger.ONE)
            .build()
        )
      )
      .build();

    String expectedBinary = "12000C2280000000240000000120230000000368400000000000000C81144B4E9C06F24296074F7BC" +
      "48F92A97916C6DC5EA9F4EB1300028114204288D2E47F8EF6C99BCC457966320D12409711E1EB13000181147908A7F0EDD48EA8" +
      "96C3580A399F0EE78611C8E3E1EB13000181143A4C02EA95AD6AC3BED92FA036E0BBFB712C030CE1F1";

    assertSerializesAndDeserializes(signerListSet, expectedBinary);
  }

  @Test
  public void serializePaymentWithPaths() throws JsonProcessingException {

    List<PathStep> paths = Lists.newArrayList(
      PathStep.builder().account(Address.of("rUpy3eEg8rqjqfUoLeBnZkscbKbFsKXC3v")).currency("ABC").build(),
      PathStep.builder().account(Address.of("rsA2LpzuawewSBQXkiju3YQTMzW13pAAdW")).currency("XYZ").build()
    );
    Payment payment = Payment.builder()
      .account(Address.of("raKEEVSGnKSD9Zyvxu4z6Pqpm4ABH8FS6n"))
      .amount(XrpCurrencyAmount.ofDrops(10))
      .destination(Address.of("rf1BiGeXwwQoi8Z2ueFYTEXSwuJYfV2Jpn"))
      .signingPublicKey("32D2471DB72B27E3310F355BB33E339BF26F8392D5A93D3BC0FC3B566612DA0F0A")
      .fee(XrpCurrencyAmount.ofDrops(12))
      .addPaths(paths)
      .build();
    
    String expected = "1200002280000000240000000061400000000000000A68400000000000000C732132D2471DB72B27E3310" +
      "F355BB33E339BF26F8392D5A93D3BC0FC3B566612DA0F0A81143A4C02EA95AD6AC3BED92FA036E0BBFB712C030C83144B4E9C0" +
      "6F24296074F7BC48F92A97916C6DC5EA90112117908A7F0EDD48EA896C3580A399F0EE78611C8E3000000000000000000000000" +
      "414243000000000011204288D2E47F8EF6C99BCC457966320D1240971100000000000000000000000058595A000000000000";

    assertSerializesAndDeserializes(payment, expected);
  }

  private <T extends Transaction> void assertSerializesAndDeserializes(
    T transaction,
    String expectedBinary
  ) throws JsonProcessingException {
    String transactionJson = objectMapper.writeValueAsString(transaction);
    String transactionBinary = binaryCodec.encode(transactionJson);
    assertThat(transactionBinary).isEqualTo(expectedBinary);

    String decodedBinary = binaryCodec.decode(transactionBinary);
    T deserialized = objectMapper.readValue(
      decodedBinary,
      objectMapper.getTypeFactory().constructType(transaction.getClass())
    );
    assertThat(deserialized).isEqualTo(transaction);
  }

}<|MERGE_RESOLUTION|>--- conflicted
+++ resolved
@@ -9,9 +9,9 @@
  * Licensed under the Apache License, Version 2.0 (the "License");
  * you may not use this file except in compliance with the License.
  * You may obtain a copy of the License at
- * 
+ *
  *      http://www.apache.org/licenses/LICENSE-2.0
- * 
+ *
  * Unless required by applicable law or agreed to in writing, software
  * distributed under the License is distributed on an "AS IS" BASIS,
  * WITHOUT WARRANTIES OR CONDITIONS OF ANY KIND, either express or implied.
@@ -63,11 +63,7 @@
 import org.xrpl.xrpl4j.model.transactions.TrustSet;
 import org.xrpl.xrpl4j.model.transactions.XrpCurrencyAmount;
 
-<<<<<<< HEAD
-import java.math.BigDecimal;
-=======
 import java.util.List;
->>>>>>> 529409c1
 
 public class BinarySerializationTests {
 
@@ -405,7 +401,6 @@
         .value("10000000")
         .build())
       .build();
-
 
     String expectedBinary = "1200142200020000240000002C63D6438D7EA4C680000000000000000000000000005743470000" +
       "000000832297BEF589D59F9C03A84F920F8D9128CC1CE468400000000000000C8114BE6C30732AE33CF2AF3344CE8172A6B9300183E3";
@@ -512,7 +507,7 @@
       .fee(XrpCurrencyAmount.ofDrops(12))
       .addPaths(paths)
       .build();
-    
+
     String expected = "1200002280000000240000000061400000000000000A68400000000000000C732132D2471DB72B27E3310" +
       "F355BB33E339BF26F8392D5A93D3BC0FC3B566612DA0F0A81143A4C02EA95AD6AC3BED92FA036E0BBFB712C030C83144B4E9C0" +
       "6F24296074F7BC48F92A97916C6DC5EA90112117908A7F0EDD48EA896C3580A399F0EE78611C8E3000000000000000000000000" +
