--- conflicted
+++ resolved
@@ -36,23 +36,12 @@
   /**
    * Gets the XRPL environment to use (based on existence of -DuseTestnet property).
    *
-<<<<<<< HEAD
-   * @return {@link XrplEnvironment}
-=======
    * @return XRPL environment of the correct type.
->>>>>>> 4ef7e7c6
    */
   static XrplEnvironment getConfiguredEnvironment() {
     // Use the testnet and devnet environment by default to run integration testing.
     // Use -DuseLocal test to run integration tests on local rippled.
     boolean isTestnetEnabled = System.getProperty("useTestnet") != null;
-<<<<<<< HEAD
-    if (isTestnetEnabled) {
-      logger.info("System property 'useTestnet' detected; Using Testnet for integration testing.");
-      return new TestnetEnvironment();
-    } else {
-      logger.info("'useTestNet' system property not detected." +
-=======
     boolean isDevnetEnabled = System.getProperty("useDevnet") != null;
     if (isTestnetEnabled) {
       logger.info("System property 'useTestnet' detected; Using Testnet for integration testing.");
@@ -62,7 +51,6 @@
       return new DevnetEnvironment();
     } else {
       logger.info("Neither 'useTestNet' nor 'useDevnet' System properties detected." +
->>>>>>> 4ef7e7c6
         " Using local rippled for integration testing.");
       return new LocalRippledEnvironment();
     }
