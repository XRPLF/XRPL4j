package org.xrpl.xrpl4j.tests;

/*-
 * ========================LICENSE_START=================================
 * xrpl4j :: integration-tests
 * %%
 * Copyright (C) 2020 - 2022 XRPL Foundation and its contributors
 * %%
 * Licensed under the Apache License, Version 2.0 (the "License");
 * you may not use this file except in compliance with the License.
 * You may obtain a copy of the License at
 * 
 *      http://www.apache.org/licenses/LICENSE-2.0
 * 
 * Unless required by applicable law or agreed to in writing, software
 * distributed under the License is distributed on an "AS IS" BASIS,
 * WITHOUT WARRANTIES OR CONDITIONS OF ANY KIND, either express or implied.
 * See the License for the specific language governing permissions and
 * limitations under the License.
 * =========================LICENSE_END==================================
 */

import static org.assertj.core.api.Assertions.assertThat;

import com.google.common.primitives.UnsignedInteger;
import org.awaitility.Awaitility;
import org.hamcrest.Matchers;
import org.junit.jupiter.api.BeforeEach;
import org.junit.jupiter.api.Test;
import org.xrpl.xrpl4j.client.JsonRpcClientErrorException;
import org.xrpl.xrpl4j.model.client.accounts.AccountInfoResult;
import org.xrpl.xrpl4j.model.client.fees.FeeResult;
import org.xrpl.xrpl4j.model.client.fees.FeeUtils;
import org.xrpl.xrpl4j.model.client.transactions.SubmitResult;
import org.xrpl.xrpl4j.model.flags.Flags;
import org.xrpl.xrpl4j.model.ledger.OfferObject;
import org.xrpl.xrpl4j.model.ledger.RippleStateObject;
import org.xrpl.xrpl4j.model.transactions.Address;
import org.xrpl.xrpl4j.model.transactions.IssuedCurrencyAmount;
import org.xrpl.xrpl4j.model.transactions.OfferCancel;
import org.xrpl.xrpl4j.model.transactions.OfferCreate;
import org.xrpl.xrpl4j.model.transactions.TransactionResultCodes;
import org.xrpl.xrpl4j.model.transactions.XrpCurrencyAmount;
import org.xrpl.xrpl4j.wallet.Wallet;

import java.math.BigDecimal;
import java.util.Collection;
import java.util.concurrent.TimeUnit;
import java.util.function.Supplier;

public class OfferIT extends AbstractIT {

  public static final String CURRENCY = "USD";

  private static Wallet issuerWallet;

  private static boolean usdIssued = false;

  /**
   * Sets up an issued currency (USD) that can be used to test Offers against this currency.
   *
   * @throws JsonRpcClientErrorException If anything goes wrong while communicating with rippled.
   */
  @BeforeEach
  public void ensureUsdIssued() throws JsonRpcClientErrorException {
    // this only needs to run once before all tests but can't be a BeforeAll static method due to dependencies on
    // instance methods in AbstractIT
    if (usdIssued) {
      return;
    }
    issuerWallet = createRandomAccount();
    FeeResult feeResult = xrplClient.fee();
    AccountInfoResult accountInfoResult =
      this.scanForResult(() -> this.getValidatedAccountInfo(issuerWallet.classicAddress()));

    //////////////////////
    // Create an Offer
    UnsignedInteger sequence = accountInfoResult.accountData().sequence();
    OfferCreate offerCreate = OfferCreate.builder()
      .account(issuerWallet.classicAddress())
<<<<<<< HEAD
      .fee(FeeUtils.calculateFeeDynamically(feeResult))
=======
      .fee(FeeUtils.computeNetworkFees(feeResult).recommendedFee())
>>>>>>> 698c030a
      .sequence(sequence)
      .signingPublicKey(issuerWallet.publicKey())
      .takerGets(IssuedCurrencyAmount.builder()
        .currency("USD")
        .issuer(issuerWallet.classicAddress())
        .value("100")
        .build()
      )
      .takerPays(XrpCurrencyAmount.ofXrp(BigDecimal.valueOf(200.0)))
      .flags(Flags.OfferCreateFlags.builder()
        .tfFullyCanonicalSig(true)
        .tfSell(true)
        .build())
      .build();

    SubmitResult<OfferCreate> response = xrplClient.submit(issuerWallet, offerCreate);
    assertThat(response.transactionResult().transaction().flags().tfFullyCanonicalSig()).isTrue();
    assertThat(response.transactionResult().transaction().flags().tfSell()).isTrue();

    assertThat(response.result()).isEqualTo(TransactionResultCodes.TES_SUCCESS);
    assertThat(response.transactionResult().transaction().hash()).isNotEmpty().get()
      .isEqualTo(response.transactionResult().hash());
    logger.info(
      "OfferCreate transaction successful: https://testnet.xrpl.org/transactions/{}",
      response.transactionResult().hash()
    );
    usdIssued = true;
  }

  @Test
  public void createOpenOfferAndCancel() throws JsonRpcClientErrorException {
    // GIVEN a buy offer that has a really bad exchange rate
    // THEN the OfferCreate should generate an open offer on the order book

    //////////////////////
    // Generate and fund purchaser's account
    Wallet purchaser = createRandomAccount();

    FeeResult feeResult = xrplClient.fee();
    AccountInfoResult accountInfoResult = this.scanForResult(
      () -> this.getValidatedAccountInfo(purchaser.classicAddress())
    );

    //////////////////////
    // Create an Offer
    UnsignedInteger sequence = accountInfoResult.accountData().sequence();
    OfferCreate offerCreate = OfferCreate.builder()
      .account(purchaser.classicAddress())
<<<<<<< HEAD
      .fee(FeeUtils.calculateFeeDynamically(feeResult))
=======
      .fee(FeeUtils.computeNetworkFees(feeResult).recommendedFee())
>>>>>>> 698c030a
      .sequence(sequence)
      .signingPublicKey(purchaser.publicKey())
      .takerPays(IssuedCurrencyAmount.builder()
        .currency("USD")
        .issuer(issuerWallet.classicAddress())
        .value("1000")
        .build()
      )
      .takerGets(XrpCurrencyAmount.ofDrops(1000))
      .flags(Flags.OfferCreateFlags.builder()
        .tfFullyCanonicalSig(true)
        .tfSell(true)
        .build())
      .build();

    SubmitResult<OfferCreate> response = xrplClient.submit(purchaser, offerCreate);
    assertThat(response.transactionResult().transaction().flags().tfFullyCanonicalSig()).isTrue();
    assertThat(response.transactionResult().transaction().flags().tfSell()).isTrue();

    assertThat(response.result()).isEqualTo(TransactionResultCodes.TES_SUCCESS);
    assertThat(response.transactionResult().transaction().hash()).isNotEmpty().get()
      .isEqualTo(response.transactionResult().hash());
    logger.info(
      "OfferCreate transaction successful: https://testnet.xrpl.org/transactions/{}",
      response.transactionResult().hash()
    );

    //////////////////////
    // Poll the ledger for the source purchaser's offers, and validate the expected offer exists
    OfferObject offerObject = scanForOffer(purchaser, sequence);
    assertThat(offerObject.takerGets()).isEqualTo(offerCreate.takerGets());
    assertThat(offerObject.takerPays()).isEqualTo(offerCreate.takerPays());

    cancelOffer(purchaser, offerObject.sequence(), TransactionResultCodes.TES_SUCCESS);
  }

  /**
   * Cancels an offer and verifies the offer no longer exists on ledger for the account.
   *
   * @param purchaser     The {@link Wallet} of the buyer.
   * @param offerSequence The sequence of the offer.
   *
   * @throws JsonRpcClientErrorException If anything goes wrong while communicating with rippled.
   */
  private void cancelOffer(
    Wallet purchaser,
    UnsignedInteger offerSequence,
    String expectedResult
  ) throws JsonRpcClientErrorException {
    AccountInfoResult infoResult = this.scanForResult(() -> this.getValidatedAccountInfo(purchaser.classicAddress()));
    UnsignedInteger nextSequence = infoResult.accountData().sequence();

    OfferCancel offerCancel = OfferCancel.builder()
      .account(purchaser.classicAddress())
<<<<<<< HEAD
      .fee(FeeUtils.calculateFeeDynamically(xrplClient.fee()))
=======
      .fee(getComputedNetworkFee(xrplClient.fee()))
>>>>>>> 698c030a
      .sequence(nextSequence)
      .offerSequence(offerSequence)
      .signingPublicKey(purchaser.publicKey())
      .build();

    SubmitResult<OfferCancel> cancelResponse = xrplClient.submit(purchaser, offerCancel);
    assertThat(cancelResponse.result()).isEqualTo(expectedResult);

    assertEmptyResults(() -> this.getValidatedAccountObjects(purchaser.classicAddress(), OfferObject.class));
    assertEmptyResults(() -> this.getValidatedAccountObjects(purchaser.classicAddress(), RippleStateObject.class));
  }

  @Test
  public void createUnmatchedKillOrFill() throws JsonRpcClientErrorException {
    // GIVEN a buy offer that has a really bad exchange rate
    // THEN the OfferCreate should not match any offers and immediately be killed

    //////////////////////
    // Generate and fund purchaser's account
    Wallet purchaser = createRandomAccount();

    FeeResult feeResult = xrplClient.fee();
    AccountInfoResult accountInfoResult = this.scanForResult(
      () -> this.getValidatedAccountInfo(purchaser.classicAddress())
    );

    //////////////////////
    // Create an Offer
    UnsignedInteger sequence = accountInfoResult.accountData().sequence();
    OfferCreate offerCreate = OfferCreate.builder()
      .account(purchaser.classicAddress())
<<<<<<< HEAD
      .fee(FeeUtils.calculateFeeDynamically(feeResult))
=======
      .fee(FeeUtils.computeNetworkFees(feeResult).recommendedFee())
>>>>>>> 698c030a
      .sequence(sequence)
      .signingPublicKey(purchaser.publicKey())
      .takerPays(IssuedCurrencyAmount.builder()
        .currency("USD")
        .issuer(issuerWallet.classicAddress())
        .value("1000")
        .build()
      )
      .takerGets(XrpCurrencyAmount.ofDrops(1000))
      .flags(Flags.OfferCreateFlags.builder()
        .tfFullyCanonicalSig(true)
        .tfImmediateOrCancel(true)
        .build())
      .build();

    SubmitResult<OfferCreate> response = xrplClient.submit(purchaser, offerCreate);
    assertThat(response.result()).isEqualTo(TransactionResultCodes.TES_SUCCESS);
    logger.info(
      "OfferCreate transaction successful: https://testnet.xrpl.org/transactions/{}",
      response.transactionResult().hash()
    );

    //////////////////////
    // Poll the ledger for the source purchaser's offers, and validate no offers or balances (ripple states) exist
    assertEmptyResults(() -> this.getValidatedAccountObjects(purchaser.classicAddress(), OfferObject.class));
    assertEmptyResults(() -> this.getValidatedAccountObjects(purchaser.classicAddress(), RippleStateObject.class));
  }

  /**
   * Asserts the supplier returns empty results, waiting up to 10 seconds for that condition to be true.
   *
   * @param supplier results supplier.
   */
  private void assertEmptyResults(Supplier<Collection<?>> supplier) {
    Awaitility.await()
      .atMost(10, TimeUnit.SECONDS)
      .until(() -> supplier.get(), Matchers.empty());
  }

  @Test
  public void createFullyMatchedOffer() throws JsonRpcClientErrorException {
    // GIVEN a buy offer that has a really great exchange rate
    // THEN the OfferCreate should fully match an open offer and generate a balance

    //////////////////////
    // Generate and fund purchaser's account
    Wallet purchaser = createRandomAccount();

    FeeResult feeResult = xrplClient.fee();
    AccountInfoResult accountInfoResult = this.scanForResult(
      () -> this.getValidatedAccountInfo(purchaser.classicAddress())
    );

    //////////////////////
    // Create an Offer
    UnsignedInteger sequence = accountInfoResult.accountData().sequence();
    IssuedCurrencyAmount requestCurrencyAmount = IssuedCurrencyAmount.builder()
      .currency(CURRENCY)
      .issuer(issuerWallet.classicAddress())
      .value("0.01")
      .build();

    OfferCreate offerCreate = OfferCreate.builder()
      .account(purchaser.classicAddress())
<<<<<<< HEAD
      .fee(FeeUtils.calculateFeeDynamically(feeResult))
=======
      .fee(FeeUtils.computeNetworkFees(feeResult).recommendedFee())
>>>>>>> 698c030a
      .sequence(sequence)
      .signingPublicKey(purchaser.publicKey())
      .takerPays(requestCurrencyAmount)
      .takerGets(XrpCurrencyAmount.ofXrp(BigDecimal.valueOf(10.0)))
      .build();

    SubmitResult<OfferCreate> response = xrplClient.submit(purchaser, offerCreate);
    assertThat(response.result()).isEqualTo(TransactionResultCodes.TES_SUCCESS);
    assertThat(response.transactionResult().transaction().hash()).isNotEmpty().get()
      .isEqualTo(response.transactionResult().hash());
    logger.info(
      "OfferCreate transaction successful: https://testnet.xrpl.org/transactions/{}",
      response.transactionResult().hash()
    );

    //////////////////////
    // Poll the ledger for the source purchaser's balances, and validate the expected currency balance exists
    RippleStateObject issuedCurrency = scanForIssuedCurrency(purchaser, CURRENCY, issuerWallet.classicAddress());
    // The "issuer" for the balance in a trust line depends on whether the balance is positive or negative.
    // If a RippleState object shows a positive balance, the high account is the issuer.
    // If the balance is negative, the low account is the issuer.
    // Often, the issuer has its limit set to 0 and the other account has a positive limit, but this is not reliable
    // because limits can change without affecting an existing balance.
    if (issuedCurrency.lowLimit().issuer().equals(issuerWallet.classicAddress())) {
      assertThat(issuedCurrency.balance().value()).isEqualTo("-" + requestCurrencyAmount.value());
    } else {
      assertThat(issuedCurrency.balance().value()).isEqualTo(requestCurrencyAmount.value());
    }
  }

  @Test
  public void cancelNonExistentOffer() throws JsonRpcClientErrorException {
    Wallet purchaser = createRandomAccount();
    UnsignedInteger nonExistentOfferSequence = UnsignedInteger.valueOf(111111111);
    // cancel offer does the assertions
    cancelOffer(purchaser, nonExistentOfferSequence, "temBAD_SEQUENCE");
  }

  /**
   * Scan the ledger for a specific Offer.
   *
   * @param purchaser The {@link Wallet} of the offer owner.
   * @param sequence  The sequence of the offer.
   *
   * @return An {@link OfferObject}.
   */
  public OfferObject scanForOffer(Wallet purchaser, UnsignedInteger sequence) {
    return this.scanForLedgerObject(
      () -> this.getValidatedAccountObjects(purchaser.classicAddress(), OfferObject.class)
        .stream()
        .filter(object -> object.sequence().equals(sequence) && object.account().equals(purchaser.classicAddress()))
        .findFirst()
        .orElse(null));
  }

  /**
   * Scan the ledger until the purchaser account has a trustline with the issuer account for a given currency.
   *
   * @param purchaser The {@link Wallet} of the source account.
   * @param currency  A {@link String} denoting the currency code.
   * @param issuer    The {@link Address} of the issuer account.
   *
   * @return The {@link RippleStateObject} between the purchaser and issuer, if found.
   */
  public RippleStateObject scanForIssuedCurrency(Wallet purchaser, String currency, Address issuer) {
    return this.scanForLedgerObject(
      () -> this.getValidatedAccountObjects(purchaser.classicAddress(), RippleStateObject.class)
        .stream()
        .filter(state ->
          state.balance().currency().equals(currency) &&
            (state.lowLimit().issuer().equals(issuer)) || state.highLimit().issuer().equals(issuer))
        .findFirst()
        .orElse(null));
  }

}<|MERGE_RESOLUTION|>--- conflicted
+++ resolved
@@ -78,11 +78,7 @@
     UnsignedInteger sequence = accountInfoResult.accountData().sequence();
     OfferCreate offerCreate = OfferCreate.builder()
       .account(issuerWallet.classicAddress())
-<<<<<<< HEAD
-      .fee(FeeUtils.calculateFeeDynamically(feeResult))
-=======
       .fee(FeeUtils.computeNetworkFees(feeResult).recommendedFee())
->>>>>>> 698c030a
       .sequence(sequence)
       .signingPublicKey(issuerWallet.publicKey())
       .takerGets(IssuedCurrencyAmount.builder()
@@ -131,11 +127,7 @@
     UnsignedInteger sequence = accountInfoResult.accountData().sequence();
     OfferCreate offerCreate = OfferCreate.builder()
       .account(purchaser.classicAddress())
-<<<<<<< HEAD
-      .fee(FeeUtils.calculateFeeDynamically(feeResult))
-=======
       .fee(FeeUtils.computeNetworkFees(feeResult).recommendedFee())
->>>>>>> 698c030a
       .sequence(sequence)
       .signingPublicKey(purchaser.publicKey())
       .takerPays(IssuedCurrencyAmount.builder()
@@ -190,11 +182,7 @@
 
     OfferCancel offerCancel = OfferCancel.builder()
       .account(purchaser.classicAddress())
-<<<<<<< HEAD
-      .fee(FeeUtils.calculateFeeDynamically(xrplClient.fee()))
-=======
       .fee(getComputedNetworkFee(xrplClient.fee()))
->>>>>>> 698c030a
       .sequence(nextSequence)
       .offerSequence(offerSequence)
       .signingPublicKey(purchaser.publicKey())
@@ -226,11 +214,7 @@
     UnsignedInteger sequence = accountInfoResult.accountData().sequence();
     OfferCreate offerCreate = OfferCreate.builder()
       .account(purchaser.classicAddress())
-<<<<<<< HEAD
-      .fee(FeeUtils.calculateFeeDynamically(feeResult))
-=======
       .fee(FeeUtils.computeNetworkFees(feeResult).recommendedFee())
->>>>>>> 698c030a
       .sequence(sequence)
       .signingPublicKey(purchaser.publicKey())
       .takerPays(IssuedCurrencyAmount.builder()
@@ -295,11 +279,7 @@
 
     OfferCreate offerCreate = OfferCreate.builder()
       .account(purchaser.classicAddress())
-<<<<<<< HEAD
-      .fee(FeeUtils.calculateFeeDynamically(feeResult))
-=======
       .fee(FeeUtils.computeNetworkFees(feeResult).recommendedFee())
->>>>>>> 698c030a
       .sequence(sequence)
       .signingPublicKey(purchaser.publicKey())
       .takerPays(requestCurrencyAmount)
