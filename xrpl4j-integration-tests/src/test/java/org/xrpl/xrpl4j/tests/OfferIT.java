--- conflicted
+++ resolved
@@ -9,9 +9,9 @@
  * Licensed under the Apache License, Version 2.0 (the "License");
  * you may not use this file except in compliance with the License.
  * You may obtain a copy of the License at
- *
+ * 
  *      http://www.apache.org/licenses/LICENSE-2.0
- *
+ * 
  * Unless required by applicable law or agreed to in writing, software
  * distributed under the License is distributed on an "AS IS" BASIS,
  * WITHOUT WARRANTIES OR CONDITIONS OF ANY KIND, either express or implied.
@@ -78,11 +78,7 @@
     UnsignedInteger sequence = accountInfoResult.accountData().sequence();
     OfferCreate offerCreate = OfferCreate.builder()
       .account(issuerWallet.classicAddress())
-<<<<<<< HEAD
-      .fee(getComputedNetworkFee(feeResult))
-=======
-      .fee(FeeUtils.computeFees(feeResult).recommendedFee())
->>>>>>> 30dd3c15
+      .fee(FeeUtils.computeNetworkFees(feeResult).recommendedFee())
       .sequence(sequence)
       .signingPublicKey(issuerWallet.publicKey())
       .takerGets(IssuedCurrencyAmount.builder()
@@ -131,11 +127,7 @@
     UnsignedInteger sequence = accountInfoResult.accountData().sequence();
     OfferCreate offerCreate = OfferCreate.builder()
       .account(purchaser.classicAddress())
-<<<<<<< HEAD
-      .fee(getComputedNetworkFee(feeResult))
-=======
-      .fee(FeeUtils.computeFees(feeResult).recommendedFee())
->>>>>>> 30dd3c15
+      .fee(FeeUtils.computeNetworkFees(feeResult).recommendedFee())
       .sequence(sequence)
       .signingPublicKey(purchaser.publicKey())
       .takerPays(IssuedCurrencyAmount.builder()
@@ -190,11 +182,7 @@
 
     OfferCancel offerCancel = OfferCancel.builder()
       .account(purchaser.classicAddress())
-<<<<<<< HEAD
       .fee(getComputedNetworkFee(xrplClient.fee()))
-=======
-      .fee(FeeUtils.computeFees(xrplClient.fee()).recommendedFee())
->>>>>>> 30dd3c15
       .sequence(nextSequence)
       .offerSequence(offerSequence)
       .signingPublicKey(purchaser.publicKey())
@@ -226,11 +214,7 @@
     UnsignedInteger sequence = accountInfoResult.accountData().sequence();
     OfferCreate offerCreate = OfferCreate.builder()
       .account(purchaser.classicAddress())
-<<<<<<< HEAD
-      .fee(getComputedNetworkFee(feeResult))
-=======
-      .fee(FeeUtils.computeFees(feeResult).recommendedFee())
->>>>>>> 30dd3c15
+      .fee(FeeUtils.computeNetworkFees(feeResult).recommendedFee())
       .sequence(sequence)
       .signingPublicKey(purchaser.publicKey())
       .takerPays(IssuedCurrencyAmount.builder()
@@ -295,11 +279,7 @@
 
     OfferCreate offerCreate = OfferCreate.builder()
       .account(purchaser.classicAddress())
-<<<<<<< HEAD
-      .fee(getComputedNetworkFee(feeResult))
-=======
-      .fee(FeeUtils.computeFees(feeResult).recommendedFee())
->>>>>>> 30dd3c15
+      .fee(FeeUtils.computeNetworkFees(feeResult).recommendedFee())
       .sequence(sequence)
       .signingPublicKey(purchaser.publicKey())
       .takerPays(requestCurrencyAmount)
