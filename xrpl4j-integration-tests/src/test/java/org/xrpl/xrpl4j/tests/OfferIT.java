package org.xrpl.xrpl4j.tests;

/*-
 * ========================LICENSE_START=================================
 * xrpl4j :: integration-tests
 * %%
 * Copyright (C) 2020 - 2022 XRPL Foundation and its contributors
 * %%
 * Licensed under the Apache License, Version 2.0 (the "License");
 * you may not use this file except in compliance with the License.
 * You may obtain a copy of the License at
 *
 *      http://www.apache.org/licenses/LICENSE-2.0
 *
 * Unless required by applicable law or agreed to in writing, software
 * distributed under the License is distributed on an "AS IS" BASIS,
 * WITHOUT WARRANTIES OR CONDITIONS OF ANY KIND, either express or implied.
 * See the License for the specific language governing permissions and
 * limitations under the License.
 * =========================LICENSE_END==================================
 */

import static org.assertj.core.api.Assertions.assertThat;

import com.google.common.primitives.UnsignedInteger;
import org.awaitility.Awaitility;
import org.hamcrest.Matchers;
import org.junit.jupiter.api.BeforeEach;
import org.junit.jupiter.api.Test;
import org.xrpl.xrpl4j.client.JsonRpcClientErrorException;
import org.xrpl.xrpl4j.model.client.accounts.AccountInfoResult;
import org.xrpl.xrpl4j.model.client.fees.FeeResult;
import org.xrpl.xrpl4j.model.client.fees.FeeUtils;
import org.xrpl.xrpl4j.model.client.transactions.SubmitResult;
import org.xrpl.xrpl4j.model.flags.Flags;
import org.xrpl.xrpl4j.model.ledger.OfferObject;
import org.xrpl.xrpl4j.model.ledger.RippleStateObject;
import org.xrpl.xrpl4j.model.transactions.Address;
import org.xrpl.xrpl4j.model.transactions.IssuedCurrencyAmount;
import org.xrpl.xrpl4j.model.transactions.OfferCancel;
import org.xrpl.xrpl4j.model.transactions.OfferCreate;
import org.xrpl.xrpl4j.model.transactions.TransactionResultCodes;
import org.xrpl.xrpl4j.model.transactions.XrpCurrencyAmount;
import org.xrpl.xrpl4j.wallet.Wallet;

import java.math.BigDecimal;
import java.util.Collection;
import java.util.concurrent.TimeUnit;
import java.util.function.Supplier;

public class OfferIT extends AbstractIT {

  public static final String CURRENCY = "USD";

  private static Wallet issuerWallet;

  private static boolean usdIssued = false;

  /**
   * Sets up an issued currency (USD) that can be used to test Offers against this currency.
   *
   * @throws JsonRpcClientErrorException If anything goes wrong while communicating with rippled.
   */
  @BeforeEach
  public void ensureUsdIssued() throws JsonRpcClientErrorException {
    // this only needs to run once before all tests but can't be a BeforeAll static method due to dependencies on
    // instance methods in AbstractIT
    if (usdIssued) {
      return;
    }
    issuerWallet = createRandomAccount();
    FeeResult feeResult = xrplClient.fee();
    AccountInfoResult accountInfoResult =
      this.scanForResult(() -> this.getValidatedAccountInfo(issuerWallet.classicAddress()));

    //////////////////////
    // Create an Offer
    UnsignedInteger sequence = accountInfoResult.accountData().sequence();
    OfferCreate offerCreate = OfferCreate.builder()
      .account(issuerWallet.classicAddress())
      .fee(FeeUtils.computeNetworkFees(feeResult).recommendedFee())
      .sequence(sequence)
      .signingPublicKey(issuerWallet.publicKey())
      .takerGets(IssuedCurrencyAmount.builder()
        .currency("USD")
        .issuer(issuerWallet.classicAddress())
        .value("100")
        .build()
      )
      .takerPays(XrpCurrencyAmount.ofXrp(BigDecimal.valueOf(200.0)))
      .flags(Flags.OfferCreateFlags.builder()
        .tfFullyCanonicalSig(true)
        .tfSell(true)
        .build())
      .build();

    SubmitResult<OfferCreate> response = xrplClient.submit(issuerWallet, offerCreate);
    assertThat(response.transactionResult().transaction().flags().tfFullyCanonicalSig()).isTrue();
    assertThat(response.transactionResult().transaction().flags().tfSell()).isTrue();

    assertThat(response.result()).isEqualTo(TransactionResultCodes.TES_SUCCESS);
    assertThat(response.transactionResult().transaction().hash()).isNotEmpty().get()
      .isEqualTo(response.transactionResult().hash());
    logInfo(
      response.transactionResult().transaction().transactionType(),
      response.transactionResult().hash()
    );
    usdIssued = true;
  }

  @Test
  public void createOpenOfferAndCancel() throws JsonRpcClientErrorException {
    // GIVEN a buy offer that has a really bad exchange rate
    // THEN the OfferCreate should generate an open offer on the order book

    //////////////////////
    // Generate and fund purchaser's account
    Wallet purchaser = createRandomAccount();

    FeeResult feeResult = xrplClient.fee();
    AccountInfoResult accountInfoResult = this.scanForResult(
      () -> this.getValidatedAccountInfo(purchaser.classicAddress())
    );

    //////////////////////
    // Create an Offer
    UnsignedInteger sequence = accountInfoResult.accountData().sequence();
    OfferCreate offerCreate = OfferCreate.builder()
      .account(purchaser.classicAddress())
      .fee(FeeUtils.computeNetworkFees(feeResult).recommendedFee())
      .sequence(sequence)
      .signingPublicKey(purchaser.publicKey())
      .takerPays(IssuedCurrencyAmount.builder()
        .currency("USD")
        .issuer(issuerWallet.classicAddress())
        .value("1000")
        .build()
      )
      .takerGets(XrpCurrencyAmount.ofDrops(1000))
      .flags(Flags.OfferCreateFlags.builder()
        .tfFullyCanonicalSig(true)
        .tfSell(true)
        .build())
      .build();

    SubmitResult<OfferCreate> response = xrplClient.submit(purchaser, offerCreate);
    assertThat(response.transactionResult().transaction().flags().tfFullyCanonicalSig()).isTrue();
    assertThat(response.transactionResult().transaction().flags().tfSell()).isTrue();

    assertThat(response.result()).isEqualTo(TransactionResultCodes.TES_SUCCESS);
    assertThat(response.transactionResult().transaction().hash()).isNotEmpty().get()
      .isEqualTo(response.transactionResult().hash());
    logInfo(
      response.transactionResult().transaction().transactionType(),
      response.transactionResult().hash()
    );

    //////////////////////
    // Poll the ledger for the source purchaser's offers, and validate the expected offer exists
    OfferObject offerObject = scanForOffer(purchaser, sequence);
    assertThat(offerObject.takerGets()).isEqualTo(offerCreate.takerGets());
    assertThat(offerObject.takerPays()).isEqualTo(offerCreate.takerPays());

    cancelOffer(purchaser, offerObject.sequence(), TransactionResultCodes.TES_SUCCESS);
  }

  /**
   * Cancels an offer and verifies the offer no longer exists on ledger for the account.
   *
   * @param purchaser     The {@link Wallet} of the buyer.
   * @param offerSequence The sequence of the offer.
   *
   * @throws JsonRpcClientErrorException If anything goes wrong while communicating with rippled.
   */
  private void cancelOffer(
    Wallet purchaser,
    UnsignedInteger offerSequence,
    String expectedResult
  ) throws JsonRpcClientErrorException {
    AccountInfoResult infoResult = this.scanForResult(() -> this.getValidatedAccountInfo(purchaser.classicAddress()));
    UnsignedInteger nextSequence = infoResult.accountData().sequence();

    OfferCancel offerCancel = OfferCancel.builder()
      .account(purchaser.classicAddress())
<<<<<<< HEAD
      .fee(getComputedNetworkFee(xrplClient.fee()))
=======
      .fee(FeeUtils.computeNetworkFees(xrplClient.fee()).recommendedFee())
>>>>>>> 4255c506
      .sequence(nextSequence)
      .offerSequence(offerSequence)
      .signingPublicKey(purchaser.publicKey())
      .build();

    SubmitResult<OfferCancel> cancelResponse = xrplClient.submit(purchaser, offerCancel);
    assertThat(cancelResponse.result()).isEqualTo(expectedResult);

    assertEmptyResults(() -> this.getValidatedAccountObjects(purchaser.classicAddress(), OfferObject.class));
    assertEmptyResults(() -> this.getValidatedAccountObjects(purchaser.classicAddress(), RippleStateObject.class));
  }

  @Test
  public void createUnmatchedKillOrFill() throws JsonRpcClientErrorException {
    // GIVEN a buy offer that has a really bad exchange rate
    // THEN the OfferCreate should not match any offers and immediately be killed

    //////////////////////
    // Generate and fund purchaser's account
    Wallet purchaser = createRandomAccount();

    FeeResult feeResult = xrplClient.fee();
    AccountInfoResult accountInfoResult = this.scanForResult(
      () -> this.getValidatedAccountInfo(purchaser.classicAddress())
    );

    //////////////////////
    // Create an Offer
    UnsignedInteger sequence = accountInfoResult.accountData().sequence();
    OfferCreate offerCreate = OfferCreate.builder()
      .account(purchaser.classicAddress())
      .fee(FeeUtils.computeNetworkFees(feeResult).recommendedFee())
      .sequence(sequence)
      .signingPublicKey(purchaser.publicKey())
      .takerPays(IssuedCurrencyAmount.builder()
        .currency("USD")
        .issuer(issuerWallet.classicAddress())
        .value("1000")
        .build()
      )
      .takerGets(XrpCurrencyAmount.ofDrops(1000))
      .flags(Flags.OfferCreateFlags.builder()
        .tfFullyCanonicalSig(true)
        .tfImmediateOrCancel(true)
        .build())
      .build();

    SubmitResult<OfferCreate> response = xrplClient.submit(purchaser, offerCreate);
    assertThat(response.result()).isEqualTo(TransactionResultCodes.TES_SUCCESS);
    logInfo(
      response.transactionResult().transaction().transactionType(),
      response.transactionResult().hash()
    );

    //////////////////////
    // Poll the ledger for the source purchaser's offers, and validate no offers or balances (ripple states) exist
    assertEmptyResults(() -> this.getValidatedAccountObjects(purchaser.classicAddress(), OfferObject.class));
    assertEmptyResults(() -> this.getValidatedAccountObjects(purchaser.classicAddress(), RippleStateObject.class));
  }

  /**
   * Asserts the supplier returns empty results, waiting up to 10 seconds for that condition to be true.
   *
   * @param supplier results supplier.
   */
  private void assertEmptyResults(Supplier<Collection<?>> supplier) {
    Awaitility.await()
      .atMost(10, TimeUnit.SECONDS)
      .until(() -> supplier.get(), Matchers.empty());
  }

  @Test
  public void createFullyMatchedOffer() throws JsonRpcClientErrorException {
    // GIVEN a buy offer that has a really great exchange rate
    // THEN the OfferCreate should fully match an open offer and generate a balance

    //////////////////////
    // Generate and fund purchaser's account
    Wallet purchaser = createRandomAccount();

    FeeResult feeResult = xrplClient.fee();
    AccountInfoResult accountInfoResult = this.scanForResult(
      () -> this.getValidatedAccountInfo(purchaser.classicAddress())
    );

    //////////////////////
    // Create an Offer
    UnsignedInteger sequence = accountInfoResult.accountData().sequence();
    IssuedCurrencyAmount requestCurrencyAmount = IssuedCurrencyAmount.builder()
      .currency(CURRENCY)
      .issuer(issuerWallet.classicAddress())
      .value("0.01")
      .build();

    OfferCreate offerCreate = OfferCreate.builder()
      .account(purchaser.classicAddress())
      .fee(FeeUtils.computeNetworkFees(feeResult).recommendedFee())
      .sequence(sequence)
      .signingPublicKey(purchaser.publicKey())
      .takerPays(requestCurrencyAmount)
      .takerGets(XrpCurrencyAmount.ofXrp(BigDecimal.valueOf(10.0)))
      .build();

    SubmitResult<OfferCreate> response = xrplClient.submit(purchaser, offerCreate);
    assertThat(response.result()).isEqualTo(TransactionResultCodes.TES_SUCCESS);
    assertThat(response.transactionResult().transaction().hash()).isNotEmpty().get()
      .isEqualTo(response.transactionResult().hash());

    logInfo(
      response.transactionResult().transaction().transactionType(),
      response.transactionResult().hash()
    );

    //////////////////////
    // Poll the ledger for the source purchaser's balances, and validate the expected currency balance exists
    RippleStateObject issuedCurrency = scanForIssuedCurrency(purchaser, CURRENCY, issuerWallet.classicAddress());
    // The "issuer" for the balance in a trust line depends on whether the balance is positive or negative.
    // If a RippleState object shows a positive balance, the high account is the issuer.
    // If the balance is negative, the low account is the issuer.
    // Often, the issuer has its limit set to 0 and the other account has a positive limit, but this is not reliable
    // because limits can change without affecting an existing balance.
    if (issuedCurrency.lowLimit().issuer().equals(issuerWallet.classicAddress())) {
      assertThat(issuedCurrency.balance().value()).isEqualTo("-" + requestCurrencyAmount.value());
    } else {
      assertThat(issuedCurrency.balance().value()).isEqualTo(requestCurrencyAmount.value());
    }
  }

  @Test
  public void cancelNonExistentOffer() throws JsonRpcClientErrorException {
    Wallet purchaser = createRandomAccount();
    UnsignedInteger nonExistentOfferSequence = UnsignedInteger.valueOf(111111111);
    // cancel offer does the assertions
    cancelOffer(purchaser, nonExistentOfferSequence, "temBAD_SEQUENCE");
  }

  /**
   * Scan the ledger for a specific Offer.
   *
   * @param purchaser The {@link Wallet} of the offer owner.
   * @param sequence  The sequence of the offer.
   *
   * @return An {@link OfferObject}.
   */
  public OfferObject scanForOffer(Wallet purchaser, UnsignedInteger sequence) {
    return this.scanForLedgerObject(
      () -> this.getValidatedAccountObjects(purchaser.classicAddress(), OfferObject.class)
        .stream()
        .filter(object -> object.sequence().equals(sequence) && object.account().equals(purchaser.classicAddress()))
        .findFirst()
        .orElse(null));
  }

  /**
   * Scan the ledger until the purchaser account has a trustline with the issuer account for a given currency.
   *
   * @param purchaser The {@link Wallet} of the source account.
   * @param currency  A {@link String} denoting the currency code.
   * @param issuer    The {@link Address} of the issuer account.
   *
   * @return The {@link RippleStateObject} between the purchaser and issuer, if found.
   */
  public RippleStateObject scanForIssuedCurrency(Wallet purchaser, String currency, Address issuer) {
    return this.scanForLedgerObject(
      () -> this.getValidatedAccountObjects(purchaser.classicAddress(), RippleStateObject.class)
        .stream()
        .filter(state ->
          state.balance().currency().equals(currency) &&
            (state.lowLimit().issuer().equals(issuer)) || state.highLimit().issuer().equals(issuer))
        .findFirst()
        .orElse(null));
  }

}<|MERGE_RESOLUTION|>--- conflicted
+++ resolved
@@ -182,11 +182,7 @@
 
     OfferCancel offerCancel = OfferCancel.builder()
       .account(purchaser.classicAddress())
-<<<<<<< HEAD
-      .fee(getComputedNetworkFee(xrplClient.fee()))
-=======
       .fee(FeeUtils.computeNetworkFees(xrplClient.fee()).recommendedFee())
->>>>>>> 4255c506
       .sequence(nextSequence)
       .offerSequence(offerSequence)
       .signingPublicKey(purchaser.publicKey())
