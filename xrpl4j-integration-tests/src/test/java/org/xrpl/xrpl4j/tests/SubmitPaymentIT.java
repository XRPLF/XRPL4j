--- conflicted
+++ resolved
@@ -51,11 +51,7 @@
     XrpCurrencyAmount amount = XrpCurrencyAmount.ofDrops(12345);
     Payment payment = Payment.builder()
       .account(sourceWallet.classicAddress())
-<<<<<<< HEAD
-      .fee(FeeUtils.calculateFeeDynamically(feeResult))
-=======
       .fee(FeeUtils.computeNetworkFees(feeResult).recommendedFee())
->>>>>>> 698c030a
       .sequence(accountInfo.accountData().sequence())
       .destination(destinationWallet.classicAddress())
       .amount(amount)
@@ -98,11 +94,7 @@
 
     Payment payment = Payment.builder()
       .account(senderWallet.classicAddress())
-<<<<<<< HEAD
-      .fee(FeeUtils.calculateFeeDynamically(feeResult))
-=======
       .fee(FeeUtils.computeNetworkFees(feeResult).recommendedFee())
->>>>>>> 698c030a
       .sequence(accountInfo.accountData().sequence())
       .destination(destinationWallet.classicAddress())
       .amount(XrpCurrencyAmount.ofDrops(12345))
