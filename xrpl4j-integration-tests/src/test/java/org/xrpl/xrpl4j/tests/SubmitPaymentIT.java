--- conflicted
+++ resolved
@@ -9,9 +9,9 @@
  * Licensed under the Apache License, Version 2.0 (the "License");
  * you may not use this file except in compliance with the License.
  * You may obtain a copy of the License at
- * 
+ *
  *      http://www.apache.org/licenses/LICENSE-2.0
- * 
+ *
  * Unless required by applicable law or agreed to in writing, software
  * distributed under the License is distributed on an "AS IS" BASIS,
  * WITHOUT WARRANTIES OR CONDITIONS OF ANY KIND, either express or implied.
@@ -37,8 +37,6 @@
 import org.xrpl.xrpl4j.model.transactions.XrpCurrencyAmount;
 import org.xrpl.xrpl4j.wallet.Wallet;
 
-import java.math.BigDecimal;
-
 public class SubmitPaymentIT extends AbstractIT {
 
   @Test
@@ -53,11 +51,7 @@
     XrpCurrencyAmount amount = XrpCurrencyAmount.ofDrops(12345);
     Payment payment = Payment.builder()
       .account(sourceWallet.classicAddress())
-<<<<<<< HEAD
-      .fee(XrpCurrencyAmount.ofXrp(BigDecimal.valueOf(1)))
-=======
       .fee(FeeUtils.calculateFeeDynamically(feeResult))
->>>>>>> 831777bb
       .sequence(accountInfo.accountData().sequence())
       .destination(destinationWallet.classicAddress())
       .amount(amount)
@@ -102,11 +96,7 @@
 
     Payment payment = Payment.builder()
       .account(senderWallet.classicAddress())
-<<<<<<< HEAD
-      .fee(XrpCurrencyAmount.ofXrp(new BigDecimal(1)))
-=======
       .fee(FeeUtils.calculateFeeDynamically(feeResult))
->>>>>>> 831777bb
       .sequence(accountInfo.accountData().sequence())
       .destination(destinationWallet.classicAddress())
       .amount(XrpCurrencyAmount.ofDrops(12345))
@@ -133,9 +123,9 @@
   private void assertPaymentCloseTimeMatchesLedgerCloseTime(TransactionResult<Payment> validatedPayment)
     throws JsonRpcClientErrorException {
     LedgerResult ledger = xrplClient.ledger(
-        LedgerRequestParams.builder()
-          .ledgerSpecifier(LedgerSpecifier.of(validatedPayment.ledgerIndexSafe()))
-          .build()
+      LedgerRequestParams.builder()
+        .ledgerSpecifier(LedgerSpecifier.of(validatedPayment.ledgerIndexSafe()))
+        .build()
     );
 
     assertThat(validatedPayment.transaction().closeDateHuman()).isNotEmpty()
