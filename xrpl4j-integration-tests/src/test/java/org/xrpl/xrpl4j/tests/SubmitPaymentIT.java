--- conflicted
+++ resolved
@@ -100,14 +100,10 @@
   private void assertPaymentCloseTimeMatchesLedgerCloseTime(TransactionResult<Payment> validatedPayment)
     throws JsonRpcClientErrorException {
     LedgerResult ledger = xrplClient.ledger(
-<<<<<<< HEAD
         LedgerRequestParams.builder()
           .ledgerSpecifier(LedgerSpecifier.ledgerIndex(validatedPayment.ledgerIndex().get()))
           .build()
     );
-=======
-      LedgerRequestParams.builder().ledgerIndex(validatedPayment.ledgerIndex().get()).build());
->>>>>>> 53fd79ae
 
     assertThat(validatedPayment.transaction().closeDateHuman()).isNotEmpty();
     assertThat(ledger.ledger().closeTimeHuman()).isNotEmpty();
