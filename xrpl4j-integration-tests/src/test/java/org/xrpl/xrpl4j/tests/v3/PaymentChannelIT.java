--- conflicted
+++ resolved
@@ -1,10 +1,6 @@
 package org.xrpl.xrpl4j.tests.v3;
 
 import static org.assertj.core.api.Assertions.assertThat;
-<<<<<<< HEAD
-=======
-import static org.xrpl.xrpl4j.model.client.fees.FeeUtils.computeFees;
->>>>>>> 30dd3c15
 
 import com.fasterxml.jackson.core.JsonProcessingException;
 import com.google.common.primitives.UnsignedInteger;
@@ -23,6 +19,7 @@
 import org.xrpl.xrpl4j.model.client.channels.UnsignedClaim;
 import org.xrpl.xrpl4j.model.client.common.LedgerSpecifier;
 import org.xrpl.xrpl4j.model.client.fees.FeeResult;
+import org.xrpl.xrpl4j.model.client.fees.FeeUtils;
 import org.xrpl.xrpl4j.model.client.transactions.SubmitResult;
 import org.xrpl.xrpl4j.model.ledger.PayChannelObject;
 import org.xrpl.xrpl4j.model.transactions.PaymentChannelClaim;
@@ -56,11 +53,7 @@
     // the source and destination accounts
     PaymentChannelCreate paymentChannelCreate = PaymentChannelCreate.builder()
       .account(sourceWallet.address())
-<<<<<<< HEAD
-      .fee(getComputedNetworkFee(feeResult))
-=======
-      .fee(computeFees(feeResult).recommendedFee())
->>>>>>> 30dd3c15
+      .fee(FeeUtils.computeNetworkFees(feeResult).recommendedFee())
       .sequence(senderAccountInfo.accountData().sequence())
       .amount(XrpCurrencyAmount.ofDrops(10000))
       .destination(destinationWallet.address())
@@ -146,11 +139,7 @@
     // the source and destination accounts
     PaymentChannelCreate paymentChannelCreate = PaymentChannelCreate.builder()
       .account(sourceWallet.address())
-<<<<<<< HEAD
-      .fee(getComputedNetworkFee(feeResult))
-=======
-      .fee(computeFees(feeResult).recommendedFee())
->>>>>>> 30dd3c15
+      .fee(FeeUtils.computeNetworkFees(feeResult).recommendedFee())
       .sequence(senderAccountInfo.accountData().sequence())
       .amount(XrpCurrencyAmount.ofDrops(10000000))
       .destination(destinationWallet.address())
@@ -219,11 +208,7 @@
     // Destination account submits the signed claim to the ledger to get their XRP
     PaymentChannelClaim paymentChannelClaim = PaymentChannelClaim.builder()
       .account(destinationWallet.address())
-<<<<<<< HEAD
-      .fee(getComputedNetworkFee(feeResult))
-=======
-      .fee(computeFees(feeResult).recommendedFee())
->>>>>>> 30dd3c15
+      .fee(FeeUtils.computeNetworkFees(feeResult).recommendedFee())
       .sequence(destinationAccountInfo.accountData().sequence())
       .channel(paymentChannel.channelId())
       .balance(paymentChannel.balance().plus(unsignedClaim.amount()))
@@ -272,11 +257,7 @@
     // the source and destination accounts
     PaymentChannelCreate paymentChannelCreate = PaymentChannelCreate.builder()
       .account(sourceWallet.address())
-<<<<<<< HEAD
-      .fee(getComputedNetworkFee(feeResult))
-=======
-      .fee(computeFees(feeResult).recommendedFee())
->>>>>>> 30dd3c15
+      .fee(FeeUtils.computeNetworkFees(feeResult).recommendedFee())
       .sequence(senderAccountInfo.accountData().sequence())
       .amount(XrpCurrencyAmount.ofDrops(10000000))
       .destination(destinationWallet.address())
@@ -318,11 +299,7 @@
 
     PaymentChannelFund paymentChannelFund = PaymentChannelFund.builder()
       .account(sourceWallet.address())
-<<<<<<< HEAD
-      .fee(getComputedNetworkFee(feeResult))
-=======
-      .fee(computeFees(feeResult).recommendedFee())
->>>>>>> 30dd3c15
+      .fee(FeeUtils.computeNetworkFees(feeResult).recommendedFee())
       .sequence(senderAccountInfo.accountData().sequence().plus(UnsignedInteger.ONE))
       .signingPublicKey(sourceWallet.publicKey().base16Value())
       .channel(paymentChannel.channelId())
@@ -362,11 +339,7 @@
 
     PaymentChannelFund paymentChannelFundWithNewExpiry = PaymentChannelFund.builder()
       .account(sourceWallet.address())
-<<<<<<< HEAD
-      .fee(getComputedNetworkFee(feeResult))
-=======
-      .fee(computeFees(feeResult).recommendedFee())
->>>>>>> 30dd3c15
+      .fee(FeeUtils.computeNetworkFees(feeResult).recommendedFee())
       .sequence(senderAccountInfo.accountData().sequence().plus(UnsignedInteger.valueOf(2)))
       .signingPublicKey(sourceWallet.publicKey().base16Value())
       .channel(paymentChannel.channelId())
@@ -417,11 +390,7 @@
     // the source and destination accounts
     PaymentChannelCreate createPaymentChannel = PaymentChannelCreate.builder()
       .account(sourceWallet.address())
-<<<<<<< HEAD
-      .fee(getComputedNetworkFee(feeResult))
-=======
-      .fee(computeFees(feeResult).recommendedFee())
->>>>>>> 30dd3c15
+      .fee(FeeUtils.computeNetworkFees(feeResult).recommendedFee())
       .sequence(senderAccountInfo.accountData().sequence())
       .amount(XrpCurrencyAmount.ofDrops(10000))
       .destination(destinationWallet.address())
