--- conflicted
+++ resolved
@@ -1,10 +1,6 @@
 package org.xrpl.xrpl4j.tests.v3;
 
 import static org.assertj.core.api.Assertions.assertThat;
-<<<<<<< HEAD
-=======
-import static org.xrpl.xrpl4j.model.client.fees.FeeUtils.computeFees;
->>>>>>> 30dd3c15
 
 import com.fasterxml.jackson.core.JsonProcessingException;
 import com.google.common.primitives.UnsignedInteger;
@@ -14,6 +10,7 @@
 import org.xrpl.xrpl4j.crypto.core.wallet.Wallet;
 import org.xrpl.xrpl4j.model.client.accounts.AccountInfoResult;
 import org.xrpl.xrpl4j.model.client.fees.FeeResult;
+import org.xrpl.xrpl4j.model.client.fees.FeeUtils;
 import org.xrpl.xrpl4j.model.client.transactions.SubmitResult;
 import org.xrpl.xrpl4j.model.flags.Flags.AccountRootFlags;
 import org.xrpl.xrpl4j.model.transactions.AccountSet;
@@ -47,11 +44,7 @@
     FeeResult feeResult = xrplClient.fee();
     AccountSet accountSet = AccountSet.builder()
       .account(wallet.address())
-<<<<<<< HEAD
-      .fee(getComputedNetworkFee(feeResult))
-=======
-      .fee(computeFees(feeResult).recommendedFee())
->>>>>>> 30dd3c15
+      .fee(FeeUtils.computeNetworkFees(feeResult).recommendedFee())
       .sequence(accountInfo.accountData().sequence())
       .setFlag(AccountSetFlag.ACCOUNT_TXN_ID)
       .signingPublicKey(wallet.publicKey().base16Value())
@@ -115,11 +108,7 @@
     FeeResult feeResult = xrplClient.fee();
     AccountSet accountSet = AccountSet.builder()
       .account(wallet.address())
-<<<<<<< HEAD
-      .fee(getComputedNetworkFee(feeResult))
-=======
-      .fee(computeFees(feeResult).recommendedFee())
->>>>>>> 30dd3c15
+      .fee(FeeUtils.computeNetworkFees(feeResult).recommendedFee())
       .sequence(accountInfo.accountData().sequence())
       .setFlag(AccountSetFlag.ACCOUNT_TXN_ID)
       .signingPublicKey(wallet.publicKey().base16Value())
@@ -181,11 +170,7 @@
     FeeResult feeResult = xrplClient.fee();
     AccountSet accountSet = AccountSet.builder()
       .account(wallet.address())
-<<<<<<< HEAD
-      .fee(getComputedNetworkFee(feeResult))
-=======
-      .fee(computeFees(feeResult).recommendedFee())
->>>>>>> 30dd3c15
+      .fee(FeeUtils.computeNetworkFees(feeResult).recommendedFee())
       .sequence(sequence)
       .setFlag(accountSetFlag)
       .signingPublicKey(wallet.publicKey().base16Value())
@@ -225,11 +210,7 @@
     FeeResult feeResult = xrplClient.fee();
     AccountSet accountSet = AccountSet.builder()
       .account(wallet.address())
-<<<<<<< HEAD
-      .fee(getComputedNetworkFee(feeResult))
-=======
-      .fee(computeFees(feeResult).recommendedFee())
->>>>>>> 30dd3c15
+      .fee(FeeUtils.computeNetworkFees(feeResult).recommendedFee())
       .sequence(sequence)
       .clearFlag(accountSetFlag)
       .signingPublicKey(wallet.publicKey().base16Value())
