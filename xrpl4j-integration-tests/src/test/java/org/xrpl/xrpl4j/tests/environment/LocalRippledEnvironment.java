--- conflicted
+++ resolved
@@ -48,14 +48,7 @@
 
   protected AccountInfoResult getCurrentAccountInfo(Address classicAddress) {
     try {
-<<<<<<< HEAD
       AccountInfoRequestParams params = AccountInfoRequestParams.of(classicAddress);
-=======
-      AccountInfoRequestParams params = AccountInfoRequestParams.builder()
-        .account(classicAddress)
-        .ledgerIndex(LedgerIndex.CURRENT)
-        .build();
->>>>>>> 53fd79ae
       return getXrplClient().accountInfo(params);
     } catch (Exception e) {
       throw new RuntimeException(e.getMessage(), e);
