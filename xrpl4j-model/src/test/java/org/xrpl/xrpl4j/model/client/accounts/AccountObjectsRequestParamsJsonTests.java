--- conflicted
+++ resolved
@@ -63,21 +63,12 @@
   @Test
   public void testWithLedgerIndexShortcut() throws JsonProcessingException, JSONException {
     AccountObjectsRequestParams params = AccountObjectsRequestParams.builder()
-<<<<<<< HEAD
         .account(Address.of("r9cZA1mLK5R5Am25ArfXFmqgNwjZgnfk59"))
         .ledgerSpecifier(LedgerSpecifier.ledgerIndexShortcut(LedgerIndexShortcut.VALIDATED))
         .type(AccountObjectsRequestParams.AccountObjectType.STATE)
         .deletionBlockersOnly(false)
         .limit(UnsignedInteger.valueOf(10))
         .build();
-=======
-      .account(Address.of("r9cZA1mLK5R5Am25ArfXFmqgNwjZgnfk59"))
-      .ledgerIndex(LedgerIndex.VALIDATED)
-      .type(AccountObjectsRequestParams.AccountObjectType.STATE)
-      .deletionBlockersOnly(false)
-      .limit(UnsignedInteger.valueOf(10))
-      .build();
->>>>>>> 53fd79ae
 
     String json = "{\n" +
       "            \"account\": \"r9cZA1mLK5R5Am25ArfXFmqgNwjZgnfk59\",\n" +
