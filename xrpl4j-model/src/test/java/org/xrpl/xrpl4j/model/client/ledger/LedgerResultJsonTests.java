--- conflicted
+++ resolved
@@ -20,7 +20,6 @@
   @Test
   public void testJson() throws JsonProcessingException, JSONException {
     LedgerResult result = LedgerResult.builder()
-<<<<<<< HEAD
         .status("success")
         .ledgerHash(Hash256.of("3652D7FD0576BC452C0D2E9B747BDD733075971D1A9A1D98125055DEF428721A"))
         .ledgerIndex(LedgerIndex.of(UnsignedLong.valueOf(54300940)))
@@ -43,30 +42,6 @@
                 .build()
         )
         .build();
-=======
-      .status("success")
-      .ledgerHash(Hash256.of("3652D7FD0576BC452C0D2E9B747BDD733075971D1A9A1D98125055DEF428721A"))
-      .ledgerIndex(LedgerIndex.of(UnsignedLong.valueOf(54300940)))
-      .validated(true)
-      .ledger(
-        LedgerHeader.builder()
-          .accountHash(Hash256.of("B258A8BB4743FB74CBBD6E9F67E4A56C4432EA09E5805E4CC2DA26F2DBE8F3D1"))
-          .closeTime(UnsignedLong.valueOf(638329271))
-          .closeTimeHuman(ZonedDateTime.parse("2020-Mar-24 01:41:11.000000000 UTC",
-            DateTimeFormatter.ofPattern("yyyy-MMM-dd HH:mm:ss.SSSSSSSSS z"))
-            .withZoneSameLocal(ZoneId.of("UTC")))
-          .closeTimeResolution(UnsignedInteger.valueOf(10))
-          .closed(true)
-          .ledgerHash(Hash256.of("3652D7FD0576BC452C0D2E9B747BDD733075971D1A9A1D98125055DEF428721A"))
-          .ledgerIndex(LedgerIndex.of("54300940"))
-          .parentCloseTime(UnsignedLong.valueOf(638329270))
-          .parentHash(Hash256.of("AE996778246BC81F85D5AF051241DAA577C23BCA04C034A7074F93700194520D"))
-          .totalCoins(XrpCurrencyAmount.ofDrops(99991024049618156L))
-          .transactionHash(Hash256.of("FC6FFCB71B2527DDD630EE5409D38913B4D4C026AA6C3B14A3E9D4ED45CFE30D"))
-          .build()
-      )
-      .build();
->>>>>>> 53fd79ae
 
     String json = "{\n" +
       "    \"ledger\": {\n" +
