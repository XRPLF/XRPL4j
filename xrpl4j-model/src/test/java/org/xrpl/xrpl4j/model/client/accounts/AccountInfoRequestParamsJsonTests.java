package org.xrpl.xrpl4j.model.client.accounts;

import com.fasterxml.jackson.core.JsonProcessingException;
import com.google.common.primitives.UnsignedLong;
import org.json.JSONException;
import org.junit.jupiter.api.Test;
import org.xrpl.xrpl4j.model.AbstractJsonTest;
import org.xrpl.xrpl4j.model.client.specifiers.LedgerIndex;
import org.xrpl.xrpl4j.model.client.specifiers.LedgerSpecifier;
import org.xrpl.xrpl4j.model.transactions.Address;
import org.xrpl.xrpl4j.model.transactions.Hash256;

public class AccountInfoRequestParamsJsonTests extends AbstractJsonTest {

  @Test
  public void testWithLedgerHash() throws JsonProcessingException, JSONException {
    AccountInfoRequestParams params = AccountInfoRequestParams.builder()
      .account(Address.of("rG1QQv2nh2gr7RCZ1P8YYcBUKCCN633jCn"))
      .ledgerSpecifier(
        LedgerSpecifier.ledgerHash(Hash256.of("5DB01B7FFED6B67E6B0414DED11E051D2EE2B7619CE0EAA6286D67A3A4D5BDB3"))
      )
      .queue(true)
      .build();

    String json = "{\n" +
      "            \"account\": \"rG1QQv2nh2gr7RCZ1P8YYcBUKCCN633jCn\",\n" +
      "            \"strict\": true,\n" +
      "            \"ledger_hash\": \"5DB01B7FFED6B67E6B0414DED11E051D2EE2B7619CE0EAA6286D67A3A4D5BDB3\",\n" +
      "            \"signer_lists\": true,\n" +
      "            \"queue\": true\n" +
      "        }";

    assertCanSerializeAndDeserialize(params, json);
  }

  @Test
  public void testWithLedgerIndex() throws JsonProcessingException, JSONException {
    AccountInfoRequestParams params = AccountInfoRequestParams.builder()
      .account(Address.of("rG1QQv2nh2gr7RCZ1P8YYcBUKCCN633jCn"))
      .ledgerSpecifier(
        LedgerSpecifier.ledgerIndex(LedgerIndex.of(UnsignedLong.ONE))
      )
      .queue(true)
      .build();

    String json = "{\n" +
      "            \"account\": \"rG1QQv2nh2gr7RCZ1P8YYcBUKCCN633jCn\",\n" +
      "            \"strict\": true,\n" +
      "            \"ledger_index\": 1,\n" +
      "            \"signer_lists\": true,\n" +
      "            \"queue\": true\n" +
      "        }";

    assertCanSerializeAndDeserialize(params, json);
  }

  @Test
  public void testMinimalJson() throws JsonProcessingException, JSONException {

    AccountInfoRequestParams params = AccountInfoRequestParams.builder()
<<<<<<< HEAD
        .account(Address.of("rG1QQv2nh2gr7RCZ1P8YYcBUKCCN633jCn"))
        .queue(true)
        .build();
=======
      .account(Address.of("rG1QQv2nh2gr7RCZ1P8YYcBUKCCN633jCn"))
      .ledgerIndex(LedgerIndex.CURRENT)
      .queue(true)
      .build();
>>>>>>> 53fd79ae

    String json = "{\n" +
      "            \"account\": \"rG1QQv2nh2gr7RCZ1P8YYcBUKCCN633jCn\",\n" +
      "            \"strict\": true,\n" +
      "            \"ledger_index\": \"current\",\n" +
      "            \"signer_lists\": true,\n" +
      "            \"queue\": true\n" +
      "        }";

    assertCanSerializeAndDeserialize(params, json);
  }

  @Test
  public void testFullJson() throws JsonProcessingException, JSONException {

    AccountInfoRequestParams params = AccountInfoRequestParams.builder()
<<<<<<< HEAD
        .account(Address.of("rG1QQv2nh2gr7RCZ1P8YYcBUKCCN633jCn"))
        .queue(true)
        .signerLists(true)
        .build();

    String json = "{\n" +
        "            \"account\": \"rG1QQv2nh2gr7RCZ1P8YYcBUKCCN633jCn\",\n" +
        "            \"strict\": true,\n" +
        "            \"ledger_index\": \"current\",\n" +
        "            \"signer_lists\": true,\n" +
        "            \"queue\": true\n" +
        "        }";
=======
      .account(Address.of("rG1QQv2nh2gr7RCZ1P8YYcBUKCCN633jCn"))
      .ledgerHash(Hash256.of("5DB01B7FFED6B67E6B0414DED11E051D2EE2B7619CE0EAA6286D67A3A4D5BDB3"))
      .ledgerIndex(LedgerIndex.CURRENT)
      .queue(true)
      .signerLists(true)
      .build();

    String json = "{\n" +
      "            \"account\": \"rG1QQv2nh2gr7RCZ1P8YYcBUKCCN633jCn\",\n" +
      "            \"strict\": true,\n" +
      "            \"ledger_index\": \"current\",\n" +
      "            \"ledger_hash\": \"5DB01B7FFED6B67E6B0414DED11E051D2EE2B7619CE0EAA6286D67A3A4D5BDB3\",\n" +
      "            \"signer_lists\": true,\n" +
      "            \"queue\": true\n" +
      "        }";
>>>>>>> 53fd79ae

    assertCanSerializeAndDeserialize(params, json);
  }
}<|MERGE_RESOLUTION|>--- conflicted
+++ resolved
@@ -58,16 +58,9 @@
   public void testMinimalJson() throws JsonProcessingException, JSONException {
 
     AccountInfoRequestParams params = AccountInfoRequestParams.builder()
-<<<<<<< HEAD
         .account(Address.of("rG1QQv2nh2gr7RCZ1P8YYcBUKCCN633jCn"))
         .queue(true)
         .build();
-=======
-      .account(Address.of("rG1QQv2nh2gr7RCZ1P8YYcBUKCCN633jCn"))
-      .ledgerIndex(LedgerIndex.CURRENT)
-      .queue(true)
-      .build();
->>>>>>> 53fd79ae
 
     String json = "{\n" +
       "            \"account\": \"rG1QQv2nh2gr7RCZ1P8YYcBUKCCN633jCn\",\n" +
@@ -84,7 +77,6 @@
   public void testFullJson() throws JsonProcessingException, JSONException {
 
     AccountInfoRequestParams params = AccountInfoRequestParams.builder()
-<<<<<<< HEAD
         .account(Address.of("rG1QQv2nh2gr7RCZ1P8YYcBUKCCN633jCn"))
         .queue(true)
         .signerLists(true)
@@ -97,23 +89,6 @@
         "            \"signer_lists\": true,\n" +
         "            \"queue\": true\n" +
         "        }";
-=======
-      .account(Address.of("rG1QQv2nh2gr7RCZ1P8YYcBUKCCN633jCn"))
-      .ledgerHash(Hash256.of("5DB01B7FFED6B67E6B0414DED11E051D2EE2B7619CE0EAA6286D67A3A4D5BDB3"))
-      .ledgerIndex(LedgerIndex.CURRENT)
-      .queue(true)
-      .signerLists(true)
-      .build();
-
-    String json = "{\n" +
-      "            \"account\": \"rG1QQv2nh2gr7RCZ1P8YYcBUKCCN633jCn\",\n" +
-      "            \"strict\": true,\n" +
-      "            \"ledger_index\": \"current\",\n" +
-      "            \"ledger_hash\": \"5DB01B7FFED6B67E6B0414DED11E051D2EE2B7619CE0EAA6286D67A3A4D5BDB3\",\n" +
-      "            \"signer_lists\": true,\n" +
-      "            \"queue\": true\n" +
-      "        }";
->>>>>>> 53fd79ae
 
     assertCanSerializeAndDeserialize(params, json);
   }
