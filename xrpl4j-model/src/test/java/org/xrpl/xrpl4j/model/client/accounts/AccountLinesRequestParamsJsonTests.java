--- conflicted
+++ resolved
@@ -49,7 +49,6 @@
   public void testFullJson() throws JsonProcessingException, JSONException {
 
     AccountLinesRequestParams params = AccountLinesRequestParams.builder()
-<<<<<<< HEAD
         .account(Address.of("rG1QQv2nh2gr7RCZ1P8YYcBUKCCN633jCn"))
         .ledgerSpecifier(LedgerSpecifier.ledgerHash(Hash256.of("92FA6A9FC8EA6018D5D16532D7795C91BFB0831355BDFDA177E86C8BF997985F")))
         .peer(Address.of("rf1BiGeXwwQoi8Z2ueFYTEXSwuJYfV2Jpn"))
@@ -64,23 +63,6 @@
         "            \"limit\": 1,\n" +
         "            \"marker\": \"marker\"\n" +
         "        }";
-=======
-      .account(Address.of("rG1QQv2nh2gr7RCZ1P8YYcBUKCCN633jCn"))
-      .ledgerHash(Hash256.of("92FA6A9FC8EA6018D5D16532D7795C91BFB0831355BDFDA177E86C8BF997985F"))
-      .peer(Address.of("rf1BiGeXwwQoi8Z2ueFYTEXSwuJYfV2Jpn"))
-      .limit(UnsignedInteger.ONE)
-      .marker(Marker.of("marker"))
-      .build();
-
-    String json = "{\n" +
-      "            \"account\": \"rG1QQv2nh2gr7RCZ1P8YYcBUKCCN633jCn\",\n" +
-      "            \"ledger_hash\": \"92FA6A9FC8EA6018D5D16532D7795C91BFB0831355BDFDA177E86C8BF997985F\",\n" +
-      "            \"peer\": \"rf1BiGeXwwQoi8Z2ueFYTEXSwuJYfV2Jpn\",\n" +
-      "            \"limit\": 1,\n" +
-      "            \"marker\": \"marker\",\n" +
-      "            \"ledger_index\": \"current\"\n" +
-      "        }";
->>>>>>> 53fd79ae
 
     assertCanSerializeAndDeserialize(params, json);
   }
