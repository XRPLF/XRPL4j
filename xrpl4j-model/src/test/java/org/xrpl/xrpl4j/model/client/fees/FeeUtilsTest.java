--- conflicted
+++ resolved
@@ -2,12 +2,9 @@
 
 import static org.assertj.core.api.Assertions.assertThat;
 import static org.junit.jupiter.api.Assertions.assertThrows;
-<<<<<<< HEAD
-=======
-import static org.xrpl.xrpl4j.model.client.fees.FeeUtils.computeFees;
->>>>>>> 30dd3c15
-import static org.xrpl.xrpl4j.model.client.fees.FeeUtils.computeMultiSigFee;
-import static org.xrpl.xrpl4j.model.client.fees.FeeUtils.computeNetworkFee;
+import static org.mockito.Mockito.mock;
+import static org.xrpl.xrpl4j.model.client.fees.FeeUtils.computeMultisigNetworkFees;
+import static org.xrpl.xrpl4j.model.client.fees.FeeUtils.computeNetworkFees;
 import static org.xrpl.xrpl4j.model.transactions.CurrencyAmount.MAX_XRP;
 import static org.xrpl.xrpl4j.model.transactions.CurrencyAmount.MAX_XRP_IN_DROPS;
 
@@ -35,18 +32,18 @@
   public void nullInputForComputeMultiSigFee() {
     assertThrows(
       NullPointerException.class,
-      () -> computeMultiSigFee(null, null)
-    );
-
-    assertThrows(
-      NullPointerException.class,
-      () -> computeMultiSigFee(XrpCurrencyAmount.ofDrops(20), null)
+      () -> computeMultisigNetworkFees(null, mock(SignerListObject.class))
+    );
+
+    assertThrows(
+      NullPointerException.class,
+      () -> computeMultisigNetworkFees(mock(FeeResult.class), null)
     );
   }
 
   @Test
   public void simpleComputeMultiSigFee() {
-    XrpCurrencyAmount xrpCurrencyAmount = XrpCurrencyAmount.ofDrops(20);
+    FeeResult feeResult = feeResultBuilder().build();
     SignerListObject object = SignerListObject.builder()
       .flags(Flags.SignerListFlags.UNSET)
       .ownerNode("0000000000000000")
@@ -71,23 +68,19 @@
       .index(Hash256.of("A9C28A28B85CD533217F5C0A0C7767666B093FA58A0F2D80026FCC4CD932DDC7"))
       .build();
 
-    assertThat(computeMultiSigFee(xrpCurrencyAmount, object)).isEqualTo(XrpCurrencyAmount.ofDrops(60));
+    assertThat(computeMultisigNetworkFees(feeResult, object)).isEqualTo(XrpCurrencyAmount.ofDrops(60));
   }
 
   @Test
   public void nullInputForCalculateFeeDynamically() {
     assertThrows(
       NullPointerException.class,
-<<<<<<< HEAD
-      () -> computeNetworkFee(null)
-=======
-      () -> computeFees(null)
->>>>>>> 30dd3c15
-    );
-  }
-
-  @Test
-  public void computeNetworkFeeForAlmostEmptyQueue() {
+      () -> computeNetworkFees(null)
+    );
+  }
+
+  @Test
+  public void computeNetworkFeesForAlmostEmptyQueue() {
     FeeResult feeResult = FeeResult.builder()
       .currentLedgerSize(UnsignedInteger.valueOf(56))
       .currentQueueSize(UnsignedInteger.valueOf(1))
@@ -113,92 +106,80 @@
       .status("success")
       .build();
 
-<<<<<<< HEAD
-    NetworkFeeResult networkFeeResult = computeNetworkFee(feeResult);
+    ComputedNetworkFees computedNetworkFees = computeNetworkFees(feeResult);
+    assertThat(computedNetworkFees.feeLow()).isEqualTo(XrpCurrencyAmount.ofDrops(1000));
+    assertThat(computedNetworkFees.feeMedium()).isEqualTo(XrpCurrencyAmount.ofDrops(5008));
+    assertThat(computedNetworkFees.feeHigh()).isEqualTo(XrpCurrencyAmount.ofDrops(10000));
+  }
+
+  @Test
+  public void computeNetworkFeesForModeratelyFilledQueue() {
+    FeeResult feeResult = FeeResult.builder()
+      .currentLedgerSize(UnsignedInteger.valueOf(56))
+      .currentQueueSize(UnsignedInteger.valueOf(220))
+      .drops(
+        FeeDrops.builder()
+          .baseFee(XrpCurrencyAmount.ofDrops(10))
+          .medianFee(XrpCurrencyAmount.ofDrops(10000))
+          .minimumFee(XrpCurrencyAmount.ofDrops(10))
+          .openLedgerFee(XrpCurrencyAmount.ofDrops(2653937))
+          .build()
+      )
+      .expectedLedgerSize(UnsignedInteger.valueOf(55))
+      .ledgerCurrentIndex(LedgerIndex.of(UnsignedInteger.valueOf(26575101)))
+      .levels(
+        FeeLevels.builder()
+          .medianLevel(XrpCurrencyAmount.ofDrops(256000))
+          .minimumLevel(XrpCurrencyAmount.ofDrops(256))
+          .openLedgerLevel(XrpCurrencyAmount.ofDrops(67940792))
+          .referenceLevel(XrpCurrencyAmount.ofDrops(256))
+          .build()
+      )
+      .maxQueueSize(UnsignedInteger.valueOf(1100))
+      .status("success")
+      .build();
+
+    ComputedNetworkFees networkFeeResult = computeNetworkFees(feeResult);
+    assertThat(networkFeeResult.feeLow()).isEqualTo(XrpCurrencyAmount.ofDrops(1000));
+    assertThat(networkFeeResult.feeMedium()).isEqualTo(XrpCurrencyAmount.ofDrops(10000));
+    assertThat(networkFeeResult.feeHigh()).isEqualTo(XrpCurrencyAmount.ofDrops(10000));
+  }
+
+  @Test
+  public void computeNetworkFeesForLessThanModerateTraffic() {
+    FeeResult feeResult = FeeResult.builder()
+      .currentLedgerSize(UnsignedInteger.valueOf(56))
+      .currentQueueSize(UnsignedInteger.valueOf(100))
+      .drops(
+        FeeDrops.builder()
+          .baseFee(XrpCurrencyAmount.ofDrops(10))
+          .medianFee(XrpCurrencyAmount.ofDrops(10000))
+          .minimumFee(XrpCurrencyAmount.ofDrops(10))
+          .openLedgerFee(XrpCurrencyAmount.ofDrops(2653937))
+          .build()
+      )
+      .expectedLedgerSize(UnsignedInteger.valueOf(55))
+      .ledgerCurrentIndex(LedgerIndex.of(UnsignedInteger.valueOf(26575101)))
+      .levels(
+        FeeLevels.builder()
+          .medianLevel(XrpCurrencyAmount.ofDrops(256000))
+          .minimumLevel(XrpCurrencyAmount.ofDrops(256))
+          .openLedgerLevel(XrpCurrencyAmount.ofDrops(67940792))
+          .referenceLevel(XrpCurrencyAmount.ofDrops(256))
+          .build()
+      )
+      .maxQueueSize(UnsignedInteger.valueOf(1100))
+      .status("success")
+      .build();
+
+    ComputedNetworkFees networkFeeResult = computeNetworkFees(feeResult);
     assertThat(networkFeeResult.feeLow()).isEqualTo(XrpCurrencyAmount.ofDrops(1000));
     assertThat(networkFeeResult.feeMedium()).isEqualTo(XrpCurrencyAmount.ofDrops(5008));
     assertThat(networkFeeResult.feeHigh()).isEqualTo(XrpCurrencyAmount.ofDrops(10000));
-=======
-    assertThat(computeFees(feeResult).recommendedFee()).isEqualTo(XrpCurrencyAmount.ofDrops(5008));
->>>>>>> 30dd3c15
-  }
-
-  @Test
-  public void computeNetworkFeeForModeratelyFilledQueue() {
-    FeeResult feeResult = FeeResult.builder()
-      .currentLedgerSize(UnsignedInteger.valueOf(56))
-      .currentQueueSize(UnsignedInteger.valueOf(220))
-      .drops(
-        FeeDrops.builder()
-          .baseFee(XrpCurrencyAmount.ofDrops(10))
-          .medianFee(XrpCurrencyAmount.ofDrops(10000))
-          .minimumFee(XrpCurrencyAmount.ofDrops(10))
-          .openLedgerFee(XrpCurrencyAmount.ofDrops(2653937))
-          .build()
-      )
-      .expectedLedgerSize(UnsignedInteger.valueOf(55))
-      .ledgerCurrentIndex(LedgerIndex.of(UnsignedInteger.valueOf(26575101)))
-      .levels(
-        FeeLevels.builder()
-          .medianLevel(XrpCurrencyAmount.ofDrops(256000))
-          .minimumLevel(XrpCurrencyAmount.ofDrops(256))
-          .openLedgerLevel(XrpCurrencyAmount.ofDrops(67940792))
-          .referenceLevel(XrpCurrencyAmount.ofDrops(256))
-          .build()
-      )
-      .maxQueueSize(UnsignedInteger.valueOf(1100))
-      .status("success")
-      .build();
-
-<<<<<<< HEAD
-    NetworkFeeResult networkFeeResult = computeNetworkFee(feeResult);
-    assertThat(networkFeeResult.feeLow()).isEqualTo(XrpCurrencyAmount.ofDrops(1000));
-    assertThat(networkFeeResult.feeMedium()).isEqualTo(XrpCurrencyAmount.ofDrops(10000));
-    assertThat(networkFeeResult.feeHigh()).isEqualTo(XrpCurrencyAmount.ofDrops(10000));
-=======
-    assertThat(computeFees(feeResult).recommendedFee()).isEqualTo(XrpCurrencyAmount.ofDrops(10000));
->>>>>>> 30dd3c15
-  }
-
-  @Test
-  public void computeNetworkFeeForLessThanModerateTraffic() {
-    FeeResult feeResult = FeeResult.builder()
-      .currentLedgerSize(UnsignedInteger.valueOf(56))
-      .currentQueueSize(UnsignedInteger.valueOf(100))
-      .drops(
-        FeeDrops.builder()
-          .baseFee(XrpCurrencyAmount.ofDrops(10))
-          .medianFee(XrpCurrencyAmount.ofDrops(10000))
-          .minimumFee(XrpCurrencyAmount.ofDrops(10))
-          .openLedgerFee(XrpCurrencyAmount.ofDrops(2653937))
-          .build()
-      )
-      .expectedLedgerSize(UnsignedInteger.valueOf(55))
-      .ledgerCurrentIndex(LedgerIndex.of(UnsignedInteger.valueOf(26575101)))
-      .levels(
-        FeeLevels.builder()
-          .medianLevel(XrpCurrencyAmount.ofDrops(256000))
-          .minimumLevel(XrpCurrencyAmount.ofDrops(256))
-          .openLedgerLevel(XrpCurrencyAmount.ofDrops(67940792))
-          .referenceLevel(XrpCurrencyAmount.ofDrops(256))
-          .build()
-      )
-      .maxQueueSize(UnsignedInteger.valueOf(1100))
-      .status("success")
-      .build();
-
-<<<<<<< HEAD
-    NetworkFeeResult networkFeeResult = computeNetworkFee(feeResult);
-    assertThat(networkFeeResult.feeLow()).isEqualTo(XrpCurrencyAmount.ofDrops(1000));
-    assertThat(networkFeeResult.feeMedium()).isEqualTo(XrpCurrencyAmount.ofDrops(5008));
-    assertThat(networkFeeResult.feeHigh()).isEqualTo(XrpCurrencyAmount.ofDrops(10000));
-=======
-    assertThat(computeFees(feeResult).recommendedFee()).isEqualTo(XrpCurrencyAmount.ofDrops(5008));
->>>>>>> 30dd3c15
-  }
-
-  @Test
-  public void computeNetworkFeeForCompletelyFilledQueue() {
+  }
+
+  @Test
+  public void computeNetworkFeesForCompletelyFilledQueue() {
     FeeResult feeResult = FeeResult.builder()
       .currentLedgerSize(UnsignedInteger.valueOf(56))
       .currentQueueSize(UnsignedInteger.valueOf(110))
@@ -224,18 +205,14 @@
       .status("success")
       .build();
 
-<<<<<<< HEAD
-    NetworkFeeResult networkFeeResult = computeNetworkFee(feeResult);
+    ComputedNetworkFees networkFeeResult = computeNetworkFees(feeResult);
     assertThat(networkFeeResult.feeLow()).isEqualTo(XrpCurrencyAmount.ofDrops(15));
     assertThat(networkFeeResult.feeMedium()).isEqualTo(XrpCurrencyAmount.ofDrops(225));
     assertThat(networkFeeResult.feeHigh()).isEqualTo(XrpCurrencyAmount.ofDrops(2923));
-=======
-    assertThat(computeFees(feeResult).recommendedFee()).isEqualTo(XrpCurrencyAmount.ofDrops(2923));
->>>>>>> 30dd3c15
-  }
-
-  @Test
-  public void computeNetworkFeeForEmptyQueue() {
+  }
+
+  @Test
+  public void computeNetworkFeesForEmptyQueue() {
     FeeResult feeResult = FeeResult.builder()
       .currentLedgerSize(UnsignedInteger.valueOf(56))
       .currentQueueSize(UnsignedInteger.valueOf(0))
@@ -261,14 +238,10 @@
       .status("success")
       .build();
 
-<<<<<<< HEAD
-    NetworkFeeResult networkFeeResult = computeNetworkFee(feeResult);
+    ComputedNetworkFees networkFeeResult = computeNetworkFees(feeResult);
     assertThat(networkFeeResult.feeLow()).isEqualTo(XrpCurrencyAmount.ofDrops(15));
     assertThat(networkFeeResult.feeMedium()).isEqualTo(XrpCurrencyAmount.ofDrops(150));
     assertThat(networkFeeResult.feeHigh()).isEqualTo(XrpCurrencyAmount.ofDrops(2923));
-=======
-    assertThat(computeFees(feeResult).recommendedFee()).isEqualTo(XrpCurrencyAmount.ofDrops(15));
->>>>>>> 30dd3c15
   }
 
   @Test
@@ -298,14 +271,10 @@
       .status("success")
       .build();
 
-<<<<<<< HEAD
-    NetworkFeeResult networkFeeResult = computeNetworkFee(feeResult);
+    ComputedNetworkFees networkFeeResult = computeNetworkFees(feeResult);
     assertThat(networkFeeResult.feeLow()).isEqualTo(XrpCurrencyAmount.ofDrops(15));
     assertThat(networkFeeResult.feeMedium()).isEqualTo(XrpCurrencyAmount.ofDrops(225));
     assertThat(networkFeeResult.feeHigh()).isEqualTo(XrpCurrencyAmount.ofDrops(5877));
-=======
-    assertThat(computeFees(feeResult).recommendedFee()).isEqualTo(XrpCurrencyAmount.ofDrops(15));
->>>>>>> 30dd3c15
   }
 
   @Test
@@ -335,14 +304,10 @@
       .status("success")
       .build();
 
-<<<<<<< HEAD
-    NetworkFeeResult networkFeeResult = computeNetworkFee(feeResult);
+    ComputedNetworkFees networkFeeResult = computeNetworkFees(feeResult);
     assertThat(networkFeeResult.feeLow()).isEqualTo(XrpCurrencyAmount.ofDrops(15));
     assertThat(networkFeeResult.feeMedium()).isEqualTo(XrpCurrencyAmount.ofDrops(225));
     assertThat(networkFeeResult.feeHigh()).isEqualTo(XrpCurrencyAmount.ofDrops(5877));
-=======
-    assertThat(computeFees(feeResult).recommendedFee()).isEqualTo(XrpCurrencyAmount.ofDrops(225));
->>>>>>> 30dd3c15
   }
 
   @Test
@@ -372,14 +337,10 @@
       .status("success")
       .build();
 
-<<<<<<< HEAD
-    NetworkFeeResult networkFeeResult = computeNetworkFee(feeResult);
+    ComputedNetworkFees networkFeeResult = computeNetworkFees(feeResult);
     assertThat(networkFeeResult.feeLow()).isEqualTo(XrpCurrencyAmount.ofDrops(15));
     assertThat(networkFeeResult.feeMedium()).isEqualTo(XrpCurrencyAmount.ofDrops(225));
     assertThat(networkFeeResult.feeHigh()).isEqualTo(XrpCurrencyAmount.ofDrops(5877));
-=======
-    assertThat(computeFees(feeResult).recommendedFee()).isEqualTo(XrpCurrencyAmount.ofDrops(5877));
->>>>>>> 30dd3c15
   }
 
   @Test
@@ -569,4 +530,30 @@
       new BigDecimal(UnsignedLong.MAX_VALUE.bigIntegerValue())
     )).isEqualTo(new BigInteger("340282366920938463426481119284349108225"));
   }
+
+  private ImmutableFeeResult.Builder feeResultBuilder() {
+    return FeeResult.builder()
+      .currentLedgerSize(UnsignedInteger.valueOf(56))
+      .currentQueueSize(UnsignedInteger.valueOf(1))
+      .drops(
+        FeeDrops.builder()
+          .baseFee(XrpCurrencyAmount.ofDrops(10))
+          .medianFee(XrpCurrencyAmount.ofDrops(10000))
+          .minimumFee(XrpCurrencyAmount.ofDrops(10))
+          .openLedgerFee(XrpCurrencyAmount.ofDrops(2653937))
+          .build()
+      )
+      .expectedLedgerSize(UnsignedInteger.valueOf(55))
+      .ledgerCurrentIndex(LedgerIndex.of(UnsignedInteger.valueOf(26575101)))
+      .levels(
+        FeeLevels.builder()
+          .medianLevel(XrpCurrencyAmount.ofDrops(256000))
+          .minimumLevel(XrpCurrencyAmount.ofDrops(256))
+          .openLedgerLevel(XrpCurrencyAmount.ofDrops(67940792))
+          .referenceLevel(XrpCurrencyAmount.ofDrops(256))
+          .build()
+      )
+      .maxQueueSize(UnsignedInteger.valueOf(1100))
+      .status("success");
+  }
 }