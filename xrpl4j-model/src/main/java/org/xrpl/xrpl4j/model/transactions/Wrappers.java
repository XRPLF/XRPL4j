--- conflicted
+++ resolved
@@ -306,7 +306,6 @@
     }
   }
 
-<<<<<<< HEAD
   /**
    * A wrapped {@link com.google.common.primitives.UnsignedInteger} containing the TransferFee.
    */
@@ -348,7 +347,5 @@
     }
 
   }
-
-=======
->>>>>>> 2a5bcc71
+  
 }