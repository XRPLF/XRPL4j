package org.xrpl.xrpl4j.model.transactions;

/*-
 * ========================LICENSE_START=================================
 * xrpl4j :: model
 * %%
 * Copyright (C) 2020 - 2022 XRPL Foundation and its contributors
 * %%
 * Licensed under the Apache License, Version 2.0 (the "License");
 * you may not use this file except in compliance with the License.
 * You may obtain a copy of the License at
 *
 *      http://www.apache.org/licenses/LICENSE-2.0
 *
 * Unless required by applicable law or agreed to in writing, software
 * distributed under the License is distributed on an "AS IS" BASIS,
 * WITHOUT WARRANTIES OR CONDITIONS OF ANY KIND, either express or implied.
 * See the License for the specific language governing permissions and
 * limitations under the License.
 * =========================LICENSE_END==================================
 */

import java.util.Objects;
import java.util.function.Consumer;
import java.util.function.Function;

/**
 * Marker interface for XRPL Currency Amounts.
 *
 * @see "https://xrpl.org/basic-data-types.html#specifying-currency-amounts"
 */
public interface CurrencyAmount {

  long ONE_XRP_IN_DROPS = 1_000_000L;
<<<<<<< HEAD
  long MAX_XRP = 100_000_000_000L; // <-- per https://xrpl.org/rippleapi-reference.html#value
=======

  // <-- per https://xrpl.org/rippleapi-reference.html#value
  long MAX_XRP = 100_000_000_000L;

>>>>>>> 4255c506
  long MAX_XRP_IN_DROPS = MAX_XRP * ONE_XRP_IN_DROPS;

  /**
   * Handle this {@link CurrencyAmount} depending on its actual polymorphic sub-type.
   *
   * @param xrpCurrencyAmountHandler     A {@link Consumer} that is called if this instance is of type
   *                                     {@link XrpCurrencyAmount}.
   * @param issuedCurrencyAmountConsumer A {@link Consumer} that is called if this instance is of type
   *                                     {@link IssuedCurrencyAmount}.
   */
  default void handle(
    final Consumer<XrpCurrencyAmount> xrpCurrencyAmountHandler,
    final Consumer<IssuedCurrencyAmount> issuedCurrencyAmountConsumer
  ) {
    Objects.requireNonNull(xrpCurrencyAmountHandler);
    Objects.requireNonNull(issuedCurrencyAmountConsumer);

    if (XrpCurrencyAmount.class.isAssignableFrom(this.getClass())) {
      xrpCurrencyAmountHandler.accept((XrpCurrencyAmount) this);
    } else if (IssuedCurrencyAmount.class.isAssignableFrom(this.getClass())) {
      issuedCurrencyAmountConsumer.accept((IssuedCurrencyAmount) this);
    } else {
      throw new IllegalStateException(String.format("Unsupported CurrencyAmount Type: %s", this.getClass()));
    }
  }

  /**
   * Map this {@link CurrencyAmount} to an instance of {@link R}, depending on its actualy polymorphic sub-type.
   *
   * @param xrpCurrencyAmountMapper    A {@link Function} that is called if this instance is of type
   *                                   {@link XrpCurrencyAmount}.
   * @param issuedCurrencyAmountMapper A {@link Function} that is called if this instance is  of type
   *                                   {@link IssuedCurrencyAmount}.
   * @param <R>                        The type of object to return after mapping.
   *
   * @return A {@link R} that is constructed by the appropriate mapper function.
   */
  default <R> R map(
    final Function<XrpCurrencyAmount, R> xrpCurrencyAmountMapper,
    final Function<IssuedCurrencyAmount, R> issuedCurrencyAmountMapper
  ) {
    Objects.requireNonNull(xrpCurrencyAmountMapper);
    Objects.requireNonNull(issuedCurrencyAmountMapper);

    if (XrpCurrencyAmount.class.isAssignableFrom(this.getClass())) {
      return xrpCurrencyAmountMapper.apply((XrpCurrencyAmount) this);
    } else if (IssuedCurrencyAmount.class.isAssignableFrom(this.getClass())) {
      return issuedCurrencyAmountMapper.apply((IssuedCurrencyAmount) this);
    } else {
      throw new IllegalStateException(String.format("Unsupported CurrencyAmount Type: %s", this.getClass()));
    }
  }
}<|MERGE_RESOLUTION|>--- conflicted
+++ resolved
@@ -32,14 +32,10 @@
 public interface CurrencyAmount {
 
   long ONE_XRP_IN_DROPS = 1_000_000L;
-<<<<<<< HEAD
-  long MAX_XRP = 100_000_000_000L; // <-- per https://xrpl.org/rippleapi-reference.html#value
-=======
 
   // <-- per https://xrpl.org/rippleapi-reference.html#value
   long MAX_XRP = 100_000_000_000L;
 
->>>>>>> 4255c506
   long MAX_XRP_IN_DROPS = MAX_XRP * ONE_XRP_IN_DROPS;
 
   /**
