--- conflicted
+++ resolved
@@ -43,15 +43,9 @@
    * @param value The ledger index value as a {@link String}.
    *
    * @deprecated Does not check if the given value is a valid index.
-<<<<<<< HEAD
-   *    This constructor should be made private in the future.
-   *    Only the {@link #of(String value)} and {@link #of(UnsignedLong value)}
-   *    factory methods should be used to construct {@link LedgerIndex} objects.
-=======
    *   This constructor should be made private in the future.
    *   Only the {@link #of(String value)} and {@link #of(UnsignedLong value)}
    *   factory methods should be used to construct {@link LedgerIndex} objects.
->>>>>>> 4465ef00
    */
   @Deprecated
   public LedgerIndex(String value) {
