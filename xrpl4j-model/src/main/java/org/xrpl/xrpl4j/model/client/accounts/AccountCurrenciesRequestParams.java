--- conflicted
+++ resolved
@@ -44,15 +44,9 @@
 public interface AccountCurrenciesRequestParams extends XrplRequestParams {
 
   /**
-<<<<<<< HEAD
-   * Build for {@link AccountCurrenciesRequestParams}.
-   *
-   * @return A {@link AccountCurrenciesRequestParams}.
-=======
    * Builder for {@link AccountCurrenciesRequestParams}.
    *
    * @return A {@link ImmutableAccountCurrenciesRequestParams.Builder}.
->>>>>>> f228d038
    */
   static ImmutableAccountCurrenciesRequestParams.Builder builder() {
     return ImmutableAccountCurrenciesRequestParams.builder();
