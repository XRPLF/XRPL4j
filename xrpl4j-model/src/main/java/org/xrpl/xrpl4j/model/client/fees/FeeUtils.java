--- conflicted
+++ resolved
@@ -20,11 +20,7 @@
 import java.util.Objects;
 
 /**
-<<<<<<< HEAD
- * Utilities for computing XRP Ledger fees.
-=======
  * Utils relating to XRPL fees.
->>>>>>> f228d038
  */
 public class FeeUtils {
 
