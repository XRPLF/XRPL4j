--- conflicted
+++ resolved
@@ -163,7 +163,6 @@
       possibleFeeMedium,
       feeLow.value().bigIntegerValue().multiply(FIFTEEN), TEN_THOUSAND
     );
-<<<<<<< HEAD
 
     return XrpCurrencyAmount.ofDrops(
       toUnsignedLongSafe(feeMedium)
@@ -315,177 +314,20 @@
   }
 
   /**
-=======
-
-    return XrpCurrencyAmount.ofDrops(
-      toUnsignedLongSafe(feeMedium)
-    );
-  }
-
-  /**
-   * Compute the `high` fee, which is the fee to use when the transaction queue is full.
-   *
-   * @param decomposedFees A {@link DecomposedFees} with precomputed values to use.
-   *
-   * @return An {@link UnsignedLong} representing the `high` fee.
-   */
-  private static XrpCurrencyAmount computeFeeHigh(final DecomposedFees decomposedFees) {
-    Objects.requireNonNull(decomposedFees);
-
-    final BigInteger minimumFee = decomposedFees.adjustedMinimumFeeDrops();
-    final BigInteger medianFee = decomposedFees.medianFeeDrops();
-    final BigInteger openLedgerFee = decomposedFees.openLedgerFeeDrops();
-
-    final BigInteger feeHigh = min(
-      max(minimumFee.multiply(BigInteger.TEN), multiplyToBigInteger(max(medianFee, openLedgerFee), ONE_POINT_ONE)),
-      TEN_THOUSAND);
-    return XrpCurrencyAmount.ofDrops(
-      toUnsignedLongSafe(feeHigh)
-    );
-  }
-
-  /**
-   * Helper method to determine if a transaction queue is empty by inspecting a `percent-full` measurement.
-   *
-   * @param queuePercentage A {@link BigDecimal} representing the percent-full value for a tx queue.
-   *
-   * @return {@code true} if the queue is empty; {@code false} otherwise.
-   */
-  @VisibleForTesting
-  public static boolean queueIsEmpty(final BigDecimal queuePercentage) {
-    Objects.requireNonNull(queuePercentage);
-    return FluentCompareTo.is(queuePercentage).lessThanOrEqualTo(BigDecimal.ZERO);
-  }
-
-  /**
-   * Helper method to determine if a transaction queue is both non-empty, but not completely full, by inspecting a
-   * `percent-full` measurement.
-   *
-   * @param queuePercentage A {@link BigDecimal} representing the percent-full value for a tx queue.
-   *
-   * @return {@code true} if the queue is empty; {@code false} otherwise.
-   */
-  @VisibleForTesting
-  public static boolean queueIsNotEmptyAndNotFull(final BigDecimal queuePercentage) {
-    Objects.requireNonNull(queuePercentage);
-    return FluentCompareTo.is(queuePercentage).betweenExclusive(BigDecimal.ZERO, BigDecimal.ONE);
-  }
-
-  /**
-   * Convert a {@link BigInteger} into an {@link UnsignedLong} without overflowing. If the input overflows, return
-   * {@link UnsignedLong#MAX_VALUE} instead.
-   *
-   * @param value A {@link BigInteger} to convert.
-   *
-   * @return An equivalent {@code value} as an {@link UnsignedLong}, or {@link UnsignedLong#MAX_VALUE} if the input
-   *   would overflow during conversion.
-   */
-  // TODO: Move to MathUtils once all v3 modules are condensed and MathUtils is accessible.
-  @VisibleForTesting
-  static UnsignedLong toUnsignedLongSafe(final BigInteger value) {
-    Objects.requireNonNull(value);
-    return UnsignedLong.valueOf(min(value, MAX_UNSIGNED_LONG));
-  }
-
-  /**
-   * Pick the smaller of the two supplied inputs.
-   *
-   * @param input1      A {@link BigInteger} to potentially choose as the min (i.e., smallest) value.
-   * @param otherInputs A potentially empty array of {@link BigInteger}'s to compare and potentially choose from.
-   *
-   * @return The smallest value of any supplied inputs, or {@code input1} if that is the only supplied input.
-   */
-  // TODO: Move to MathUtils once all v3 modules are condensed and MathUtils is accessible.
-  @VisibleForTesting
-  static BigInteger min(final BigInteger input1, final BigInteger... otherInputs) {
-    Objects.requireNonNull(input1);
-    Objects.requireNonNull(otherInputs);
-
-    return Arrays.stream(otherInputs).min(BigInteger::compareTo).orElse(input1).min(input1);
-  }
-
-  /**
-   * Pick the larger of the two supplied inputs.
-   *
-   * @param input1      A {@link BigInteger} to potentially choose as the max (i.e., largest) value.
-   * @param otherInputs A potentially empty array of {@link BigInteger}'s to compare and potentially choose from.
-   *
-   * @return The largest value of any supplied inputs, or {@code input1} if that is the only supplied input.
-   */
-  // TODO: Move to MathUtils once all v3 modules are condensed and MathUtils is accessible.
-  @VisibleForTesting
-  static BigInteger max(final BigInteger input1, final BigInteger... otherInputs) {
-    Objects.requireNonNull(input1);
-    Objects.requireNonNull(otherInputs);
-
-    return Arrays.stream(otherInputs).max(BigInteger::compareTo).orElse(input1).max(input1);
-  }
-
-  /**
-   * Divides two {@link BigDecimal} numbers and then converts the result into a rounded {@link BigInteger}.
-   *
-   * @param numerator   A {@link BigInteger} numerator for purposes of division.
-   * @param denominator A {@link BigInteger} denominator for purposes of division.
-   *
-   * @return A {@link BigInteger} result.
-   */
-  @VisibleForTesting
-  static BigInteger divideToBigInteger(final BigDecimal numerator, final BigDecimal denominator) {
-    Objects.requireNonNull(numerator);
-    Objects.requireNonNull(denominator);
-    Preconditions.checkArgument(FluentCompareTo.is(denominator).greaterThan(BigDecimal.ZERO));
-    return numerator.divide(denominator, 0, RoundingMode.HALF_UP).toBigIntegerExact();
-  }
-
-  /**
-   * Divides two {@link BigInteger} numbers and then converts the result into a rounded {@link BigInteger}.
-   *
-   * @param numerator   A {@link BigInteger} numerator for purposes of division.
-   * @param denominator A {@link BigInteger} denominator for purposes of division.
-   *
-   * @return A {@link BigInteger} result.
-   */
-  @VisibleForTesting
-  static BigInteger divideToBigInteger(final BigInteger numerator, final BigInteger denominator) {
-    return divideToBigInteger(new BigDecimal(numerator), new BigDecimal(denominator));
-  }
-
-  /**
-   * Multiply input1 {@link BigInteger} by input1 {@link BigDecimal} and then return the result as input1 rounded
-   * {@link BigInteger}.
-   *
-   * @param input1 The first {@link BigInteger}.
-   * @param input2 The second {@link BigInteger}.
-   *
-   * @return The multiplied amount.
-   */
-  @VisibleForTesting
-  static BigInteger multiplyToBigInteger(final BigInteger input1, final BigDecimal input2) {
-    Objects.requireNonNull(input1);
-    Objects.requireNonNull(input2);
-    return new BigDecimal(input1).multiply(input2).setScale(0, RoundingMode.HALF_UP).toBigIntegerExact();
-  }
-
-  /**
->>>>>>> 4255c506
    * Helper object that exists solely to aid fee calculation so that BigInteger/BigDecimal objects don't have to be
    * created more than once per call, and to put data into a state that simplifies fee calculation logic.
    */
   @Immutable
   public interface DecomposedFees {
 
-<<<<<<< HEAD
+    /**
+     * The number 1.5, as a {@link BigDecimal}.
+     */
     BigDecimal ONE_POINT_FIVE = new BigDecimal("1.5");
-=======
-    /**
-     * The number 1.5, as a {@link BigDecimal}.
-     */
-    BigDecimal ONE_POINT_FIVE = new BigDecimal("1.5");
 
     /**
      * The maximum number of XRP drops, as a {@link BigInteger}.
      */
->>>>>>> 4255c506
     BigInteger MAX_XRP_IN_DROPS_BIG_INT = BigInteger.valueOf(MAX_XRP_IN_DROPS);
 
     /**
